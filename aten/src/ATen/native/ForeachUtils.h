--- conflicted
+++ resolved
@@ -4,11 +4,7 @@
 namespace at {
 namespace native {
 namespace {
-<<<<<<< HEAD
-// Check foreach API restrictions 
-=======
 // Check foreach API restrictions
->>>>>>> a8ecf306
 // - Tensor lists must be non-empty.
 // - All tensors in all lists must have the same dtype.
 // - All TensorLists and ScalarLists must have the same number of elements.
