#include <ATen/ATen.h>
#include <ATen/cuda/CUDAApplyUtils.cuh>
#include <ATen/cuda/CUDAContext.h>
#include <ATen/InitialTensorOptions.h>
#include <ATen/native/cuda/Resize.cuh>
#include <ATen/native/TensorFactories.h>
#include <ATen/NativeFunctions.h>
#include <c10/util/accumulate.h>
#include <c10/util/Exception.h>
#include <THC/THCGeneral.h>
#include <THC/THCThrustAllocator.cuh>
#include <ATen/cuda/cub.cuh>
#include <ATen/native/cuda/TensorFactories.cuh>

#include <algorithm>
#include <cmath>
#include <cstddef>
#include <limits>

namespace at {
namespace native {

Tensor& eye_out_cuda(int64_t n, Tensor& result) {
  // the default value of `m` equals to `n`
  return at::native::eye_out_cuda(n, n, result);
}

Tensor& eye_out_cuda(int64_t n, int64_t m, Tensor& result) {
  TORCH_CHECK(n >= 0, "n must be greater or equal to 0, got ", n);
  TORCH_CHECK(m >= 0, "m must be greater or equal to 0, got ", m);

  result.resize_({n, m});
  result.zero_();

  int64_t sz = std::min<int64_t>(n, m);
  int64_t stride = result.stride(0) + result.stride(1);

  Tensor diag = result.as_strided({sz}, {stride});
  diag.fill_(1);
  return result;
}

Tensor empty_cuda(IntArrayRef size, c10::optional<ScalarType> dtype_opt, c10::optional<Layout> layout_opt, c10::optional<Device> device_opt, c10::optional<bool> pin_memory_opt, c10::optional<c10::MemoryFormat> memory_format_opt) {
  AT_ASSERT(device_or_default(device_opt).is_cuda());
  TORCH_CHECK(!pin_memory_opt.has_value() || !*pin_memory_opt, "Only dense CPU tensors can be pinned");
  check_size_nonnegative(size);

  auto* allocator = at::cuda::getCUDADeviceAllocator();
  int64_t nelements = c10::multiply_integers(size);
  auto dtype = dtype_or_default(dtype_opt);
  auto dtype_meta = scalarTypeToTypeMeta(dtype);
  int64_t size_bytes = nelements * dtype_meta.itemsize();
  auto storage_impl = c10::make_intrusive<StorageImpl>(
      c10::StorageImpl::use_byte_size_t(),
      size_bytes,
      allocator->allocate(size_bytes),
      allocator,
      /*resizeable=*/true);

  auto tensor =
      detail::make_tensor<TensorImpl>(storage_impl, DispatchKey::CUDA, dtype_meta);
  // Default TensorImpl has size [0]
  if (size.size() != 1 || size[0] != 0) {
    tensor.unsafeGetTensorImpl()->set_sizes_contiguous(size);
  }

  auto memory_format = memory_format_opt.value_or(MemoryFormat::Contiguous);
  tensor.unsafeGetTensorImpl()->empty_tensor_restride(memory_format);
  return tensor;
}

Tensor empty_strided_cuda(IntArrayRef size, IntArrayRef stride, c10::optional<ScalarType> dtype_opt, c10::optional<Layout> layout_opt, c10::optional<Device> device_opt, c10::optional<bool> pin_memory_opt) {
  auto t = at::native::empty_cuda({0}, dtype_opt, layout_opt, device_opt, pin_memory_opt);
  at::native::resize_impl_cuda_(t.unsafeGetTensorImpl(), size, stride);
  return t;
}

<<<<<<< HEAD
// [Algorithm of randperm]
//
// randperm is implemented by sorting an arange tensor of size n with randomly
// generated keys. When random keys are different from each other, all different
// permutations have the same probability.
//
// However, there is a pitfall here:
// For better performance, these N random keys are generated independently,
// and there is no effort to make sure they are different at the time of generation.
// When two keys are identical, stable sorting algorithms will not permute these two keys.
// As a result, (0, 1) will appear more often than (1, 0).
//
// To overcome this pitfall we first carefully choose the number of bits in these keys,
// so that the probability of having duplicate keys is under a threshold. Let q be the
// threshold probability for having non-duplicate keys, then it can be proved that[1]
// the number of bits required is: ceil(log2(n - (6 n^2 + 1) / (12 log(q))))
//
// Then after sort, we lauch a separate kernel that additionally shuffles any islands
// of values whose keys matched. The algorithm of this kernel is as follows:
// Each thread reads its key and the keys of its neighbors to tell if it's part of an island.
// For each island, the first thread in the island sees a key match at index i+1 but not index i-1.
// This thread considers itself the "island leader". The island leader then reads more indices to
// the right to figure out how big the island is. Most likely, the island will be very small,
// just a few values. The island leader then rolls that many RNG, uses them to additionally
// shuffle values within the island using serial Fisher-Yates, and writes them out.
//
// Reference
// [1] https://osf.io/af2hy/

Tensor& randperm_out_cuda(Tensor& result, int64_t n, c10::optional<Generator> generator) {
=======
Tensor& randperm_out_cuda(int64_t n, c10::optional<Generator> generator, Tensor& result) {
>>>>>>> dfc7fa03
  TORCH_CHECK(n >= 0, "n must be non-negative, got", n);
  TORCH_CHECK(!generator.has_value() || (generator.has_value() && result.device() == generator->device()), "Expected a '", result.device(), "' generator device but found '", generator->device(), "'");
  TORCH_CHECK(n <= std::numeric_limits<int>::max(),
    "randperm of tensors larger than INT_MAX is not supported yet in pytorch");
  check_supported_max_int_with_precision(n, result);

  result.resize_({n});

  auto range = at::arange(n, result.options());

  // shuffled_data points to the underlying data of the output tensor if the tensor is contiguous; otherwise it
  // points to a new tensor.
  Tensor shuffled;
  void *shuffled_data;
  if (result.is_contiguous()) {
    shuffled_data = result.data_ptr();
  } else {
    shuffled = at::empty(n, result.options());
    shuffled_data = shuffled.data_ptr();
  }

  auto opt = TensorOptions().device(result.device());

  // See note [Algorithm of randperm]
  const double log_threshold_12 = std::log(0.9) * 12;
  double nd = static_cast<double>(n);
  int bits = std::min(64,
    static_cast<int>(std::ceil(std::log2(nd - (6 * nd * nd + 1) / log_threshold_12))));

  if (n == 0) {
    return result;
  } else if (bits <= 8) {
    auto keys = at::empty(result.sizes(), opt.dtype(kByte)).random_(generator);
    auto keys_tmp = at::empty_like(keys);
    auto keys_out = keys_tmp.data_ptr<uint8_t>();
    AT_DISPATCH_ALL_TYPES_AND(kHalf, result.scalar_type(), "randperm_out_cuda", [&] {
      auto shuffled_data_ = reinterpret_cast<scalar_t*>(shuffled_data);
      at::cuda::cub::sort_pairs<uint8_t, scalar_t>(
        keys.data_ptr<uint8_t>(), keys_out,
        range.data_ptr<scalar_t>(), shuffled_data_,
        n, 0, bits);
      randperm_handle_duplicate_keys(keys_out, shuffled_data_, bits, n, generator);
    });
  } else if (bits <= 16) {
    auto keys = at::empty(result.sizes(), opt.dtype(kShort)).random_(
      std::numeric_limits<int16_t>::min(), std::numeric_limits<int16_t>::max(), generator);
    auto keys_tmp = at::empty_like(keys);
    auto keys_out = keys_tmp.data_ptr<int16_t>();
    AT_DISPATCH_ALL_TYPES_AND(kHalf, result.scalar_type(), "randperm_out_cuda", [&] {
      auto shuffled_data_ = reinterpret_cast<scalar_t*>(shuffled_data);
      at::cuda::cub::sort_pairs<int16_t, scalar_t>(
        keys.data_ptr<int16_t>(), keys_out,
        range.data_ptr<scalar_t>(), shuffled_data_,
        n, 0, bits);
      randperm_handle_duplicate_keys(keys_out, shuffled_data_, bits, n, generator);
    });
  } else if (bits <= 32) {
    auto keys = at::empty(result.sizes(), opt.dtype(kInt)).random_(
      std::numeric_limits<int>::min(), std::numeric_limits<int>::max(), generator);
    auto keys_tmp = at::empty_like(keys);
    auto keys_out = keys_tmp.data_ptr<int>();
    AT_DISPATCH_ALL_TYPES_AND(kHalf, result.scalar_type(), "randperm_out_cuda", [&] {
      auto shuffled_data_ = reinterpret_cast<scalar_t*>(shuffled_data);
      at::cuda::cub::sort_pairs<int, scalar_t>(
        keys.data_ptr<int>(), keys_out,
        range.data_ptr<scalar_t>(), shuffled_data_,
        n, 0, bits);
      randperm_handle_duplicate_keys(keys_out, shuffled_data_, bits, n, generator);
    });
  } else {
    auto keys = at::empty(result.sizes(), opt.dtype(kLong)).random_(
      std::numeric_limits<int64_t>::min(), std::numeric_limits<int64_t>::max(), generator);
    auto keys_tmp = at::empty_like(keys);
    auto keys_out = keys_tmp.data_ptr<int64_t>();
    AT_DISPATCH_ALL_TYPES_AND(kHalf, result.scalar_type(), "randperm_out_cuda", [&] {
      auto shuffled_data_ = reinterpret_cast<scalar_t*>(shuffled_data);
      at::cuda::cub::sort_pairs<int64_t, scalar_t>(
        keys.data_ptr<int64_t>(), keys_out,
        range.data_ptr<scalar_t>(), shuffled_data_,
        n, 0, bits);
      randperm_handle_duplicate_keys(keys_out, shuffled_data_, bits, n, generator);
    });
  }

  if (!result.is_contiguous()) {
    result.copy_(shuffled);
  }

  return result;
}

// ~~~~~~~~~~~~~~~~~~~~~~~~~~~~~~~~ triangle ~~~~~~~~~~~~~~~~~~~~~~~~~~~~~~~~~~~

namespace {
// To find the max integer that does not exceed the root of an int64_t variable,
// we could use a loop to test one bit at a time, which takes up to 31
// iterations. This would give the accurate result, but is relatively slow and
// is an overkill for most cases where double's precision suffice.
//
// If we directly use sqrt to calculate the root, the conversion from int64_t
// to double would lose 11 bits precision.
//
// The following solution uses sqrt directly for most cases, and would only
// special handle it if there is indeed precision loss.
__device__
inline int64_t resolve_root_int(
    int64_t b, int64_t cX4, int64_t x, int32_t sign) {
  int64_t bXb_cX4 = b*b - cX4;
  // potential precision loss could occur here when casting int64_t (63 bits
  // precision) to double (52 bits precision)
  double sr = ::sqrt((double)bXb_cX4);
  int64_t res = ::__double2ll_rd((-b + sign * sr)/2);

  // have to cast double to int64_t, otherwise it would only compare up to the
  // precision of a double variable, ignoring the precision loss
  if (bXb_cX4 != (int64_t) (sr * sr)) {
    // handle precision loss by using binary search
    int64_t llsr = ::__double2ll_rd(sr);
    // Use the following math to reduce search space.
    // Suppose z is the accurate result of sqrt(bXb_cX4) without precision loss
    // let d = abs(bXb_cX4 - llsr * llsr), then we have:
    // z = sqrt(bXb_cX4) <= sqrt(llsr * llsr + d) <= llsr + sqrt(d)
    // z = sqrt(bXb_cX4) >= sqrt(llsr * llsr - d) >= llsr - sqrt(d)
    // Hence, it is sufficient to search range [llsr - sqrt(d), llsr + sqrt(d)).
    // And the true value of row would also be with in range,
    //            [res - sqrt(d), res + sqrt(d) + 1)
    // as the denominator would only reduce the precision penalty.
    int64_t diff =
      ::__double2ll_ru(::sqrt(::fabs((double)(bXb_cX4 - llsr * llsr))));
    // l never exceeds (could equal to) the target row index
    auto l = res > diff ? res - diff : 0;
    // r is always larger than the target row index
    auto r = res + diff + 1;

    // binary search for the correct answer
    x <<= 1; // the loop always compares with 2x, so do it once here
    while (l + 1 < r) {
      auto m = (l + r) >> 1;
      // for tril:
      //    b = 2f - 1, sign = 1, hence (2f + m - 1) * m / 2
      // for triu:
      //    b = -2f - 1, sign = -1, hence (2f - m + 1) * m / 2
      if (sign * (b + m) * m > x) {
        r = m;
      } else {
        l = m;
      }
    }
    res = l;
  }

  return res;
}

// f: the number of elements in the first row of the trapezoid.
// x: the index of the target coordinates ordered by row and then column.
//
// View the tril as a top trapezoid stacked on a bottom rectangle. Assume x
// corresponds to the coordinate (row, col) in the trapezoid, where the row and
// the col both start from 0, then we have:
//
//                   (f + f + row - 1) * row / 2 <= x                       [1]
//                 (f + f + row) * (row + 1) / 2  > x                       [2]
//
// Therefore, row is the maximum integer satisfying the following inequality:
//
//                       (row + 2f - 1)row <= 2x
//                  row^2 + (2f-1)row - 2x <= 0.                            [3]
//
// Based on inequality [3], we have the following coefficients for formula of
// root:
//                               a = 1
//                               b = 2f - 1
//                               c = -2x
// There are two roots, and we should use the largest integer that does not
// exceed the root on the right. Intuitively, it is because:
//  i)  the valid solution range of row is between two roots, as it is <= 0;
//  ii) as we count in more rows, the total # of elements should always
//      increase, hence so does the left-hand side row^2 + (2f-1)row - 2x.
//      Therefore, the valid range of row lies in between the nadir point and
//      the larger root on the right.
// Full proof can be derived from inequality [2]. So, we calculate the result
// coordinate as:
//
//                   row = floor((-b + sqrt(b^2 - 4c)) / 2)
//                   col = x - (f + f + row - 1) * row / 2
__device__
inline void get_coordinate_in_tril_trapezoid(
    int64_t f, int64_t x, int64_t & row, int64_t & col) {
  f <<= 1; // all statements use 2f, so only calculate it once here.
  auto b = f - 1;
  auto cX4 = - (x << 3); // 4 * c = 4 * (-2x) = -8x;
  row = resolve_root_int(b, cX4, x, 1);
  col = x - ((f + row - 1) * row >> 1);
}

// f: the number of elements in the first row of the bottom trapezoid.
// x: the index of the target coordinates ordered by row and then column.
//
// View the triu as a top rectangle stacked on a bottom trapezoid, where the
// trapezoid is upside down. Assume x corresponds to the coordinate (row, col)
// in the bottom trapezoid, where the row and the col start from 0, then we
// have:
//
//                   (f + f - row + 1) * row / 2 <= x                       [1]
//                 (f + f - row) * (row + 1) / 2  > x                       [2]
//
// Therefore, row is the maximum integer satisfying the following inequality:
//
//                       (-row + 2f + 1)row <= 2x
//                   row^2 - (2f+1)row + 2x >= 0.                           [3]
//
// Based on inequality [3], we have the following coefficients for formula of
// root:
//                               a = 1
//                               b = -1 - 2f
//                               c = 2x
// There are two roots, and we should use the largest integer that does not
// exceed the root on the left. Intuitively, it is because:
//  i)  the valid solution range of row is outside of the two roots, as it is <
//      > 0;
//  ii) as we count in more rows, the total # of elements should always
//      increase, hence so does the left-hand side row^2 - (2f+1)row + 2x.
//      Therefore, the valid range of row lies to the left of the smaller root
//      on the left.
// Full proof can be derived from inequality [2]. So, we calculate the result
// coordinate as:
//
//                   row = floor((-b - sqrt(b^2 - 4c)) / 2)
//                   col = x - (f + f - row + 1) * row / 2
__device__
inline void get_coordinate_in_triu_trapezoid(
    int64_t f, int64_t x, int64_t & row, int64_t & col) {
  f <<= 1; // all statements use 2f, so only calculate it once here.
  auto b = -1 - f;
  auto cX4 = x << 3; // 4 * c = 4 * (2x) = 8x;
  row = resolve_root_int(b, cX4, x, -1);
  col = x - ((f - row + 1) * row >> 1) + row;
}

} // namespace

template <typename scalar_t>
__global__
#ifdef __HIP_PLATFORM_HCC__
C10_LAUNCH_BOUNDS_1(512)
#endif
void tril_indices_kernel(scalar_t * tensor,
                         int64_t row_offset,
                         int64_t m_first_row,
                         int64_t col,
                         int64_t trapezoid_size,
                         int64_t tril_size) {
  int64_t linear_index = blockIdx.x * blockDim.x + threadIdx.x;

  if (linear_index < tril_size) {
    int64_t r, c;
    if (linear_index < trapezoid_size) {
      // the coordinate is within the top trapezoid
      get_coordinate_in_tril_trapezoid(m_first_row, linear_index, r, c);
    } else {
      // the coordinate falls in the bottom rectangle
      auto surplus = linear_index - trapezoid_size;
      // add the height of trapezoid: m_last_row (col) - m_first_row + 1
      r = surplus / col + col - m_first_row + 1;
      c = surplus % col;
    }
    r += row_offset;

    tensor[linear_index] = r;
    tensor[linear_index + tril_size] = c;
  }
}

// Some Large test cases for the fallback binary search path is disabled by
// default to speed up CI tests and to avoid OOM error. When modifying the
// implementation, please enable them in test/test_cuda.py and make sure they
// pass on your local server.
Tensor tril_indices_cuda(
    int64_t row, int64_t col, int64_t offset, c10::optional<ScalarType> dtype_opt,
    c10::optional<Layout> layout_opt, c10::optional<Device> device_opt, c10::optional<bool> pin_memory_opt) {
  check_args(row, col, layout_opt);

  auto tril_size = get_tril_size(row, col, offset);
  auto tensor = empty_cuda({2, tril_size}, dtype_opt, layout_opt, device_opt, pin_memory_opt);

  if (tril_size > 0) {
    auto m_first_row = offset > 0 ?
      std::min<int64_t>(col, 1 + offset) : // upper bounded by col
      row + offset > 0; // either 0 or 1
    auto trapezoid_row_offset = std::max<int64_t>(0, -offset);
    auto rectangle_row_offset = trapezoid_row_offset + col - m_first_row + 1;
    int64_t rectangle_size = 0;
    if (rectangle_row_offset < row) {
      rectangle_size = (row - rectangle_row_offset) * col;
    }

    dim3 dim_block = cuda::getApplyBlock();
    dim3 dim_grid;
    // using tril_size instead of tensor.numel(), as each thread takes care of
    // two elements in the tensor.
    TORCH_CHECK(
      cuda::getApplyGrid(tril_size, dim_grid, tensor.get_device()),
      "unable to get dim grid");

    AT_DISPATCH_ALL_TYPES_AND(at::ScalarType::Half, tensor.scalar_type(), "tril_indices_cuda", [&] {
      tril_indices_kernel<<<
          dim_grid, dim_block, 0, at::cuda::getCurrentCUDAStream()>>>(
        tensor.data_ptr<scalar_t>(),
        trapezoid_row_offset,
        m_first_row,
        col,
        tril_size - rectangle_size,
        tril_size);
      C10_CUDA_KERNEL_LAUNCH_CHECK();
    });
  }

  return tensor;
}

template <typename scalar_t>
__global__
void triu_indices_kernel(scalar_t * tensor,
                         int64_t col_offset,
                         int64_t m_first_row,
                         int64_t col,
                         int64_t rectangle_size,
                         int64_t triu_size) {
  int64_t linear_index = blockIdx.x * blockDim.x + threadIdx.x;

  if (linear_index < triu_size) {
    int64_t r, c;
    if (linear_index < rectangle_size) {
      // the coordinate is within the top rectangle
      r = linear_index / col;
      c = linear_index % col;
    } else {
      // the coordinate falls in the bottom trapezoid
      get_coordinate_in_triu_trapezoid(
        m_first_row, linear_index - rectangle_size, r, c);
      r += rectangle_size / col;
    }

    c += col_offset;
    tensor[linear_index] = r;
    tensor[linear_index + triu_size] = c;
  }
}

// Some Large test cases for the fallback binary search path is disabled by
// default to speed up CI tests and to avoid OOM error. When modifying the
// implementation, please enable them in test/test_cuda.py and make sure they
// pass on your local server.
Tensor triu_indices_cuda(
    int64_t row, int64_t col, int64_t offset, c10::optional<ScalarType> dtype_opt,
    c10::optional<Layout> layout_opt, c10::optional<Device> device_opt, c10::optional<bool> pin_memory_opt) {
  check_args(row, col, layout_opt);

  auto triu_size = row * col - get_tril_size(row, col, offset - 1);
  auto tensor = empty_cuda({2, triu_size}, dtype_opt, layout_opt, device_opt, pin_memory_opt);

  if (triu_size > 0) {
    // # of triu elements in the first row
    auto m_first_row = offset > 0 ?
      std::max<int64_t>(col - offset, 0) : // upper bounded by col
      col;

    // size of the top rectangle
    int64_t rectangle_size = 0;
    if (offset < 0) {
      rectangle_size = std::min<int64_t>(row, -offset) * col;
    }

    dim3 dim_block = cuda::getApplyBlock();
    dim3 dim_grid;

    // using triu_size instead of tensor.numel(), as each thread takes care of
    // two elements in the tensor.
    TORCH_CHECK(
      cuda::getApplyGrid(triu_size, dim_grid, tensor.get_device()),
      "unable to get dim grid");

    AT_DISPATCH_ALL_TYPES_AND(at::ScalarType::Half, tensor.scalar_type(), "triu_indices_cuda", [&] {
      triu_indices_kernel<<<
          dim_grid, dim_block, 0, at::cuda::getCurrentCUDAStream()>>>(
        tensor.data_ptr<scalar_t>(),
        std::max<int64_t>(0, offset),
        m_first_row,
        col,
        rectangle_size,
        triu_size);
      C10_CUDA_KERNEL_LAUNCH_CHECK();
    });
  }

  return tensor;
}

}} // namespace at::native<|MERGE_RESOLUTION|>--- conflicted
+++ resolved
@@ -75,7 +75,6 @@
   return t;
 }
 
-<<<<<<< HEAD
 // [Algorithm of randperm]
 //
 // randperm is implemented by sorting an arange tensor of size n with randomly
@@ -105,10 +104,7 @@
 // Reference
 // [1] https://osf.io/af2hy/
 
-Tensor& randperm_out_cuda(Tensor& result, int64_t n, c10::optional<Generator> generator) {
-=======
 Tensor& randperm_out_cuda(int64_t n, c10::optional<Generator> generator, Tensor& result) {
->>>>>>> dfc7fa03
   TORCH_CHECK(n >= 0, "n must be non-negative, got", n);
   TORCH_CHECK(!generator.has_value() || (generator.has_value() && result.device() == generator->device()), "Expected a '", result.device(), "' generator device but found '", generator->device(), "'");
   TORCH_CHECK(n <= std::numeric_limits<int>::max(),
