--- conflicted
+++ resolved
@@ -574,7 +574,6 @@
             m, results_len=2, qconfig_dict=qconfig_dict, prepare_fn=prepare_qat_fx)
 
     @skipIfNoFBGEMM
-<<<<<<< HEAD
     def test_extract_weights_conv_fun_ptq(self):
         w1d = torch.randn(1, 1, 1)
         w2d = torch.randn(1, 1, 1, 1)
@@ -584,15 +583,6 @@
         b3d = torch.randn(1)
         m = AllConvFunctional(w1d, w2d, w3d, b1d, b2d, b3d).eval()
         self._test_extract_weights(m, results_len=6)
-=======
-    def test_extract_weights_fun(self):
-        class M(nn.Module):
-            def __init__(self):
-                super().__init__()
-                self.w = nn.Parameter(torch.empty(4, 4))
-                self.b = nn.Parameter(torch.zeros(4))
-                torch.nn.init.kaiming_uniform_(self.w, a=math.sqrt(5))
->>>>>>> 3f8d4768
 
     @skipIfNoFBGEMM
     def test_extract_weights_conv_fun_qat(self):
