--- conflicted
+++ resolved
@@ -6865,7 +6865,16 @@
             del dual
             self.assertIsNone(tangent_ref())
 
-<<<<<<< HEAD
+    def test_size_check(self):
+        foo = torch.rand(2)
+        tangent = torch.rand(3)
+
+        with fwAD.dual_level():
+            with self.assertRaisesRegex(RuntimeError, "Trying to set a forward gradient that has a different size"):
+                dual = fwAD.make_dual(foo, tangent)
+
+            dual = fwAD.make_dual(foo, tangent[1:])
+
     def test_level_and_packing(self):
         foo = torch.rand(2)
         bar = torch.rand(2)
@@ -7110,19 +7119,8 @@
             view = baz.detach()
             view += dual
             self.assertEqual(fwAD.unpack_dual(baz)[1], fwAD.unpack_dual(dual)[1])
-=======
-    def test_size_check(self):
-        foo = torch.rand(2)
-        tangent = torch.rand(3)
-
-        with fwAD.dual_level():
-            with self.assertRaisesRegex(RuntimeError, "Trying to set a forward gradient that has a different size"):
-                dual = fwAD.make_dual(foo, tangent)
-
-            dual = fwAD.make_dual(foo, tangent[1:])
-
-
->>>>>>> 7b939d93
+
+
 # Generic device type autograd tests.
 class TestAutogradDeviceType(TestCase):
 
