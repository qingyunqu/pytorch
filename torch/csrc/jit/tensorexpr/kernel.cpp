#include <torch/csrc/jit/tensorexpr/kernel.h>
#include <c10/util/variant.h>

#include <csignal>
#include <ATen/ExpandUtils.h>
#include <ATen/TensorGeometry.h>
#include <c10/util/string_utils.h>
#include <torch/csrc/jit/jit_log.h>
#include <torch/csrc/jit/passes/utils/subgraph_utils.h>
#include <torch/csrc/jit/tensorexpr/analysis.h>
#include <torch/csrc/jit/tensorexpr/ir_printer.h>
#include <torch/csrc/jit/tensorexpr/ir_simplifier.h>
#include <torch/csrc/jit/tensorexpr/loopnest.h>
#include <iostream>

using namespace torch::jit;
using namespace torch::jit::tensorexpr;

namespace torch {
namespace jit {
namespace tensorexpr {

static int te_cuda_pointwise_loop_levels = -1;
static int te_cuda_pointwise_block_count = -1;
static int te_cuda_pointwise_block_size = -1;
static bool fallback_allowed = false;
static bool te_generate_block_code = false;
static bool te_must_use_llvm_on_cpu = true;
static bool cat_wo_conditionals = false; // NOLINT

bool setFallbackAllowed(bool value) {
  bool old_value = fallback_allowed;
  fallback_allowed = value;
  return old_value;
}

bool fallbackAllowed() {
  static const char* enable_c_str = std::getenv("PYTORCH_TENSOREXPR_FALLBACK");
  if (!enable_c_str) {
    return fallback_allowed;
  }
  if (std::string(enable_c_str) == "0") {
    return false;
  }
  return true;
}

bool fallbackEnforced() {
  static const char* enable_c_str = std::getenv("PYTORCH_TENSOREXPR_FALLBACK");
  if (tensorexpr::getTEGenerateBlockCode()) {
    return false;
  }
  if (!enable_c_str) {
    return fallback_allowed;
  }
  if (std::string(enable_c_str) == "2") {
    return true;
  }
  return false;
}

bool dontUseLLVMFlag() {
  static const char* enable_c_str =
      std::getenv("PYTORCH_TENSOREXPR_DONT_USE_LLVM");
  if (!enable_c_str) {
    return false;
  }
  return std::string(enable_c_str) == "1";
}

int& getTECudaPointwiseLoopLevels() {
  return te_cuda_pointwise_loop_levels;
}

int& getTECudaPointwiseBlockCount() {
  return te_cuda_pointwise_block_count;
}

int& getTECudaPointwiseBlockSize() {
  return te_cuda_pointwise_block_size;
}

// TODO: Remove this global var
// Ideally Block code gen should be decided
// based on device type in tensor.
bool& getTEGenerateBlockCode() {
  return te_generate_block_code;
}

bool& getTEMustUseLLVMOnCPU() {
  return te_must_use_llvm_on_cpu;
}

bool& getCatWoConditionals() {
  return cat_wo_conditionals;
}

c10::optional<at::Device> pickDeviceType(
    const at::ArrayRef<torch::jit::Value*>& inputs) {
  c10::optional<at::Device> device = c10::nullopt;
  for (auto const& input : inputs) {
    auto tt = input->type()->cast<TensorType>();
    if (tt && tt->device()) {
      if (device && *device != *tt->device()) {
        return c10::nullopt;
      }
      device = *tt->device();
    }
  }
  return device;
}

} // namespace tensorexpr
} // namespace jit
} // namespace torch

size_t normalizeAndCheckIndex(int64_t idx, int64_t list_size) {
  if (idx < 0) {
    // Handle negative indexing
    idx = list_size + idx;
  }

  if (idx < 0 || idx >= list_size) {
    AT_ERROR("Invalid index ", idx, " for list_size", list_size);
  }
  return static_cast<size_t>(idx);
}

static at::ScalarType tensorType(Tensor* t) {
  return static_cast<at::ScalarType>(t->buf()->dtype().scalar_type());
}

static std::vector<ExprHandle> computeIndicesToBroadcast(
    const std::vector<ExprHandle>& outputAxes,
    const std::vector<ExprHandle>& inputSizes) {
  if (outputAxes.size() < inputSizes.size()) {
    throw malformed_input("Cannot broadcast to a lower rank tensor");
  }
  std::vector<ExprHandle> bcast;
  auto axisIt = outputAxes.rbegin();
  auto sizeIt = inputSizes.rbegin();
  while (sizeIt != inputSizes.rend()) {
    auto const& size = sizeIt->AsNode<IntImm>();
    if (size && size->value() == 1) {
      bcast.emplace_back(0);
    } else {
      bcast.emplace_back(*axisIt);
    }
    ++axisIt;
    ++sizeIt;
  }
  std::reverse(bcast.begin(), bcast.end());
  return bcast;
}

ExprHandle TensorExprKernel::broadcastBufTemp(
    BufHandle b,
    const std::vector<ExprHandle>& axes) {
  return b.load(computeIndicesToBroadcast(
      axes, ExprVectorToExprHandleVector(b.node()->dims())));
}
ExprHandle TensorExprKernel::broadcast(
    Tensor* t,
    const std::vector<ExprHandle>& axes) {
  return t->call(computeIndicesToBroadcast(
      axes, ExprVectorToExprHandleVector(t->buf()->dims())));
}

ExprHandle TensorExprKernel::chunk(
    Tensor* t,
    size_t chunkIdx,
    int64_t dim,
    int64_t chunks,
    const std::vector<ExprHandle>& axes) {
  auto norm_dim = normalizeAndCheckIndex(dim, axes.size());
  auto sizes = bufferSizes(t);
  size_t step = sizes[norm_dim] / chunks;

  std::vector<ExprHandle> indices;
  for (size_t i = 0; i < axes.size(); ++i) {
    if (i == norm_dim) {
      indices.push_back(axes[i] + IntImm::make((int)chunkIdx * (int)step));
    } else {
      indices.push_back(axes[i]);
    }
  }

  return t->call(indices);
}

ExprHandle promoteToDtype(ExprHandle e, ScalarType dt) {
  if (e.dtype().scalar_type() == dt) {
    return e;
  }

  switch (dt) {
// NOLINTNEXTLINE
#define TYPE_CASE(Type, Name) \
  case ScalarType::Name:      \
    e = cast<Type>(e);        \
    break;
    AT_FORALL_SCALAR_TYPES_AND2(Half, Bool, TYPE_CASE);
#undef TYPE_CASE
    default:
      throw unsupported_dtype();
  }
  return e;
}

ExprHandle TensorExprKernel::tensorOrConstant(
    const ArgValue v,
    const std::vector<ExprHandle>& axes) {
    if (auto t = c10::get_if<tensorexpr::Tensor*>(&v)) {
      return broadcast(*t, axes);
    }
    return constant(v);
}
ArgValue TensorExprKernel::jitToArgValue(const torch::jit::Value* v) const {
  auto ti = tensors_.find(v);
  if (ti != tensors_.end()) {
    return BufHandle(ti->second->buf());
  }
  if (v->node()->kind() == prim::Constant) {
    const auto val = toIValue(v).value();
    if (val.isDouble()) {
      return val.toDouble();
    } else if (val.isInt()) {
      return val.toInt();
    } else if (val.isBool()) {
      return val.toBool();
    } else if (val.isNone()) {
      // This is just a placeholder so we don't throw.  None-handling
      // is operator-specific and should be handled properly in
      // the operator-specific lowering code.
      return ArgNone();
    } else {
      throw unsupported_dtype();
    }
  }

  if (!scalars_.count(v)) {
    throw malformed_input("no scalar in Constant");
  }

  return scalars_.at(v);
}

ExprHandle TensorExprKernel::tensorOrConstant(
    const ArgValue& v,
    const std::vector<ExprHandle>& axes) {
  if (auto b = c10::get_if<BufHandle>(&v)) {
    return broadcastBufTemp(*b, axes);
  }
  return constant(v);
}
ExprHandle TensorExprKernel::tensorOrConstant(
    const torch::jit::Value* v,
    const std::vector<ExprHandle>& axes) {
  auto ti = tensors_.find(v);
  if (ti != tensors_.end()) {
    return broadcast(ti->second, axes);
  }
  return constant(v);
}

std::vector<ExprHandle> TensorExprKernel::sizesFromVaryingShape(
    const c10::VaryingShape<int64_t>& shape) {
  std::vector<ExprHandle> dims;
  for (size_t i = 0; i < *shape.size(); i++) {
    dims.push_back(IntImm::make(*shape[i]));
  }
  return dims;
}

std::vector<DimArg> TensorExprKernel::dimsFromSizes(
    const std::vector<ExprHandle>& sizes) {
  std::vector<DimArg> dimArgs;
  for (size_t idx = 0; idx < sizes.size(); idx++) {
    dimArgs.emplace_back(DimArg(sizes[idx], "i" + c10::to_string(idx)));
  }
  return dimArgs;
}

std::vector<ExprHandle> TensorExprKernel::sizesForValue(
    const torch::jit::Value* v) {
  if (known_sizes_.count(v)) {
    return known_sizes_.at(v);
  }

  // If the shape is present in the type info, just extract it from here. No
  // need to infer it.
  if (v->type()->kind() == TypeKind::TensorType) {
    auto tt = v->type()->cast<TensorType>();
    if (tt->isComplete()) {
      return sizesFromVaryingShape(tt->sizes());
    }
  }

  if (v->type()->isSubtypeOf(FloatType::get()) ||
      v->type()->isSubtypeOf(IntType::get())) {
    return {1};
  }
  if (v->type()->isSubtypeOf(NoneType::get())) {
    return {};
  }

  known_sizes_[v] = inferSizesForValue(v);
  return known_sizes_.at(v);
}

std::vector<ExprHandle> TensorExprKernel::inferSizesForValue(
    const torch::jit::Value* v) {
  switch (v->node()->kind()) {
    case aten::_cast_Float:
    case aten::to:
    case aten::sigmoid:
    case aten::reciprocal:
    case aten::neg:
    case aten::relu:
    case aten::batch_norm:
    case aten::isnan:
    case aten::log:
    case aten::log10:
    case aten::log1p:
    case aten::log2:
    case aten::exp:
    case aten::expm1:
    case aten::erf:
    case aten::erfc:
    case aten::cos:
    case aten::sin:
    case aten::tan:
    case aten::rand_like:
    case aten::acos:
    case aten::asin:
    case aten::cosh:
    case aten::sinh:
    case aten::atan:
    case aten::tanh:
    case aten::hardtanh:
    case aten::sqrt:
    case aten::rsqrt:
    case aten::abs:
    case aten::ceil:
    case aten::floor:
    case aten::round:
    case aten::trunc:
    case aten::frac:
    case aten::lgamma:
    case aten::type_as:
    case aten::masked_fill:
      return sizesForValue(v->node()->input(0));

    case aten::sub:
    case aten::add:
    case aten::mul:
    case aten::div:
    case aten::__and__:
    case aten::__or__:
    case aten::__xor__:
    case aten::__lshift__:
    case aten::__rshift__:
    case aten::eq:
    case aten::ne:
    case aten::ge:
    case aten::gt:
    case aten::le:
    case aten::lt:
    case aten::min:
    case aten::max:
    case aten::pow:
    case aten::fmod:
    case aten::remainder:
    case aten::atan2: {
      std::vector<std::vector<ExprHandle>> shapes;
      for (size_t idx = 0; idx < 2; idx++) {
        torch::jit::Value* inp = v->node()->input(idx);
        shapes.push_back(sizesForValue(inp));
      }
      return broadcastShapes(shapes);
    }
    case aten::lerp:
    case aten::clamp:
    case aten::threshold:
    case aten::where: {
      std::vector<std::vector<ExprHandle>> shapes;
      for (size_t idx = 0; idx < 3; idx++) {
        torch::jit::Value* inp = v->node()->input(idx);
        shapes.push_back(sizesForValue(inp));
      }
      return broadcastShapes(shapes);
    }

    case aten::addcmul: {
      std::vector<std::vector<ExprHandle>> shapes;
      for (size_t idx = 0; idx < 4; idx++) {
        torch::jit::Value* inp = v->node()->input(idx);
        shapes.push_back(sizesForValue(inp));
      }
      return broadcastShapes(shapes);
    }

    case prim::ConstantChunk: {
      auto shape = sizesForValue(v->node()->input());
      int dim = v->node()->i(attr::dim);
      int chunks = v->node()->i(attr::chunks);
      shape[dim] = IRSimplifier::simplify(shape[dim] / chunks);
      return shape;
    }

    case aten::unsqueeze: {
      auto const& n = v->node();
      auto shape = sizesForValue(n->input(0));

      int64_t dim = toIValue(n->input(1))->toInt();
      // From the documentation
      // (https://pytorch.org/docs/master/generated/torch.unsqueeze.html):
      //
      // A dim value within the range [-input.dim() - 1, input.dim() + 1) can be
      // used. Negative dim will correspond to unsqueeze() applied at dim = dim
      // + input.dim() + 1.
      if (dim < 0) {
        dim = dim + shape.size() + 1;
      }
      if (dim < 0 || dim > shape.size()) {
        throw std::runtime_error("Invalid 'dim' input in aten::unsqueeze");
      }

      shape.insert(shape.begin() + dim, ExprHandle(1));
      return shape;
    }

    case aten::cat: {
      // In JIT IR, aten::cat usually appears with the following nodes around
      // it:
      //   %dim : int = prim::Constant[value=0]()
      //   %inputs : Tensor[] = prim::ListConstruct(%a, %b, ...)
      //   %cat_output : Tensor = aten::cat(%inputs, %dim)
      // Shapes of the input tensors could only differ at the dimension %dim.
      // The sizes of the output tensor on that dimension is a sum of the
      // corresponding sizes of the input tensors, the other dimension have the
      // same sizes.
      // Negative dim will correspond to dim = dim + input.dim().
      auto const& n = v->node();
      auto inputs = n->input(0)->node()->inputs();
      if (inputs.size() == 0) {
        throw std::runtime_error("Empty input list is passed to aten::cat");
      }

      TORCH_INTERNAL_ASSERT(n->input(1)->node()->kind() == prim::Constant);
      int64_t dim = n->input(1)->node()->i(attr::value);
      auto shape = sizesForValue(inputs[0]);
      size_t norm_dim = normalizeAndCheckIndex(dim, shape.size());
      ExprHandle concat_dim_size = 0;
      for (auto input : inputs) {
        concat_dim_size = concat_dim_size + sizesForValue(input)[norm_dim];
      }
      concat_dim_size = IRSimplifier::simplify(concat_dim_size);
      shape[norm_dim] = concat_dim_size;
      return shape;
    }

    case aten::softmax:
    case aten::log_softmax:
      // Output of softmax / log_softmax has the same shape as input 0.
      return sizesForValue(v->node()->input(0));

    case aten::slice:
      throw std::runtime_error(
          "Shape info is not implemented for this kind of node");

    default: {
      GRAPH_DEBUG("Can't infer sizes for the node: ", *v->node());
      GRAPH_DEBUG("Full fusion group graph:\n", *v->node()->owningGraph());
      throw std::runtime_error("Unhandled node kind");
    }
  }
}

ExprHandle TensorExprKernel::constant(const ArgValue& v) {
  if (auto s = c10::get_if<tensorexpr::VarHandle>(&v)) {
    return *s;
  } else if (auto d = c10::get_if<double>(&v)) {
    return DoubleImm::make(*d);
  } else if (auto i = c10::get_if<int64_t>(&v)) {
    return LongImm::make(*i);
  } else if (auto b = c10::get_if<bool>(&v)) {
    return BoolImm::make(*b);
<<<<<<< HEAD
  } else if (c10::get_if<ArgNone>(&v)) {
    // This is just a placeholder so we don't throw.  None-handling
    // is operator-specific and should be handled properly in
    // the operator-specific lowering code.
    return IntImm::make(0);
  } else {
    throw unsupported_dtype();
=======
    } else if (c10::get_if<ArgNone>(&v)) {
      // This is just a placeholder so we don't throw.  None-handling
      // is operator-specific and should be handled properly in
      // the operator-specific lowering code.
      return IntImm::make(0);
>>>>>>> 56216dd1
  }
  throw unsupported_dtype();
}
ExprHandle TensorExprKernel::constant(const torch::jit::Value* v) {
  if (v->node()->kind() == prim::Constant) {
    const auto val = toIValue(v).value();
    if (val.isDouble()) {
      return DoubleImm::make(val.toDouble());
    } else if (val.isInt()) {
      return LongImm::make(val.toInt());
    } else if (val.isBool()) {
      return BoolImm::make(val.toBool());
    } else if (val.isNone()) {
      // This is just a placeholder so we don't throw.  None-handling
      // is operator-specific and should be handled properly in
      // the operator-specific lowering code.
      return IntImm::make(0);
    } else {
      throw unsupported_dtype();
    }
  }

  if (!scalars_.count(v)) {
    throw malformed_input("no scalar in Constant");
  }

  return scalars_.at(v);
}

ExprHandle promoteIntegerToDefaultType(const ExprHandle& e) {
  auto scalarType = static_cast<c10::ScalarType>(e.dtype().scalar_type());
  if (!c10::isIntegralType(scalarType, /*includeBool*/ true)) {
    return e;
  }

  auto defaultType = c10::typeMetaToScalarType(c10::get_default_dtype());

  // We intend to promote Integers to floating-point types
  TORCH_INTERNAL_ASSERT(
      !c10::isIntegralType(defaultType, /*includeBool*/ true));

  return Cast::make(
      Dtype(
          static_cast<tensorexpr::ScalarType>(defaultType), e.dtype().lanes()),
      e);
}

ExprHandle promoteHalfToFloat(const ExprHandle& e) {
  auto scalarType = static_cast<c10::ScalarType>(e.dtype().scalar_type());
  auto floatType = static_cast<c10::ScalarType>(tensorexpr::ScalarType::Float);
  if (c10::isFloatingType(scalarType) &&
      (c10::elementSize(scalarType) < c10::elementSize(floatType))) {
    return Cast::make(
        Dtype(tensorexpr::ScalarType::Float, e.dtype().lanes()), e);
  } else {
    return e;
  }
}

bool TensorExprKernel::checkTypes(
    const ScalarType highType,
    const int typeConstraints) {
  if (typeConstraints == kAllTypes) {
    return true;
  }

  if (is_integral(highType)) {
    return (typeConstraints & kIntegralTypes) != 0;
  } else if (is_floating_point(highType)) {
    return (typeConstraints & kFloatingPointTypes) != 0;
  } else if (highType == ScalarType::Bool) {
    return (typeConstraints & kBoolType) != 0;
  }

  // assume JIT not supporting complex and qint yet
  TORCH_INTERNAL_ASSERT((typeConstraints & (kQintTypes | kComplexTypes)) == 0);
  return false;
}

void TensorExprKernel::promoteInputs(
    std::vector<ExprHandle>& inputs,
    const int typeConstraints) {
  if (inputs.empty()) {
    return;
  }

  // Find the highest type among the inputs.
  ScalarType highType = inputs[0].dtype().scalar_type();
  for (const auto input : inputs) {
    highType = promoteTypes(highType, input.dtype().scalar_type());
  }

  if (!checkTypes(highType, typeConstraints)) {
    throw unsupported_dtype();
  }

  for (ExprHandle& e : inputs) {
    e = promoteToDtype(e, highType);
  }
}

ExprHandle TensorExprKernel::demoteOutput(
    const ExprHandle& e,
    const c10::optional<at::ScalarType> type) {
  if (!type.has_value()) {
    return e;
  }
  if (*type == static_cast<at::ScalarType>(e.dtype().scalar_type())) {
    return e;
  }

  switch (*type) {
// NOLINTNEXTLINE
#define TYPE_CASE(Type, Name) \
  case at::ScalarType::Name:  \
    return cast<Type>(e);
    AT_FORALL_SCALAR_TYPES_AND(Half, TYPE_CASE);
#undef TYPE_CASE
    case at::ScalarType::Bool:
      return cast<bool>(e);
    default:
      throw unsupported_dtype();
  }

  return e;
}

c10::optional<at::ScalarType> getOutputType(const torch::jit::Value* v) {
  if (v->type()->kind() != TypeKind::TensorType) {
    return c10::optional<at::ScalarType>();
  }

  if (!v->isCompleteTensor()) {
    return c10::nullopt;
  }

  return v->type()->castRaw<TensorType>()->scalarType();
}

ExprHandle TensorExprKernel::demoteOutput(
    const ExprHandle& e,
    const torch::jit::Value* v) {
  if (v->type()->kind() != TypeKind::TensorType) {
    return e;
  }

  if (!v->isCompleteTensor()) {
    return e;
  }

  auto tt = *v->type()->castRaw<TensorType>()->scalarType();

  if (tt == static_cast<at::ScalarType>(e.dtype().scalar_type())) {
    return e;
  }

  switch (tt) {
// NOLINTNEXTLINE
#define TYPE_CASE(Type, Name) \
  case at::ScalarType::Name:  \
    return cast<Type>(e);
    AT_FORALL_SCALAR_TYPES_AND(Half, TYPE_CASE);
#undef TYPE_CASE
    case at::ScalarType::Bool:
      return cast<bool>(e);
    default:
      throw unsupported_dtype();
  }

  return e;
}

static bool isOne(ExprHandle e) {
  auto const& n = e.AsNode<IntImm>();
  if (!n) {
    return false;
  }
  return n->value() == 1;
}

std::vector<ExprHandle> TensorExprKernel::broadcastShapes(
    std::vector<std::vector<ExprHandle>> shapes) {
  size_t n = shapes.size();
  if (n == 1) {
    return shapes[0];
  }
  auto res1 = broadcastShapes(shapes[n - 2], shapes[n - 1]);
  shapes[n - 2] = res1;
  shapes.pop_back();
  auto res2 = broadcastShapes(shapes);
  return res2;
}

std::vector<ExprHandle> TensorExprKernel::broadcastShapes(
    const std::vector<ExprHandle>& a,
    const std::vector<ExprHandle>& b) {
  auto at = a.rbegin();
  auto bt = b.rbegin();
  std::vector<ExprHandle> ret;
  while (at != a.rend() || bt != b.rend()) {
    if (at == a.rend()) {
      hasBroadcast_ = true;
      ret.push_back(*bt++);
      continue;
    }
    if (bt == b.rend()) {
      hasBroadcast_ = true;
      ret.push_back(*at++);
      continue;
    }
    // TODO: if neither *at nor *bt is 1, ensure they are identical
    // expressions.  Nb: `==` doesn't work since that simply produces a new
    // ExprHandle.
    ExprHandle dim = *at;
    if (isOne(*at)) {
      if (!isOne(*bt)) {
        dim = *bt;
        hasBroadcast_ = true;
      }
    }
    ret.push_back(dim);
    at++;
    bt++;
  }
  std::reverse(ret.begin(), ret.end());
  return ret;
}

std::vector<ExprHandle> TensorExprKernel::valueShape(
    const torch::jit::Value* v) {
  auto it = tensors_.find(v);
  if (it == tensors_.end()) {
    return {};
  }
  return ExprVectorToExprHandleVector(it->second->buf()->dims());
}

std::vector<ExprHandle> TensorExprKernel::valueShape(const ArgValue& v) {
  if (auto b = c10::get_if<tensorexpr::BufHandle>(&v)) {
    return ExprVectorToExprHandleVector(b->node()->dims());
  }
  return {};
}

Tensor* TensorExprKernel::computeOneOperand(
    const std::string& name,
    const std::vector<ArgValue> inputValues,
    const c10::optional<at::ScalarType> outputTensorType,
    const std::function<ExprHandle(const ExprHandle&)>& innerExpr,
    const int checkParamTypes) {
  auto const& shape = valueShape(inputValues[0]);
  return Compute(
      name,
      c10::fmap<DimArg>(shape),
      [this, inputValues, outputTensorType, innerExpr, checkParamTypes](
          const std::vector<VarHandle>& axes) {
        std::vector<ExprHandle> indices(axes.begin(), axes.end());
        std::vector<ExprHandle> inputs = {
            tensorOrConstant(inputValues[0], indices)};
        promoteInputs(inputs, checkParamTypes);
        ExprHandle compute = innerExpr(inputs[0]);
        return demoteOutput(compute, outputTensorType);
      });

}
Tensor* TensorExprKernel::computeOneOperand(
    const std::string& name,
    const torch::jit::Value* v,
    const std::function<ExprHandle(const ExprHandle&)>& innerExpr,
    const int checkParamTypes) {
  auto const& n = v->node();
  auto const& shape = valueShape(n->input(0));
  return Compute(
      name,
      c10::fmap<DimArg>(shape),
      [this, v, innerExpr, checkParamTypes](
          const std::vector<VarHandle>& axes) {
        auto const& n = v->node();
        std::vector<ExprHandle> indices(axes.begin(), axes.end());
        std::vector<ExprHandle> inputs = {
            tensorOrConstant(n->input(0), indices)};
        promoteInputs(inputs, checkParamTypes);
        ExprHandle compute = innerExpr(inputs[0]);
        return demoteOutput(compute, n->output());
      });
}

Tensor* TensorExprKernel::computeTwoOperand(
    const std::string& name,
    const torch::jit::Value* v,
    const std::function<ExprHandle(const ExprHandle&, const ExprHandle&)>&
        innerExpr) {
  auto const& n = v->node();
  auto const& shape =
      broadcastShapes(valueShape(n->input(0)), valueShape(n->input(1)));
  return Compute(
      name,
      c10::fmap<DimArg>(shape),
      [this, v, innerExpr](const std::vector<VarHandle>& axes) {
        auto const& n = v->node();
        std::vector<ExprHandle> indices(axes.begin(), axes.end());
        std::vector<ExprHandle> inputs = {
            tensorOrConstant(n->input(0), indices),
            tensorOrConstant(n->input(1), indices),
        };

        promoteInputs(inputs);
        ExprHandle compute = innerExpr(inputs[0], inputs[1]);
        return demoteOutput(compute, n->output());
      });
}
Tensor* TensorExprKernel::computeTwoOperand(
    const std::string& name,
    const std::vector<ArgValue> inputValues,
    const c10::optional<at::ScalarType> outputTensorType,
    const std::vector<ExprHandle> outputShape,
    const std::function<ExprHandle(const ExprHandle&, const ExprHandle&)>&
        innerExpr) {
  return Compute(
      name,
      c10::fmap<DimArg>(outputShape),
      [this, inputValues, outputTensorType, innerExpr](
          const std::vector<VarHandle>& axes) {
        std::vector<ExprHandle> indices(axes.begin(), axes.end());
        std::vector<ExprHandle> inputs = {
            tensorOrConstant(inputValues[0], indices),
            tensorOrConstant(inputValues[1], indices),
        };

        promoteInputs(inputs);
        ExprHandle compute = innerExpr(inputs[0], inputs[1]);
        return demoteOutput(compute, outputTensorType);
      });
}

Tensor* TensorExprKernel::computeTwoOperandWithAlpha(
    const std::string& name,
    const std::vector<ArgValue> inputValues,
    const c10::optional<at::ScalarType> outputTensorType,
    const std::function<ExprHandle(const ExprHandle&, const ExprHandle&)>&
        innerExpr) {
  auto const& shape =
      broadcastShapes(valueShape(inputValues[0]), valueShape(inputValues[1]));
  return Compute(
      name,
      c10::fmap<DimArg>(shape),
      [this, inputValues, outputTensorType, innerExpr](const std::vector<VarHandle>& axes) {
        std::vector<ExprHandle> indices(axes.begin(), axes.end());
        std::vector<ExprHandle> inputs = {
            tensorOrConstant(inputValues[0], indices),
            tensorOrConstant(inputValues[1], indices),
            tensorOrConstant(inputValues[2], indices),
        };

        promoteInputs(inputs);
        ExprHandle compute = innerExpr(inputs[0], inputs[2] * inputs[1]);
        return demoteOutput(compute, outputTensorType);
      });
}

Tensor* TensorExprKernel::computeConditionWithTwoOperand(
    const std::string& name,
    const std::vector<ArgValue> inputValues,
    const c10::optional<at::ScalarType> outputTensorType,
    const std::function<
        ExprHandle(const ExprHandle&, const ExprHandle&, const ExprHandle&)>&
        innerExpr) {
  std::vector<std::vector<ExprHandle>> shapes;
  for (size_t idx = 0; idx < 2; idx++) {
    ArgValue inp = inputValues[idx];
    shapes.push_back(valueShape(inp));
  }
  auto const& shape = broadcastShapes(shapes);
  return Compute(
      name,
      c10::fmap<DimArg>(shape),
      [this, inputValues, outputTensorType, innerExpr](const std::vector<VarHandle>& axes) {
        std::vector<ExprHandle> indices(axes.begin(), axes.end());
        std::vector<ExprHandle> inputs = {
            tensorOrConstant(inputValues[1], indices),
            tensorOrConstant(inputValues[2], indices),
        };

        promoteInputs(inputs);
        // First expr is the condition, which we don't promote
        inputs.emplace(inputs.begin(), tensorOrConstant(inputValues[0], indices));
        ExprHandle compute = innerExpr(inputs[0], inputs[1], inputs[2]);
        return demoteOutput(compute, outputTensorType);
      });
}
Tensor* TensorExprKernel::computeConditionWithTwoOperand(
    const std::string& name,
    const torch::jit::Value* v,
    const std::function<
        ExprHandle(const ExprHandle&, const ExprHandle&, const ExprHandle&)>&
        innerExpr) {
  auto const& n = v->node();
  std::vector<std::vector<ExprHandle>> shapes;
  for (size_t idx = 0; idx < 2; idx++) {
    torch::jit::Value* inp = n->input(idx);
    shapes.push_back(sizesForValue(inp));
  }
  auto const& shape = broadcastShapes(shapes);
  return Compute(
      name,
      c10::fmap<DimArg>(shape),
      [this, v, innerExpr](const std::vector<VarHandle>& axes) {
        auto const& n = v->node();
        std::vector<ExprHandle> indices(axes.begin(), axes.end());
        std::vector<ExprHandle> inputs = {
            tensorOrConstant(n->input(1), indices),
            tensorOrConstant(n->input(2), indices),
        };

        promoteInputs(inputs);
        // First expr is the condition, which we don't promote
        inputs.emplace(inputs.begin(), tensorOrConstant(n->input(0), indices));
        ExprHandle compute = innerExpr(inputs[0], inputs[1], inputs[2]);
        return demoteOutput(compute, n->output());
      });
}

Tensor* TensorExprKernel::computeThreeOperand(
    const std::string& name,
    const std::vector<ArgValue> inputValues,
    const c10::optional<at::ScalarType> outputTensorType,
    const std::function<
        ExprHandle(const ExprHandle&, const ExprHandle&, const ExprHandle&)>&
        innerExpr,
    bool promote_inputs) {
  std::vector<std::vector<ExprHandle>> shapes;
  for (size_t idx = 0; idx < 3; idx++) {
    ArgValue inp = inputValues[idx];
    shapes.push_back(valueShape(inp));
  }
  auto const& shape = broadcastShapes(shapes);
  return Compute(
      name,
      c10::fmap<DimArg>(shape),
      [this, inputValues, outputTensorType, innerExpr, promote_inputs](const std::vector<VarHandle>& axes) {
        std::vector<ExprHandle> indices(axes.begin(), axes.end());
        std::vector<ExprHandle> inputs = {
            tensorOrConstant(inputValues[0], indices),
            tensorOrConstant(inputValues[1], indices),
            tensorOrConstant(inputValues[2], indices),
        };

        if (promote_inputs) {
          promoteInputs(inputs);
        }
        ExprHandle compute = innerExpr(inputs[0], inputs[1], inputs[2]);
        return demoteOutput(compute, outputTensorType);
      });
}
Tensor* TensorExprKernel::computeThreeOperand(
    const std::string& name,
    const torch::jit::Value* v,
    const std::function<
        ExprHandle(const ExprHandle&, const ExprHandle&, const ExprHandle&)>&
        innerExpr,
    bool promote_inputs) {
  auto const& n = v->node();
  std::vector<std::vector<ExprHandle>> shapes;
  for (size_t idx = 0; idx < 3; idx++) {
    torch::jit::Value* inp = n->input(idx);
    shapes.push_back(sizesForValue(inp));
  }
  auto const& shape = broadcastShapes(shapes);
  return Compute(
      name,
      c10::fmap<DimArg>(shape),
      [this, v, innerExpr, promote_inputs](const std::vector<VarHandle>& axes) {
        auto const& n = v->node();
        std::vector<ExprHandle> indices(axes.begin(), axes.end());
        std::vector<ExprHandle> inputs = {
            tensorOrConstant(n->input(0), indices),
            tensorOrConstant(n->input(1), indices),
            tensorOrConstant(n->input(2), indices),
        };

        if (promote_inputs) {
          promoteInputs(inputs);
        }
        ExprHandle compute = innerExpr(inputs[0], inputs[1], inputs[2]);
        return demoteOutput(compute, n->output());
      });
}

Tensor* TensorExprKernel::computeFourOperand(
    const std::string& name,
    const std::vector<ArgValue> inputValues,
    const c10::optional<at::ScalarType> outputTensorType,
    const std::function<ExprHandle(
        const ExprHandle&,
        const ExprHandle&,
        const ExprHandle&,
        const ExprHandle&)>& innerExpr) {
  std::vector<std::vector<ExprHandle>> shapes;
  for (size_t idx = 0; idx < 4; idx++) {
    ArgValue inp = inputValues[idx];
    shapes.push_back(valueShape(inp));
  }
  auto const& shape = broadcastShapes(shapes);
  return Compute(
      name,
      c10::fmap<DimArg>(shape),
      [this, inputValues, outputTensorType, innerExpr](const std::vector<VarHandle>& axes) {
        std::vector<ExprHandle> indices(axes.begin(), axes.end());
        std::vector<ExprHandle> inputs = {
            tensorOrConstant(inputValues[0], indices),
            tensorOrConstant(inputValues[1], indices),
            tensorOrConstant(inputValues[2], indices),
            tensorOrConstant(inputValues[3], indices),
        };

        promoteInputs(inputs);
        ExprHandle compute =
            innerExpr(inputs[0], inputs[1], inputs[2], inputs[3]);
        return demoteOutput(compute, outputTensorType);
      });
}
Tensor* TensorExprKernel::computeFourOperand(
    const std::string& name,
    const torch::jit::Value* v,
    const std::function<ExprHandle(
        const ExprHandle&,
        const ExprHandle&,
        const ExprHandle&,
        const ExprHandle&)>& innerExpr) {
  auto const& n = v->node();
  std::vector<std::vector<ExprHandle>> shapes;
  for (size_t idx = 0; idx < 4; idx++) {
    torch::jit::Value* inp = n->input(idx);
    shapes.push_back(sizesForValue(inp));
  }
  auto const& shape = broadcastShapes(shapes);
  return Compute(
      name,
      c10::fmap<DimArg>(shape),
      [this, v, innerExpr](const std::vector<VarHandle>& axes) {
        auto const& n = v->node();
        std::vector<ExprHandle> indices(axes.begin(), axes.end());
        std::vector<ExprHandle> inputs = {
            tensorOrConstant(n->input(0), indices),
            tensorOrConstant(n->input(1), indices),
            tensorOrConstant(n->input(2), indices),
            tensorOrConstant(n->input(3), indices),
        };

        promoteInputs(inputs);
        ExprHandle compute =
            innerExpr(inputs[0], inputs[1], inputs[2], inputs[3]);
        return demoteOutput(compute, n->output());
      });
}

namespace {

// Convert boolean to integer, if needed.
ExprHandle boolToInteger(const ExprHandle& x) {
  return x.dtype().scalar_type() == ScalarType::Bool ? cast<int>(x) : x;
}

} // namespace

c10::optional<ScalarType> findDtypeForValue(const torch::jit::Value* v) {
  if (v->type()->kind() == TypeKind::TensorType) {
    auto tt = v->type()->cast<TensorType>();
    if (tt->scalarType()) {
      return static_cast<ScalarType>(*tt->scalarType());
    }
  }
  return c10::nullopt;
}

Tensor* TensorExprKernel::computeBinaryValue(c10::Symbol op, std::vector<ArgValue> inputs, c10::optional<c10::ScalarType> outputType) {
  switch (op) {
    case aten::add: {
      auto add_lambda = [](const ExprHandle& lhs, const ExprHandle& rhs) {
        return boolToInteger(lhs) + boolToInteger(rhs);
      };
      TORCH_INTERNAL_ASSERT(
          inputs.size() == 2 || inputs.size() == 3);
      return (inputs.size() > 2)
          ? computeTwoOperandWithAlpha("aten_add", inputs, outputType, add_lambda)
          : computeTwoOperand("aten_add", inputs, outputType, add_lambda);
    } break;
    case aten::sub: {
      auto sub_lambda = [](const ExprHandle& lhs, const ExprHandle& rhs) {
        // NB: sub isn't supported on boolean, no need to promote to integer.
        return lhs - rhs;
      };
      TORCH_INTERNAL_ASSERT(
          inputs.size() == 2 || inputs.size() == 3);
      return (inputs.size() > 2)
          ? computeTwoOperandWithAlpha("aten_sub", inputs, outputType, sub_lambda)
          : computeTwoOperand("aten_sub", inputs, outputType, sub_lambda);
    } break;
    case aten::mul: {
<<<<<<< HEAD
      return computeTwoOperand(
          "aten_mul", inputs, outputType, [](const ExprHandle& lhs, const ExprHandle& rhs) {
=======
      std::vector<ArgValue> argInputs;
      for (auto inp : v->node()->inputs()) {
        argInputs.push_back(jitToArgValue(inp));
      }
      auto outputType = getOutputType(v->node()->output());
      auto outputShape = inferSizesForValue(v);
      return computeTwoOperand(
          "aten_mul",
          argInputs,
          outputType,
          outputShape,
          [](const ExprHandle& lhs, const ExprHandle& rhs) {
>>>>>>> 56216dd1
            return boolToInteger(lhs) * boolToInteger(rhs);
          });
    } break;
    case aten::div: {
      return computeTwoOperand(
          "aten_div", inputs, outputType, [](const ExprHandle& lhs, const ExprHandle& rhs) {
            return promoteIntegerToDefaultType(lhs) /
                promoteIntegerToDefaultType(rhs);
          });
    } break;

    case aten::__and__: {
      return computeTwoOperand(
          "aten_and", inputs, outputType, [](const ExprHandle& lhs, const ExprHandle& rhs) {
            return boolToInteger(lhs) & boolToInteger(rhs);
          });
    } break;

    case aten::__or__: {
      return computeTwoOperand(
          "aten_or", inputs, outputType, [](const ExprHandle& lhs, const ExprHandle& rhs) {
            return boolToInteger(lhs) | boolToInteger(rhs);
          });
    } break;

    case aten::__xor__: {
      return computeTwoOperand(
          "aten_xor", inputs, outputType, [](const ExprHandle& lhs, const ExprHandle& rhs) {
            return boolToInteger(lhs) ^ boolToInteger(rhs);
          });
    } break;

    case aten::__lshift__: {
      return computeTwoOperand(
          "aten_lshift", inputs, outputType, [](const ExprHandle& lhs, const ExprHandle& rhs) {
            return lhs << rhs;
          });
    } break;

    case aten::__rshift__: {
      return computeTwoOperand(
          "aten_rshift", inputs, outputType, [](const ExprHandle& lhs, const ExprHandle& rhs) {
            return lhs >> rhs;
          });
    } break;
    case aten::eq: {
      return computeTwoOperand(
          "aten_eq", inputs, outputType, [](const ExprHandle& lhs, const ExprHandle& rhs) {
            return cast<bool>(lhs == rhs);
          });
    } break;

    case aten::ne: {
      return computeTwoOperand(
          "aten_ne", inputs, outputType, [](const ExprHandle& lhs, const ExprHandle& rhs) {
            return cast<bool>(lhs != rhs);
          });
    } break;
    case aten::ge: {
      return computeTwoOperand(
          "aten_ge", inputs, outputType, [](const ExprHandle& lhs, const ExprHandle& rhs) {
            return cast<bool>(lhs >= rhs);
          });
    } break;

    case aten::gt: {
      return computeTwoOperand(
          "aten_gt", inputs, outputType, [](const ExprHandle& lhs, const ExprHandle& rhs) {
            return cast<bool>(lhs > rhs);
          });
    } break;

    case aten::le: {
      return computeTwoOperand(
          "aten_le", inputs, outputType, [](const ExprHandle& lhs, const ExprHandle& rhs) {
            return cast<bool>(lhs <= rhs);
          });
    } break;

    case aten::lt: {
      return computeTwoOperand(
          "aten_lt", inputs, outputType, [](const ExprHandle& lhs, const ExprHandle& rhs) {
            return cast<bool>(lhs < rhs);
          });
    } break;

    case aten::min: {
      return computeTwoOperand(
          "aten_min", inputs, outputType, [](const ExprHandle& lhs, const ExprHandle& rhs) {
            return Min::make(boolToInteger(lhs), boolToInteger(rhs), false);
          });
    } break;

    case aten::max: {
      return computeTwoOperand(
          "aten_max", inputs, outputType, [](const ExprHandle& lhs, const ExprHandle& rhs) {
            return Max::make(boolToInteger(lhs), boolToInteger(rhs), false);
          });
    } break;
    case aten::addcmul: {
      return computeFourOperand(
          "aten_addcmul",
          inputs,
          outputType,
          [](const ExprHandle& a0,
             const ExprHandle& a1,
             const ExprHandle& a2,
             const ExprHandle& a3) { return a0 + a3 * a1 * a2; });
    } break;
    case aten::sigmoid: {
      return computeOneOperand("aten_sigmoid", inputs, outputType, [](const ExprHandle& a) {
        return sigmoid(promoteIntegerToDefaultType(a));
      });
    } break;

    case aten::reciprocal: {
      return computeOneOperand("aten_reciprocal", inputs, outputType, [](const ExprHandle& a) {
        return ExprHandle(1.0f) / a;
      });
    } break;

    case aten::neg: {
      return computeOneOperand("aten_neg", inputs, outputType, [](const ExprHandle& a) {
        return ExprHandle(-0) - a;
      });
    } break;

    case aten::isnan: {
      return computeOneOperand("aten_isnan", inputs, outputType, [](const ExprHandle& a) {
        if (!a.dtype().is_floating_point()) {
          return IntImm::make(0);
        }
        return isnan(a);
      });
    } break;

    case aten::relu: {
      return computeOneOperand("aten_relu", inputs, outputType, [](const ExprHandle& a) {
        auto zero = Cast::make(a.dtype(), 0);
        return CompareSelect::make(a, zero, zero, a, kLT);
      });
    } break;
    case aten::log: {
      return computeOneOperand("aten_log", inputs, outputType, [](const ExprHandle& a) {
        return log(promoteIntegerToDefaultType(a));
      });
    } break;

    case aten::log10: {
      return computeOneOperand("aten_log10", inputs, outputType, [](const ExprHandle& a) {
        return log10(promoteIntegerToDefaultType(a));
      });
    } break;

    case aten::log1p: {
      return computeOneOperand("aten_log1p", inputs, outputType, [](const ExprHandle& a) {
        return log1p(promoteIntegerToDefaultType(a));
      });
    } break;

    case aten::log2: {
      return computeOneOperand("aten_log2", inputs, outputType, [](const ExprHandle& a) {
        return log2(promoteIntegerToDefaultType(a));
      });
    } break;

    case aten::exp: {
      return computeOneOperand("aten_exp", inputs, outputType, [](const ExprHandle& a) {
        return exp(promoteIntegerToDefaultType(a));
      });
    } break;

    case aten::expm1: {
      return computeOneOperand("aten_expm1", inputs, outputType, [](const ExprHandle& a) {
        return expm1(promoteIntegerToDefaultType(a));
      });
    } break;

    case aten::erf: {
      return computeOneOperand("aten_erf", inputs, outputType, [](const ExprHandle& a) {
        return erf(promoteIntegerToDefaultType(a));
      });
    } break;

    case aten::erfc: {
      return computeOneOperand("aten_erfc", inputs, outputType, [](const ExprHandle& a) {
        return erfc(promoteIntegerToDefaultType(a));
      });
    } break;

    case aten::cos: {
      return computeOneOperand("aten_cos", inputs, outputType, [](const ExprHandle& a) {
        return cos(promoteIntegerToDefaultType(a));
      });
    } break;

    case aten::sin: {
      return computeOneOperand("aten_sin", inputs, outputType, [](const ExprHandle& a) {
        return sin(promoteIntegerToDefaultType(a));
      });
    } break;

    case aten::tan: {
      return computeOneOperand("aten_tan", inputs, outputType, [](const ExprHandle& a) {
        return tan(promoteIntegerToDefaultType(a));
      });
    } break;
    case aten::pow: {
      return computeTwoOperand(
          "aten_pow", inputs, outputType, [](const ExprHandle& lhs, const ExprHandle& rhs) {
            if (!rhs.node()->isConstant()) {
              return pow(lhs, rhs);
            }
            double val =
                immediateAs<double>(IRSimplifier::simplify(rhs.node()));

            if (val == 1.0f) {
              return lhs;
            } else if (val == 2.0f) { // NOLINT
              return lhs * lhs;
            } else if (val == 3.0f) { // NOLINT
              return (lhs * lhs) * lhs;
            } else if (val == 4.0f) { // NOLINT
              ExprHandle tmp = lhs * lhs;
              return tmp * tmp;
            } else if (val == 0.5f) { // NOLINT
              return sqrt(lhs);
            } else if (val == 0.0f) {
              return ExprHandle(1.0f);
            } else if (val == -0.5f) { // NOLINT
              return rsqrt(lhs);
            } else if (val == -1.0f) {
              return ExprHandle(1.0f) / lhs;
            } else if (val == -2.0f) { // NOLINT
              return ExprHandle(1.0f) / (lhs * lhs);
            }
            return pow(lhs, rhs);
          });
    } break;

    case aten::fmod: {
      return computeTwoOperand(
          "aten_fmod", inputs, outputType, [](const ExprHandle& lhs, const ExprHandle& rhs) {
            return fmod(promoteHalfToFloat(lhs), promoteHalfToFloat(rhs));
          });
    } break;

    case aten::lerp: {
      return computeThreeOperand(
          "aten_lerp",
          inputs, outputType,
          [](const ExprHandle& a,
             const ExprHandle& end,
             const ExprHandle& weight) { return a + weight * (end - a); });
    } break;
    case aten::acos: {
      return computeOneOperand("aten_acos", inputs, outputType, [](const ExprHandle& a) {
        return acos(promoteIntegerToDefaultType(a));
      });
    } break;

    case aten::asin: {
      return computeOneOperand("aten_asin", inputs, outputType, [](const ExprHandle& a) {
        return asin(promoteIntegerToDefaultType(a));
      });
    } break;

    case aten::cosh: {
      return computeOneOperand("aten_cosh", inputs, outputType, [](const ExprHandle& a) {
        return cosh(promoteIntegerToDefaultType(a));
      });
    } break;

    case aten::sinh: {
      return computeOneOperand("aten_sinh", inputs, outputType, [](const ExprHandle& a) {
        return sinh(promoteIntegerToDefaultType(a));
      });
    } break;

    case aten::atan: {
      return computeOneOperand("aten_atan", inputs, outputType, [](const ExprHandle& a) {
        return atan(promoteIntegerToDefaultType(a));
      });
    } break;

    case aten::atan2: {
      return computeTwoOperand(
          "aten_atan2", inputs, outputType, [](const ExprHandle& lhs, const ExprHandle& rhs) {
            return atan2(
                promoteIntegerToDefaultType(lhs),
                promoteIntegerToDefaultType(rhs));
          });
    } break;

    case aten::tanh: {
      return computeOneOperand("aten_tanh", inputs, outputType, [](const ExprHandle& a) {
        return tanh(promoteIntegerToDefaultType(a));
      });
    } break;

    case aten::hardtanh: {
      return computeThreeOperand(
          "aten_hardtanh",
          inputs, outputType,
          [](const ExprHandle& a,
             const ExprHandle& min_val,
             const ExprHandle& max_val) {
            auto mm = CompareSelect::make(a, min_val, min_val, a, kLT);
            return CompareSelect::make(mm, max_val, max_val, mm, kGT);
          });
    } break;

    case aten::sqrt: {
      return computeOneOperand("aten_sqrt", inputs, outputType, [](const ExprHandle& a) {
        return tensorexpr::sqrt(promoteIntegerToDefaultType(a));
      });
    } break;

    case aten::rsqrt: {
      return computeOneOperand("aten_rsqrt", inputs, outputType, [](const ExprHandle& a) {
        return rsqrt(promoteIntegerToDefaultType(a));
      });
    } break;

    case aten::abs: {
      return computeOneOperand(
          "aten_abs",
          inputs, outputType,
          [](const ExprHandle& a) {
            return tensorexpr::abs(promoteHalfToFloat(a));
          },
          kIntegralTypes | kFloatingPointTypes | kBoolType);
    } break;

    case aten::ceil: {
      return computeOneOperand(
          "aten_ceil", inputs, outputType, [](const ExprHandle& a) { return ceil(a); });
    } break;

    case aten::floor: {
      return computeOneOperand(
          "aten_floor", inputs, outputType, [](const ExprHandle& a) { return floor(a); });
    } break;

    case aten::round: {
      return computeOneOperand(
          "aten_round", inputs, outputType, [](const ExprHandle& a) { return round(a); });
    } break;

    case aten::trunc: {
      return computeOneOperand(
          "aten_trunc", inputs, outputType, [](const ExprHandle& a) { return trunc(a); });
    } break;

    case aten::threshold: {
      return computeThreeOperand(
          "aten_threshold",
          inputs, outputType,
          [](const ExprHandle& a,
             const ExprHandle& threshold,
             const ExprHandle& value) {
            return ifThenElse(CompareSelect::make(a, threshold, kLE), value, a);
          });
    } break;
    case aten::where: {
      return computeConditionWithTwoOperand(
          "aten_where",
          inputs, outputType,
          [](const ExprHandle& a0, const ExprHandle& a1, const ExprHandle& a2) {
            return ifThenElse(a0, a1, a2);
          });
    } break;

    case aten::frac: {
      return computeOneOperand(
          "aten_frac",
          inputs, outputType,
          [](const ExprHandle& a) {
            auto aa = promoteHalfToFloat(a);
            return aa - floor(aa);
          },
          kFloatingPointTypes);
    } break;

    case aten::lgamma: {
      return computeOneOperand("aten_lgamma", inputs, outputType, [](const ExprHandle& a) {
        return lgamma(promoteIntegerToDefaultType(a));
      });
    } break;
    case aten::masked_fill: {
      return computeThreeOperand(
          "aten_masked_fill",
          inputs, outputType,
          [](const ExprHandle& input,
             const ExprHandle& mask,
             const ExprHandle& value) {
            // value needs to promote to input, not vice versa
            auto val = promoteToDtype(value, input.dtype().scalar_type());
            return ifThenElse(mask, val, input);
          },
          /*promote_inputs*/ false);
    }
    case aten::clamp: {
      bool noMin = false;
      bool noMax = false;
      if (c10::get_if<ArgNone>(&inputs[1])) {
        noMin = true;
      }

      if (c10::get_if<ArgNone>(&inputs[2])) {
        noMax = true;
      }

      return computeThreeOperand(
          "aten_clamp",
          inputs,
          outputType,
          [noMin, noMax](
              const ExprHandle& in,
              const ExprHandle& min,
              const ExprHandle& max) {
            auto cast = [&](const ExprHandle& e) {
              return Cast::make(in.dtype(), e);
            };

            if (noMin && noMax) {
              return in;
            } else if (noMin) {
              auto cmax = cast(max);
              return CompareSelect::make(in, cmax, cmax, in, kGT);
            } else if (noMax) {
              auto cmin = cast(min);
              return CompareSelect::make(in, cmin, cmin, in, kLT);
            } else {
              auto cmax = cast(max);
              auto cmin = cast(min);
              auto mm = CompareSelect::make(in, cmin, cmin, in, kLT);
              return CompareSelect::make(mm, cmax, cmax, mm, kGT);
            }
          },
          false /* promote_inputs */);
    } break;
    case aten::remainder: {
      auto imodImpl = [](const ExprHandle& lhs, const ExprHandle& rhs) {
        return Mod::make(lhs, rhs);
      };
      auto fmodImpl = [](const ExprHandle& lhs, const ExprHandle& rhs) {
        auto lhs_t = promoteHalfToFloat(lhs);
        auto rhs_t = promoteHalfToFloat(rhs);
        return fmod((rhs_t + fmod(lhs_t, rhs_t)), rhs_t);
      };
      {
        auto const& shape =
            broadcastShapes(valueShape(inputs[0]), valueShape(inputs[1]));
        return Compute(
            "aten_remainder",
            c10::fmap<DimArg>(shape),
            [&](const std::vector<VarHandle>& axes) {
              std::vector<ExprHandle> indices(axes.begin(), axes.end());
              std::vector<ExprHandle> exprInputs = {
                  tensorOrConstant(inputs[0], indices),
                  tensorOrConstant(inputs[1], indices),
              };

              promoteInputs(exprInputs);
              bool allInt = true;
              for (auto& e : exprInputs) {
                if (e.dtype().is_floating_point()) {
                  allInt = false;
                  break;
                }
              }
              if (allInt) {
                return demoteOutput(
                    imodImpl(exprInputs[0], exprInputs[1]), outputType);
              } else {
                return demoteOutput(
                    fmodImpl(exprInputs[0], exprInputs[1]), outputType);
              }
            });
      }

    } break;
    default: {
      throw std::runtime_error("Unhandled node kind");
      return nullptr;
    }
  }
}
Tensor* TensorExprKernel::computeValue(const torch::jit::Value* v) {
  auto inputs = v->node()->inputs();
  switch (v->node()->kind()) {
    case aten::add:
    case aten::sub:
    case aten::mul:
    case aten::div:
    case aten::__and__:
    case aten::__or__:
    case aten::__xor__:
    case aten::__lshift__:
    case aten::__rshift__:
    case aten::eq:
    case aten::ne:
    case aten::ge:
    case aten::gt:
    case aten::le:
    case aten::lt:
    case aten::min:
    case aten::max:
    case aten::addcmul:
    case aten::sigmoid:
    case aten::reciprocal:
    case aten::neg:
    case aten::isnan:
    case aten::relu:
    case aten::log:
    case aten::log10:
    case aten::log1p:
    case aten::log2:
    case aten::exp:
    case aten::expm1:
    case aten::erf:
    case aten::erfc:
    case aten::cos:
    case aten::sin:
    case aten::tan:
    case aten::pow:
    case aten::fmod:
    case aten::lerp:
    case aten::acos:
    case aten::asin:
    case aten::cosh:
    case aten::sinh:
    case aten::atan:
    case aten::atan2:
    case aten::tanh:
    case aten::hardtanh:
    case aten::sqrt:
    case aten::rsqrt:
    case aten::abs:
    case aten::ceil:
    case aten::floor:
    case aten::round:
    case aten::trunc:
    case aten::threshold:
    case aten::where:
    case aten::frac:
    case aten::lgamma:
    case aten::clamp:
    case aten::remainder: {
      std::vector<ArgValue> tinputs;
      for (auto inp: inputs) {
        tinputs.push_back(jitToArgValue(inp));
      }
      auto outputType = getOutputType(v->node()->output());
      return computeBinaryValue(v->node()->kind(), tinputs, outputType);
    } break;

    case aten::_cast_Float: {
      return computeOneOperand("aten_cast_float", v, [](const ExprHandle& a) {
        return cast<float>(a);
      });
    } break;

    case aten::to: {
      // see handling of aten::to in tensorexpr_fuser.cpp for why we only
      // need to handle the first input
      auto node = v->node();
      return computeOneOperand("aten_to", v, [node](const ExprHandle& a) {
        auto output_dtype = findDtypeForValue(node->output());
        TORCH_INTERNAL_ASSERT(output_dtype);
        return Cast::make(ToDtype(*output_dtype), a);
      });
    } break;


    case aten::batch_norm: {
      bool hasWeight = true;
      bool hasBias = true;

      if (v->node()->input(1)->node()->kind() == prim::Constant) {
        const auto val = toIValue(v->node()->input(1)).value();
        if (val.isNone()) {
          hasWeight = false;
        }
      }

      if (v->node()->input(2)->node()->kind() == prim::Constant) {
        const auto val = toIValue(v->node()->input(2)).value();
        if (val.isNone()) {
          hasBias = false;
        }
      }

      auto const& shape = valueShape(v->node()->input(0));
      return Compute(
          "aten_batch_norm",
          c10::fmap<DimArg>(shape),
          [this, v, hasWeight, hasBias](const std::vector<VarHandle>& axes) {
            TORCH_INTERNAL_ASSERT(axes.size() >= 2);
            auto const& n = v->node();
            // axes: N, C, H, W
            std::vector<ExprHandle> indices(axes.begin(), axes.end());
            ExprHandle c = indices[1];

            // Parameter list:
            // input, weight, bias, mean, var, training, momentum, eps,
            // cudnn_enabled
            std::vector<ExprHandle> inputs = {
                tensorOrConstant(n->input(0), indices), // input
                tensorOrConstant(n->input(3), {c}), // mean
                tensorOrConstant(n->input(4), {c}), // var
                constant(n->input(7)) // eps
            };
            if (hasWeight) {
              inputs.push_back(tensorOrConstant(n->input(1), {c}));
            }
            if (hasBias) {
              inputs.push_back(tensorOrConstant(n->input(2), {c}));
            }
            promoteInputs(inputs);

            ExprHandle input = inputs[0];
            ExprHandle mean = inputs[1];
            ExprHandle var = inputs[2];
            ExprHandle eps = inputs[3];
            ExprHandle weight = FloatImm::make(1);
            ExprHandle bias = FloatImm::make(0);

            if (hasWeight) {
              weight = inputs[4];
            }
            if (hasBias) {
              bias = inputs[5];
            }

            auto inv_var = rsqrt(var + eps);
            auto alpha = inv_var * weight;
            auto beta = bias - mean * alpha;
            auto output = input * alpha + beta;
            return demoteOutput(output, n->output());
          });
    } break;


    case aten::type_as: {
      auto const& n = v->node();
      Tensor* rhs = tensors_.at(n->input(1));
      auto dtype = rhs->buf()->dtype();
      return computeOneOperand(
          "aten_type_as", v, [dtype](const ExprHandle& lhs) {
            return Cast::make(dtype, lhs);
          });
    } break;

    case aten::rand_like: {
      hasRandom_ = true;
      return computeOneOperand("aten_rand_like", v, [](const ExprHandle& a) {
        return Intrinsics::make(IntrinsicsOp::kRand, a.dtype());
      });
    } break;


    case prim::ConstantChunk: {
      return Compute(
          "prim_constantchunk",
          dimsFromSizes(sizesForValue(v)),
          [this, v](const std::vector<VarHandle>& axes) {
            auto const& n = v->node();
            int64_t dim = n->i(attr::dim);
            int64_t chunks = n->i(attr::chunks);
            std::vector<ExprHandle> indices(axes.begin(), axes.end());
            return chunk(
                tensors_.at(n->input(0)), v->offset(), dim, chunks, indices);
          });
    }

    case aten::cat: {
      if (getCatWoConditionals()) {
        return computeCatWoConditionals(v);
      }
      return Compute(
          "aten_cat",
          dimsFromSizes(sizesForValue(v)),
          [this, v](const std::vector<VarHandle>& axes) {
            auto const& n = v->node();
            auto inputs = n->input(0)->node()->inputs();
            if (inputs.size() == 0) {
              throw std::runtime_error(
                  "Empty input list is passed to aten::cat");
            }

            // Some of the inputs can be empty tensors, we need to skip them
            // when we construct the expression, but we need to take them into
            // account in dtype promotion.
            std::vector<const torch::jit::Value*> nonempty_inputs;
            for (auto input : inputs) {
              if (input->type()->kind() == TypeKind::TensorType) {
                auto tt = input->type()->cast<TensorType>();
                if (tt->isComplete() && tt->sizes().size() && tt->sizes()[0] &&
                    *tt->sizes()[0]) {
                  nonempty_inputs.push_back(input);
                }
              }
            }

            // When all inputs are empty tensors, the tensor we create for this
            // computation would contain no elements, so it doesn't really
            // matter what we return here, so just return 0.
            if (!nonempty_inputs.size()) {
              return ExprHandle(0);
            }

            int64_t dim_ = n->input(1)->node()->i(attr::value);
            size_t dim = normalizeAndCheckIndex(dim_, axes.size());
            // Promote input types.
            // Note that we need to consider all inputs, including empty - they
            // also affect the resultant dtype.
            auto maybe_dtype = findDtypeForValue(inputs[0]);
            TORCH_INTERNAL_ASSERT(
                maybe_dtype, "Cannot find dtype for one of aten::cat inputs");
            ScalarType highType = *maybe_dtype;
            for (const auto input : inputs) {
              auto maybe_dtype = findDtypeForValue(input);
              TORCH_INTERNAL_ASSERT(
                  maybe_dtype, "Cannot find dtype for one of aten::cat inputs");
              highType = promoteTypes(highType, *maybe_dtype);
            }

            // Now we know the final dtype, we know what inputs are non-empty,
            // and we know that there is at least one such an input. With all
            // that we construct a tensor expression performing the
            // concatenation.
            // The expression we build here is a cascading if-then-else that
            // essentially represents:
            //
            //              inp1[i, j, k]         if 0   < i < l1,
            // out[i,j,k] = inp2[i, j-l1, k]      if l1 =< i < l1 + l2,
            //              ...
            //              inpN[i, j-l_N_1, k]   if l1+l2+...l_N_1  < i
            // where l_i is the corresponding size of the i-th input.
            std::vector<ExprHandle> newAxes(axes.begin(), axes.end());
            ExprHandle load = promoteToDtype(
                tensorOrConstant(nonempty_inputs[0], newAxes), highType);
            size_t offset = bufferSizes(tensors_.at(nonempty_inputs[0]))[dim];
            newAxes[dim] = newAxes[dim] - IntImm::make(offset);

            for (size_t ii = 1; ii < nonempty_inputs.size(); ++ii) {
              auto input = nonempty_inputs[ii];
              load = ifThenElse(
                  CompareSelect::make(axes[dim], IntImm::make(offset), kLT),
                  load,
                  promoteToDtype(tensorOrConstant(input, newAxes), highType));

              offset += bufferSizes(tensors_.at(input))[dim];
              newAxes[dim] = axes[dim] - IntImm::make(offset);
            }

            return load;
          });
    }
    case aten::slice: {
      return Compute(
          "aten_slice",
          dimsFromSizes(sizesForValue(v)),
          [this, v](const std::vector<VarHandle>& axes) {
            auto const& n = v->node();
            int64_t dim = toIValue(n->input(1))->toInt();
            ExprHandle start = constant(n->input(2));
            ExprHandle stride = constant(n->input(4));

            std::vector<ExprHandle> newAxes(axes.begin(), axes.end());
            newAxes[dim] = stride * newAxes[dim] + start;
            return tensorOrConstant(n->input(0), newAxes);
          });
    }

    case aten::unsqueeze: {
      return Compute(
          "aten_unsqueeze",
          dimsFromSizes(sizesForValue(v)),
          [this, v](const std::vector<VarHandle>& axes) {
            auto const& n = v->node();
            int64_t dim = toIValue(n->input(1))->toInt();
            if (dim < 0) {
              if (axes.size() == 0) {
                throw malformed_input("axes are zero handling unsqueeze");
              }
              dim += axes.size();
            }
            // To construct an expression for an 'unsqueezed' tensor we need to
            // drop the DIM-th axis, i.e.
            //    unsqueezed_v[i,j,k,l] = v[i,j,l] # dim = 2 - drop index 'k'
            //                 0 1 2 3
            std::vector<ExprHandle> indices;
            int64_t i = 0;
            for (auto a : axes) {
              if (i++ != dim) {
                indices.emplace_back(ExprHandle(a.node()));
              }
            }

            return tensorOrConstant(n->input(0), indices);
          });
    }

    case aten::sum: {
      return computeSum(v);
    }

    case aten::softmax: {
      return computeSoftmax(v, false);
    }

    case aten::log_softmax: {
      return computeSoftmax(v, true);
    }

    case aten::conv2d: {
      return computeConv2d(v);
    }

    default: {
      throw std::runtime_error("Unhandled node kind");
    }
  }
  throw std::runtime_error("???");
  return nullptr;
}

Stmt* TensorExprKernel::transformLoops(BackendType backendType, Stmt* st) {
  torch::jit::tensorexpr::LoopNest l(st, bufOutputs_);
  GRAPH_DEBUG("Original Stmt:\n", std::to_string(l.root_stmt()), "\n");

  bool hasReduction = NodeFinder<ReduceOp>::find(l.root_stmt()).size() != 0;

  // For Block codegen we create a map of tensor dims before
  // inlining. Like GPU codegen we need to inline. But the order
  // where this analysis is run matters.
  auto block_analysis = std::make_unique<CreateBufferMap>();
  if (backendType == kBlockCodeGen) {
    // Run Block analysis to get multi dim buffer info
    auto root_stmt = l.root_stmt();
    root_stmt->accept(block_analysis.get());
  }

  // inlining output & intermediate buffers can duplicate computation.
  // it slows down cpu code generation but is enabled on gpu because it avoids
  // difficult synchronization logic across blocks.
  bool allow_duplicated_work =
      (backendType == kCudaCodeGen || backendType == kBlockCodeGen);
  l.inlineIntermediateBufs(allow_duplicated_work);

  if (backendType == kCudaCodeGen) {
    for (auto buf : bufOutputs_) {
      std::vector<For*> loops = l.getLoopStmtsFor(buf);
      TORCH_INTERNAL_ASSERT(!loops.empty(), "loops should not be empty");
      For* flattened = nullptr;
      LoopNest::flatten(loops, &flattened);
      assert(flattened);

      int loopLevels = getTECudaPointwiseLoopLevels();
      const int kDefaultLoopLevels = 2;
      loopLevels = (loopLevels > 0) ? loopLevels : kDefaultLoopLevels;
      int blockCount = getTECudaPointwiseBlockCount();
      int blockSize = getTECudaPointwiseBlockSize();

      if (loopLevels == 2) {
        For* outer;
        For* inner;
        const int kDefaultBlockSize = 512;
        if (blockSize < 0) {
          blockSize = kDefaultBlockSize;
        }
        l.splitWithMask(flattened, blockSize, &outer, &inner);
        l.setGPUBlockIndex(outer, 0);
        l.setGPUThreadIndex(inner, 0);
      } else if (loopLevels == 3) {
        For* outer;
        For* inner;
        For* inner1;
        For* inner2;
        // TODO: change the number of microprocessors
        const int kDefaultBlockCount = 1280;
        const int kDefaultBlockSize = 256;
        blockCount = (blockCount > 0) ? blockCount : kDefaultBlockCount;
        blockSize = (blockSize > 0) ? blockSize : kDefaultBlockSize;
        l.splitWithMask(flattened, blockCount * blockSize, &outer, &inner);
        l.splitWithMask(inner, blockSize, &inner1, &inner2);
        l.setGPUBlockIndex(inner1, 0);
        l.setGPUThreadIndex(inner2, 0);
      } else {
        throw std::runtime_error(
            "Invalid loop-level: " + c10::to_string(loopLevels));
      }
    }
  }

  if (backendType == kBlockCodeGen) {
    for (auto buf : bufOutputs_) {
      const int default_fp16_blocksize = 16;
      const int default_uint8_blocksize = 32;
      int blockSize = default_fp16_blocksize;
      // We only handle looplevels == 2 for now
      if (buf->dtype().scalar_type() == ScalarType::Byte) {
        blockSize = default_uint8_blocksize;
      }
      std::vector<For*> loops = l.getLoopStmtsFor(buf);
      TORCH_INTERNAL_ASSERT(!loops.empty(), "loops should not be empty");
      For* flattened = nullptr;
      LoopNest::flatten(loops, &flattened);
      assert(flattened);

      For* outer = nullptr;
      For* inner = nullptr;
      l.splitWithMask(flattened, blockSize, &outer, &inner);
      l.setGPUBlockIndex(outer, 0);
      l.setGPUThreadIndex(inner, 0);
      l.setBufferMap(outer, block_analysis->getBufferMap());
    }
  }

  l.prepareForCodegen();

  if (backendType == kLLVMCodeGen && !hasReduction) {
    l.vectorizeInnerLoops();
  }

  Stmt* stmt = l.root_stmt();
  // Arithmetic Simplification.
  stmt = IRSimplifier::simplify(stmt);
  GRAPH_DEBUG("Final Stmt:\n", std::to_string(stmt), "\n");
  return stmt;
}

std::string TensorExprKernel::getCodeGenName(BackendType backendType) {
  switch (backendType) {
    case kCudaCodeGen:
      return "cuda_codegen";
    case kLLVMCodeGen:
      return "llvm_codegen";
    case kSimpleIREval:
      return "simple_ir_eval";
    case kBlockCodeGen:
      return "block_codegen";
    default:
      throw std::runtime_error(
          "invalid backend type: " +
          c10::to_string(static_cast<int>(backendType)));
  }
}

template <typename T>
static bool isValidPrimProperty(const c10::optional<T>& a, T b) {
  return !a.has_value() || *a == b;
}

TensorExprKernel::BackendType TensorExprKernel::inferBackendTypeFromDevice(
    at::Device device) {
  BackendType backendType = BackendType::kUninitialized;
  if (device.type() == at::kCUDA) {
    backendType = kCudaCodeGen;
  } else if (device.type() == at::kCPU && getTEGenerateBlockCode()) {
    backendType = kBlockCodeGen;
  } else if (device.type() == at::kCPU) {
#ifdef TORCH_ENABLE_LLVM
    backendType = dontUseLLVMFlag() ? kSimpleIREval : kLLVMCodeGen;
#else
    backendType = kSimpleIREval;
#endif
    if (getTEMustUseLLVMOnCPU() && backendType == kSimpleIREval) {
      throw std::runtime_error("LLVM Backend not found");
    }
  } else {
    throw std::runtime_error("Invalid device type");
  }
  return backendType;
}

static bool isValidIdentifierChar(char c, size_t pos) {
  return islower(c) || isupper(c) || c == '_' || (pos > 0 && isdigit(c));
}

// replaces all invalid characters with underscore
std::string sanitizeName(const std::string& input_name) {
  std::stringstream sanitized_name;
  for (size_t i = 0; i < input_name.size(); ++i) {
    if (isValidIdentifierChar(input_name[i], i)) {
      sanitized_name << input_name[i];
    } else {
      sanitized_name << "_";
    }
  }
  return sanitized_name.str();
}

// we use the debug names in printing cuda code, they need to be removed
// of characters that can't be used in a variable identifier
void TensorExprKernel::genInputDebugNames() {
  std::unordered_map<std::string, const torch::jit::Value*> name_to_value;
  std::unordered_set<std::string> name_set;
  std::unordered_map<const torch::jit::Value*, std::string> value_to_name;
  for (const torch::jit::Value* input : graph_->inputs()) {
    std::string sanitized_name = sanitizeName(input->debugName());
    // we could get fancier here, but name conflict is extremely unlikely
    while (name_set.count(sanitized_name)) {
      sanitized_name = sanitized_name + "_";
    }
    value_to_name[input] = sanitized_name;
    name_set.insert(sanitized_name);
  }
  input_name_map_ = std::move(value_to_name);
}

void TensorExprKernel::bindInput(const torch::jit::Value* input) {
  auto const& t = input->type();
  switch (t->kind()) {
    case TypeKind::TensorType: {
      auto tt = input->type()->cast<TensorType>();
      Placeholder inBuffer(
          "t" + input_name_map_[input],
          ToDtype(static_cast<ScalarType>(*tt->scalarType())),
          {0});
      std::vector<DimArg> inputTensorDims;
      for (size_t i = 0; i < *tt->sizes().size(); i++) {
        auto const size = *tt->sizes()[i];
        inputTensorDims.emplace_back(
            DimArg(IntImm::make(size), "i" + c10::to_string(i)));
      }
      auto const strides = tt->strides();
      tensors_.emplace(
          input,
          Compute(
              "input" + c10::to_string(tensors_.size() + 1),
              inputTensorDims,
              [&](const std::vector<VarHandle>& axes) {
                ExprHandle idx = 0;
                for (size_t i = 0; i < axes.size(); i++) {
                  idx = idx + axes[i] * IntImm::make(*strides[i]);
                }
                return inBuffer.load(idx);
              }));
      bufferArgs_.emplace_back(inBuffer);
      break;
    }
    case TypeKind::FloatType: {
      VarHandle v("v" + input_name_map_[input], kDouble);
      bufferArgs_.emplace_back(v);
      scalars_.emplace(input, v);
      break;
    }
    case TypeKind::BoolType: {
      VarHandle v("v" + input_name_map_[input], kBool);
      bufferArgs_.emplace_back(v);
      scalars_.emplace(input, v);
      break;
    }
    case TypeKind::IntType: {
      VarHandle v("v" + input_name_map_[input], kLong);
      bufferArgs_.emplace_back(v);
      scalars_.emplace(input, v);
      break;
    }
    default: {
      throw unsupported_dtype();
      break;
    }
  }
}

namespace {

// Remove all indices from axes positions.
std::vector<VarHandle> squeezeIndices(
    const ParameterList& indices,
    const std::vector<size_t>& axes) {
  std::vector<VarHandle> indices_squeezed;
  for (size_t dim = 0; dim < indices.size(); ++dim) {
    if (!std::count(axes.begin(), axes.end(), dim)) {
      indices_squeezed.push_back(indices[dim]);
    }
  }
  return indices_squeezed;
}

} // namespace

Tensor* TensorExprKernel::computeSum(const torch::jit::Value* v) {
  auto reduction_info = getReductionInfo(v->node());
  return Reduce(
      "sum",
      reduction_info.outputDims,
      Sum(),
      [&](ParameterList& indices) {
        const auto& axes = reduction_info.axes;
        // "Squeeze" out indices inserted when keepdim is set.
        auto indices_squeezed =
            reduction_info.keepdim ? squeezeIndices(indices, axes) : indices;
        TORCH_INTERNAL_ASSERT(axes.size() <= indices_squeezed.size());
        // Move innermost indices into axes positions:
        //   1. Fill the outermost indices first.
        //   2. Insert the innermost indices into the correct axis position,
        //   displacing the outermost indices as needed.
        std::vector<ExprHandle> indices_exprs;
        size_t i = 0;
        for (; i < indices_squeezed.size() - axes.size(); ++i) {
          indices_exprs.push_back(indices_squeezed[i]);
        }
        for (auto axis : axes) {
          indices_exprs.insert(
              indices_exprs.begin() + axis, indices_squeezed[i]);
          ++i;
        }
        auto indexed = tensorOrConstant(v->node()->input(0), indices_exprs);
        if (reduction_info.dtype) {
          return Cast::make(*reduction_info.dtype, indexed);
        } else {
          return indexed;
        }
      },
      reduction_info.reductionDims);
}

Tensor* TensorExprKernel::computeConv2d(const torch::jit::Value* v) {
  const Node* n = v->node();
  auto const& shape = sizesForValue(v);
  Dtype dtype = kFloat;
  auto maybe_stype = findDtypeForValue(v);
  if (maybe_stype) {
    dtype = Dtype(*maybe_stype);
  }
  BufHandle ResultBuf("conv", shape, dtype);
  BufHandle inp = BufHandle(tensors_.at(n->input(0))->buf());
  BufHandle w = BufHandle(tensors_.at(n->input(1))->buf());
  BufHandle b = BufHandle(tensors_.at(n->input(2))->buf());

  int sH, sW;
  auto strides_iv = *toIValue(n->input(3));
  if (strides_iv.isIntList()) {
    sH = strides_iv.toIntList()[0];
    sW = strides_iv.toIntList()[1];
  } else {
    sH = sW = strides_iv.toInt();
  }
  int pH, pW;
  auto padding_iv = *toIValue(n->input(4));
  if (padding_iv.isIntList()) {
    pH = padding_iv.toIntList()[0];
    pW = padding_iv.toIntList()[1];
  } else {
    pH = pW = padding_iv.toInt();
  }
  int dH, dW;
  auto dil_iv = *toIValue(n->input(5));
  if (dil_iv.isIntList()) {
    dH = dil_iv.toIntList()[0];
    dW = dil_iv.toIntList()[1];
  } else {
    dH = dW = dil_iv.toInt();
  }
  int groups = toIValue(n->input(6))->toInt();

  // Once we have a performant TE representation for conv2d, we could use it
  // here instead of the external call!
  Stmt* s = ExternalCall::make(
      ResultBuf,
      "nnc_aten_conv2d",
      {inp, w, b},
      {sH, sW, pH, pW, dH, dW, groups});
  return new Tensor(ResultBuf.node(), s);
}

Tensor* TensorExprKernel::computeSoftmax(
    const torch::jit::Value* v,
    bool log_softmax) {
  // Softmax is computed as follows:
  //    softmax(vi) = exp(vi) / sum(exp(vi))
  //
  // In order to avoid overflow issues due to exp of a large number, we
  // subtract the max of that dim before computing exp.
  //    softmax(vi) = exp(vi - max(vi)) / sum(exp(vi - max(vi)))
  //
  // This is implemented as 4 loopnests:
  //   - First loop computes the max over the softmax dim.
  //   - Second loop computes exp for every element in v after subtracting
  //     the max of the softmax dim it belongs to.
  //   - Third loop computes the sum over the softmax dim.
  //   - Final loop computes softmax for every element in v.

  // LogSoftmax is computed as follows:
  //    log_softmax(vi) = log(softmax(vi))
  //                    = vi - log(sum(exp(vi)))
  //
  // Using the same max trick as above:
  //    log_softmax(vi) = vi - max(vi) - log(sum(exp(vi - max(vi))))
  //
  // This is implemented as 5 loopnests:
  //   - First loop computes the max over the softmax dim.
  //   - Second loop computes exp for every element in v after subtracting
  //     the max of the softmax dim it belongs to.
  //   - Third loop computes the sum over the softmax dim.
  //   - Fourth loop computes log for every element in the sum.
  //   - Final loop computes the log_softmax for every element in v.

  TORCH_INTERNAL_ASSERT(v->node()->inputs().size() == 3);
  auto output_dims = dimsFromSizes(sizesForValue(v));

  // We do not handle None for dims (input 1) because that is supposed to
  // be deprecated.
  TORCH_INTERNAL_ASSERT(v->node()->input(1)->node()->kind() == prim::Constant);
  int64_t rank =
      *v->node()->input(0)->type()->castRaw<TensorType>()->sizes().size();
  size_t softmax_dim =
      normalizeAndCheckIndex(v->node()->input(1)->node()->i(attr::value), rank);
  std::vector<DimArg> non_softmax_dims;
  for (size_t i = 0; i < output_dims.size(); ++i) {
    if (i != softmax_dim) {
      non_softmax_dims.push_back(output_dims[i]);
    }
  }

  // Softmax implementation includes two reductions, one to find the max and
  // the other to calculate the sum along the softmax dim. These reductions
  // will have the softmax dimension as the inner most loop. So, the innermost
  // index in the indices will refer to the softmax dimension.

  // Update the indices by moving the softmax dimension index to the
  // appropriate position.
  auto move_softmax_dim_index_to_pos = [&](const ParameterList& indices) {
    std::vector<ExprHandle> new_indices;
    for (auto ind : indices) {
      new_indices.push_back(ind);
    }
    for (size_t i = softmax_dim; i < indices.size() - 1; ++i) {
      new_indices[i + 1] = indices[i];
    }
    new_indices[softmax_dim] = indices[indices.size() - 1];
    return new_indices;
  };

  // Remove the index corresponding to the softmax dimension.
  auto remove_softmax_dim_index = [&](const ParameterList& indices) {
    std::vector<ExprHandle> new_indices;
    for (size_t i = 0; i < indices.size(); ++i) {
      if (i != softmax_dim) {
        new_indices.push_back(indices[i]);
      }
    }
    return new_indices;
  };

  auto convert_indices_to_expr_handle = [&](const ParameterList& indices) {
    std::vector<ExprHandle> new_indices(indices.size());
    for (size_t i = 0; i < indices.size(); ++i) {
      new_indices[i] = indices[i];
    }
    return new_indices;
  };

  c10::optional<Dtype> dtype = ToDtype(ScalarType::None);
  auto maybe_dtype = v->node()->get(attr::dtype);
  if (maybe_dtype && !maybe_dtype->isNone()) {
    dtype = ToDtype(static_cast<ScalarType>(maybe_dtype->toInt()));
  }

  auto max = Reduce(
      "aten_softmax_max",
      non_softmax_dims,
      Maximum(dtype.value()),
      [&](ParameterList& indices) {
        return tensorOrConstant(
            v->node()->input(0), move_softmax_dim_index_to_pos(indices));
      },
      {output_dims[softmax_dim]});
  auto e =
      Compute("aten_softmax_exp", output_dims, [&](ParameterList& indices) {
        auto inp = tensorOrConstant(
            v->node()->input(0), convert_indices_to_expr_handle(indices));
        return exp(inp - max->call(remove_softmax_dim_index(indices)));
      });
  auto sum = Reduce(
      "aten_softmax_sum",
      non_softmax_dims,
      Sum(),
      [&](ParameterList& indices) {
        return e->call(move_softmax_dim_index_to_pos(indices));
      },
      {output_dims[softmax_dim]});
  if (!log_softmax) {
    auto result =
        Compute("aten_softmax", output_dims, [&](ParameterList& indices) {
          return e->call(indices) /
              sum->call(remove_softmax_dim_index(indices));
        });
    return new Tensor(
        result->buf(),
        new Block({max->stmt(), e->stmt(), sum->stmt(), result->stmt()}));
  }

  auto log_sum = Compute(
      "aten_softmax_log_sum", non_softmax_dims, [&](ParameterList& indices) {
        return log(sum->call(indices));
      });
  auto result =
      Compute("aten_log_softmax", output_dims, [&](ParameterList& indices) {
        auto inp = tensorOrConstant(
            v->node()->input(0), convert_indices_to_expr_handle(indices));
        auto non_softmax_indices = remove_softmax_dim_index(indices);
        return inp - max->call(non_softmax_indices) -
            log_sum->call(non_softmax_indices);
      });
  return new Tensor(
      result->buf(),
      new Block(
          {max->stmt(),
           e->stmt(),
           sum->stmt(),
           log_sum->stmt(),
           result->stmt()}));
}

Tensor* TensorExprKernel::computeCatWoConditionals(const torch::jit::Value* v) {
  auto const& n = v->node();
  auto inputs = n->input(0)->node()->inputs();
  if (inputs.size() == 0) {
    throw std::runtime_error("Empty input list is passed to aten::cat");
  }

  // Some of the inputs can be empty tensors, we need to skip them
  // when we construct the expression, but we need to take them into
  // account in dtype promotion.
  std::vector<const torch::jit::Value*> nonempty_inputs;
  for (auto input : inputs) {
    if (input->type()->kind() == TypeKind::TensorType) {
      auto tt = input->type()->cast<TensorType>();
      if (tt->isComplete() && tt->sizes().size() && tt->sizes()[0] &&
          *tt->sizes()[0]) {
        nonempty_inputs.push_back(input);
      }
    }
  }

  // Promote input types.
  // Note that we need to consider all inputs, including empty - they
  // also affect the resultant dtype.
  auto maybe_dtype = findDtypeForValue(inputs[0]);
  TORCH_INTERNAL_ASSERT(
      maybe_dtype, "Cannot find dtype for one of aten::cat inputs");
  ScalarType highType = *maybe_dtype;
  for (const auto input : inputs) {
    auto maybe_dtype = findDtypeForValue(input);
    TORCH_INTERNAL_ASSERT(
        maybe_dtype, "Cannot find dtype for one of aten::cat inputs");
    highType = promoteTypes(highType, *maybe_dtype);
  }

  // Now we build one loop per input:
  //
  // for i
  //   for j
  //     for k
  //       output[i,j,k] = inp1[i,j,k]
  // for i
  //   for j
  //     for k
  //       output[i,j+l1,k] = inp2[i,j,k]
  // for i
  //   for j
  //     for k
  //       output[i,j+l2,k] = inp3[i,j,k]

  auto output_sizes = inferSizesForValue(v);
  auto output_sizes_expr = ExprHandleVectorToExprVector(output_sizes);
  auto output_buf = new Buf("aten_cat", output_sizes_expr, ToDtype(highType));

  int64_t concat_dim = n->input(1)->node()->i(attr::value);
  auto shape = sizesForValue(inputs[0]);
  size_t norm_concat_dim = normalizeAndCheckIndex(concat_dim, shape.size());

  auto gen_code_for_input = [&](const torch::jit::Value* inp,
                                size_t inp_pos,
                                const Expr* concat_dim_size,
                                const std::vector<ExprHandle>& dims) {
    std::vector<Var*> for_vars(dims.size());
    std::vector<const Expr*> load_indices(dims.size());
    std::vector<const Expr*> store_indices(dims.size());
    for (size_t i = 0; i < dims.size(); ++i) {
      for_vars[i] = new Var(
          "i" + c10::to_string(inp_pos) + "_" + c10::to_string(i), kInt);
      load_indices[i] = for_vars[i];
      if (i == norm_concat_dim) {
        store_indices[i] = new Add(for_vars[i], concat_dim_size);
      } else {
        store_indices[i] = for_vars[i];
      }
    }
    auto inp_buf = tensors_.at(inp)->buf();
    auto load_expr = new Load(inp_buf, load_indices, new IntImm(1));
    auto load_promoted = promoteToDtype(ExprHandle(load_expr), highType);
    Stmt* st = new Store(
        output_buf, store_indices, load_promoted.node(), new IntImm(1));
    for (size_t i = dims.size(); i > 0; --i) {
      st = new For(for_vars[i - 1], new IntImm(0), dims[i - 1].node(), st);
    }
    return st;
  };

  Expr* concat_dim_size = nullptr;
  auto block = new Block({});
  for (size_t i = 0; i < nonempty_inputs.size(); ++i) {
    auto input_dims = sizesForValue(nonempty_inputs[i]);
    if (concat_dim_size == nullptr) {
      concat_dim_size = new IntImm(0);
    }
    block->append_stmt(
        gen_code_for_input(nonempty_inputs[i], i, concat_dim_size, input_dims));
    concat_dim_size =
        new Add(concat_dim_size, input_dims[norm_concat_dim].node());
  }
  return new Tensor(output_buf, IRSimplifier::simplify(block));
}

TensorExprKernel::ReductionInfo TensorExprKernel::getReductionInfo(
    const torch::jit::Node* node) {
  std::vector<size_t> axes;
  bool keepdim = false;
  // aten::sum takes the input tensor named self.
  auto sizes = sizesForValue(node->namedInput(attr::self));
  const auto inputs = node->inputs();
  int rank = sizes.size();
  if (inputs.size() > 2) {
    auto nodeAxes = getReductionAxes(node);
    // Canonicalize axes: wrap around, sort and make unique.
    for (auto axis : nodeAxes) {
      axes.push_back(at::maybe_wrap_dim(axis, rank));
    }
    std::sort(axes.begin(), axes.end());
    axes.erase(std::unique(axes.begin(), axes.end()), axes.end());
    keepdim = node->get(attr::keepdim)->toBool();
  } else {
    axes.resize(sizes.size());
    std::iota(axes.begin(), axes.end(), 0);
  }
  // Axes go into reduction dimensions.
  std::vector<DimArg> reductionDims;
  reductionDims.reserve(sizes.size());
  for (size_t axis : axes) {
    reductionDims.emplace_back(sizes[axis]);
  }
  auto allDims = dimsFromSizes(sizes);
  std::vector<DimArg> outputDims;
  // Output dimensions are the complement of axes. When keepdim is set, a
  // one-sized dimension is inserted for each axis.
  for (size_t dim = 0; dim < allDims.size(); ++dim) {
    if (!std::count(axes.begin(), axes.end(), dim)) {
      outputDims.emplace_back(sizes[dim]);
    } else if (keepdim) {
      outputDims.emplace_back(1);
    }
  }
  c10::optional<Dtype> dtype;
  auto dtypeValue = node->get(attr::dtype);
  if (!dtypeValue->isNone()) {
    auto scalarType = static_cast<ScalarType>(dtypeValue->toInt());
    dtype = ToDtype(scalarType);
  }
  return {reductionDims, outputDims, axes, keepdim, dtype};
}

std::vector<int64_t> TensorExprKernel::getReductionAxes(
    const torch::jit::Node* node) {
  std::vector<int64_t> axes;
  auto axesNode = node->namedInput(attr::dim)->node();
  // There are two possible representations for reduction axes:
  //   1. A prim::ListConstruct of integer constants.
  //   2. A prim::Constant list of integer ival's.
  // We need to handle both of them.
  if (axesNode->kind() == prim::ListConstruct) {
    for (auto axisNode : axesNode->inputs()) {
      axes.push_back(toIValue(axisNode)->toInt());
    }
    return axes;
  }
  TORCH_INTERNAL_ASSERT(axesNode->kind() == prim::Constant);
  TORCH_INTERNAL_ASSERT(axesNode->kindOf(attr::value) == AttributeKind::ival);
  const auto& genericList = axesNode->ival(attr::value).toList();
  for (const IValue axisNode : genericList) {
    axes.push_back(axisNode.toInt());
  }
  return axes;
}

template <typename T>
std::vector<size_t> reverse_sort_indices(const std::vector<T>& v) {
  // initialize original index locations
  std::vector<size_t> idx(v.size());
  iota(idx.begin(), idx.end(), 0);

  std::sort(idx.begin(), idx.end(), [&v](size_t i1, size_t i2) {
    return v[i1] > v[i2];
  });
  return idx;
}

bool denseAndNonOverlapping(
    at::ArrayRef<int64_t> sizes,
    at::ArrayRef<int64_t> strides) {
  return (strides == at::infer_dense_strides(sizes, strides));
}

Tensor* TensorExprKernel::convertOutputToCorrectStrides(torch::jit::Value* v) {
  const TensorTypePtr& tt = v->type()->expect<TensorType>();
  TORCH_INTERNAL_ASSERT(tensors_.count(v));
  Tensor* tensor = tensors_[v];

  TORCH_INTERNAL_ASSERT(tt->sizes().concrete_sizes());
  const auto sizes = *tt->sizes().concrete_sizes();
  std::vector<int64_t> default_strides = TensorType::contiguousStridesOf(sizes);
  TORCH_INTERNAL_ASSERT(tt->strides().concrete_sizes());
  const std::vector<int64_t> strides = *tt->strides().concrete_sizes();
  // All Tensors in NNC are layed out in default, contiguous layout.
  // If the output is also default contiguous we don't need to do anything
  if (strides == default_strides) {
    return tensor;
  }
  // If the tensor is not dense or overlaps, we have
  // no way of matching the profiled striding
  if (!denseAndNonOverlapping(sizes, strides)) {
    return tensor;
  }

  auto dims = dimsFromSizes(sizesForValue(v));
  // We need to convert the output tensor so that its values are layed
  // so that whene viewed from the output strides the values are correct.
  // A contiguous Tensor of size(2, 3) with values 0-5 is layed out as:
  // [0] [1] [2] [3] [4] [5]
  // The same valued tensor with strides (2, 1) would be layed out like
  // [0] [3] [1] [4] [2] [5]
  // When we are doing the re-ordering of values into the output tensor,
  // we are iterating per-element of the input, ad we are fixed
  // in indexing in to the output tensor at [i, j] = val
  // `val` we want here is equal to the indices for the output
  // tensor that would have given the same position as the output
  // The position is equal to the sum of stride[i] * index[i],
  // and we can can calculate the equivalent indices in the
  // output tensor strides by iteratively computing the index of
  // the biggest stride:
  // absolute = ...
  // for stride in strides_from_largest_to_smallest:
  //     cur_idx = absolute // stride
  //     absolute = absolute % stride

  return Compute(
      "output_1", dims, [&](const std::vector<VarHandle>& axes_input) {
        std::vector<ExprHandle> axes(axes_input.begin(), axes_input.end());
        auto absolute_position = IntImm::make(0);
        for (size_t i = 0; i < axes.size(); ++i) {
          absolute_position =
              absolute_position + (IntImm::make(default_strides[i]) * axes[i]);
        }
        std::vector<size_t> sorted_stride_indices =
            reverse_sort_indices(strides);
        std::vector<ExprHandle> new_axes(sorted_stride_indices.size());
        for (size_t stride_index : sorted_stride_indices) {
          auto stride = strides[stride_index];
          auto index = Div::make(absolute_position, IntImm::make(stride));
          absolute_position =
              Mod::make(absolute_position, IntImm::make(stride));
          new_axes[stride_index] = index;
        }
        return tensor->call(new_axes);
      });
}

void TensorExprKernel::compile() {
  KernelScope kernelScope(&kernelArena_);
  GRAPH_DUMP("TensorExprKernel graph:", graph_);

  // Block to collect the Stmts corresponding to all tensors.
  auto block = new Block({});

  // Bind inputs to buffers.
  nInputs_ = graph_->inputs().size();
  genInputDebugNames();
  for (auto const& input : graph_->inputs()) {
    bindInput(input);
    inputTypes_.push_back(input->type());
    if (input->type()->kind() == TypeKind::TensorType) {
      block->append_stmt(tensors_.at(input)->stmt());
    }
  }

  // Bind nodes to tensor compute expressions.
  for (auto const& n : graph_->nodes()) {
    if (n->kind() == prim::Constant || n->kind() == prim::ListConstruct) {
      continue;
    } else {
      for (auto const& output : n->outputs()) {
        if (output->hasUses()) {
          tensors_.emplace(output, computeValue(output));
          block->append_stmt(tensors_.at(output)->stmt());
        }
      }
    }
    if (hasRandom_ && hasBroadcast_) {
      throw std::runtime_error(
          "Cannot support broadcast and random within one kernel");
    }
  }

  device_ = *pickDeviceType(graph_->inputs());

  // Move output operands from `tensors_` to `bufOutputs_`
  for (const auto& output : graph_->outputs()) {
    if (!tensors_.count(output)) {
      throw malformed_input("cannot find output Tensor");
    }
    // The "strided" tensor will be incorrect if used in NNC,
    // since NNC views it as contiguous. Only convert it to the right
    // strides at the end of the kernel (if already contiguous it's a no-op)
    Tensor* properly_strided_output = convertOutputToCorrectStrides(output);
    if (tensors_.at(output) != properly_strided_output) {
      block->append_stmt(properly_strided_output->stmt());
    }
    tensors_[output] = properly_strided_output;
    const auto& tt = output->type()->expect<TensorType>();
    auto sizes = *tt->sizes().concrete_sizes();
    tensorOutputSizes_.push_back(sizes);
    auto strides = *tt->strides().concrete_sizes();

    // If the tensor is not dense or overlaps, we have
    // no way of matching the profiled striding
    if (denseAndNonOverlapping(sizes, strides)) {
      tensorOutputStrides_.push_back(*tt->strides().concrete_sizes());
    } else {
      tensorOutputStrides_.push_back(TensorType::contiguousStridesOf(sizes));
    }

    bufOutputs_.insert(tensors_.at(output)->buf());
    bufferArgs_.emplace_back(tensors_.at(output));
    tensorOutputTensorOptions_.emplace_back(
        c10::TensorOptions(tensorType(tensors_[output])).device(device_));
    tensors_.erase(output);
  }

  BackendType backendType = inferBackendTypeFromDevice(device_);
  Stmt* stmt = transformLoops(backendType, block);

  // Generate code.
  codegen_ = CreateCodeGen(
      getCodeGenName(backendType),
      stmt,
      bufferArgs_,
      device_,
      SubgraphUtils::generateNameForGraph(graph_));
}

TensorExprKernel::TensorExprKernel(const std::shared_ptr<Graph>& subgraph)
    : graph_(subgraph), code_(subgraph, "") {
  allow_fallback_ = fallbackAllowed();
  if (!allow_fallback_) {
    compile();
    return;
  }

  use_fallback_ = fallbackEnforced();
  if (use_fallback_) {
    return;
  }

  try {
    compile();
  } catch (...) {
    use_fallback_ = true;
  }
}

void TensorExprKernel::run(Stack& stack) {
  if (!use_fallback_ && !allow_fallback_) {
    runKernel(stack);
  } else if (!use_fallback_ && allow_fallback_) {
    try {
      runKernel(stack);
    } catch (...) {
      fallback(stack);
    }
  } else {
    fallback(stack);
  }
}

std::vector<CodeGen::CallArg> TensorExprKernel::prepareRunArgs(
    const at::ArrayRef<IValue>& inputs,
    std::vector<at::Tensor>& outputs) {
  std::vector<CodeGen::CallArg> runArgs;
  runArgs.reserve(inputs.size() + bufOutputs_.size());

  for (const auto& input : inputs) {
    if (input.isInt()) {
      runArgs.emplace_back(input.toInt());
    } else if (input.isDouble()) {
      runArgs.emplace_back(input.toDouble());
    } else if (input.isTensor()) {
      runArgs.emplace_back(input.toTensor().data_ptr());
    }
  }

  for (size_t i = 0, e = bufOutputs_.size(); i < e; ++i) {
    auto const& opts = tensorOutputTensorOptions_[i];
    outputs.emplace_back(codegen_->empty_strided(
        tensorOutputSizes_[i],
        tensorOutputStrides_[i],
        opts.dtype,
        opts.layout,
        opts.device,
        opts.pinned_memory));
    runArgs.emplace_back(outputs.back().data_ptr());
  }
  return runArgs;
}

Stmt* TensorExprKernel::getCodeGenStmt() {
  return codegen_->stmt();
}

void TensorExprKernel::runKernel(Stack& stack) {
  KernelScope kernelScope(&kernelArena_);

  // Set up arguments (inputs, then outputs) for kernel call.
  auto inputs = last(stack, nInputs_);
  std::vector<at::Tensor> outputs;

  std::vector<CodeGen::CallArg> runArgs = prepareRunArgs(inputs, outputs);

  // Call the kernel.
  codegen_->call(runArgs);

  // Update the stack.
  drop(stack, nInputs_);
  for (auto& o : outputs) {
    push_one(stack, std::move(o));
  }
}<|MERGE_RESOLUTION|>--- conflicted
+++ resolved
@@ -486,21 +486,11 @@
     return LongImm::make(*i);
   } else if (auto b = c10::get_if<bool>(&v)) {
     return BoolImm::make(*b);
-<<<<<<< HEAD
-  } else if (c10::get_if<ArgNone>(&v)) {
-    // This is just a placeholder so we don't throw.  None-handling
-    // is operator-specific and should be handled properly in
-    // the operator-specific lowering code.
-    return IntImm::make(0);
-  } else {
-    throw unsupported_dtype();
-=======
     } else if (c10::get_if<ArgNone>(&v)) {
       // This is just a placeholder so we don't throw.  None-handling
       // is operator-specific and should be handled properly in
       // the operator-specific lowering code.
       return IntImm::make(0);
->>>>>>> 56216dd1
   }
   throw unsupported_dtype();
 }
@@ -1100,23 +1090,8 @@
           : computeTwoOperand("aten_sub", inputs, outputType, sub_lambda);
     } break;
     case aten::mul: {
-<<<<<<< HEAD
       return computeTwoOperand(
           "aten_mul", inputs, outputType, [](const ExprHandle& lhs, const ExprHandle& rhs) {
-=======
-      std::vector<ArgValue> argInputs;
-      for (auto inp : v->node()->inputs()) {
-        argInputs.push_back(jitToArgValue(inp));
-      }
-      auto outputType = getOutputType(v->node()->output());
-      auto outputShape = inferSizesForValue(v);
-      return computeTwoOperand(
-          "aten_mul",
-          argInputs,
-          outputType,
-          outputShape,
-          [](const ExprHandle& lhs, const ExprHandle& rhs) {
->>>>>>> 56216dd1
             return boolToInteger(lhs) * boolToInteger(rhs);
           });
     } break;
