--- conflicted
+++ resolved
@@ -2766,11 +2766,8 @@
                # Reference: https://github.com/pytorch/pytorch/issues/50747
                SkipInfo('TestCommon', 'test_variant_consistency_eager',
                         dtypes=all_types_and_complex_and(torch.bool, torch.bfloat16, torch.float16)),),
-<<<<<<< HEAD
            sample_inputs_func=sample_inputs_addr,
            gradcheck_nondet_tol=1e-12),
-=======
-           sample_inputs_func=sample_inputs_addr),
     OpInfo('addcmul',
            dtypes=all_types_and_complex(),
            dtypesIfCUDA=all_types_and_complex_and(torch.float16, torch.bfloat16),
@@ -2788,7 +2785,6 @@
                # TODO: update sample inputs with for_inplace_variant kwarg to support this test
                SkipInfo('TestCommon', 'test_variant_consistency_eager'),),
            sample_inputs_func=sample_inputs_addcmul_addcdiv),
->>>>>>> f13e85a6
     OpInfo('amax',
            dtypes=all_types_and(torch.float16, torch.bfloat16, torch.bool),
            sample_inputs_func=sample_inputs_amax_amin,),
