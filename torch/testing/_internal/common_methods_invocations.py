--- conflicted
+++ resolved
@@ -1665,11 +1665,7 @@
     OpInfo('div',
            variant_test_name='true_rounding',
            dtypes=all_types_and_complex_and(torch.bool, torch.half, torch.bfloat16),
-<<<<<<< HEAD
            sample_inputs_func=partial(sample_inputs_div, rounding_mode=None),
-=======
-           sample_inputs_func=partial(sample_inputs_div, rounding_mode='true'),
->>>>>>> 640a7efe
            assert_autodiffed=True),
     OpInfo('div',
            variant_test_name='trunc_rounding',
