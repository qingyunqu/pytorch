from functools import reduce, wraps, partial
from itertools import product
from operator import mul
import collections
import operator
import random

import torch
import numpy as np
from torch._six import inf
from torch.autograd import Variable
import collections.abc

from typing import List, Sequence, Tuple, Dict, Any, Union

from torch.testing import \
    (make_non_contiguous, floating_types, floating_types_and,
     floating_and_complex_types, floating_and_complex_types_and,
     all_types_and_complex_and, all_types_and, all_types_and_complex,
<<<<<<< HEAD
     integral_types_and, all_types)
=======
     integral_types_and)
from .._core import _dispatch_dtypes
>>>>>>> d4e83f52
from torch.testing._internal.common_device_type import \
    (skipIf, skipMeta, skipCUDAIfNoMagma, skipCUDAIfNoMagmaAndNoCusolver, skipCUDAIfNoCusolver,
     skipCPUIfNoLapack, skipCPUIfNoMkl,
     skipCUDAIfRocm, expectedAlertNondeterministic, precisionOverride,)
from torch.testing._internal.common_cuda import CUDA11OrLater
from torch.testing._internal.common_utils import \
    (is_iterable_of_tensors,
     random_symmetric_matrix, random_symmetric_psd_matrix,
     random_symmetric_pd_matrix, make_nonzero_det,
     random_fullrank_matrix_distinct_singular_value, set_rng_seed, SEED,
     TEST_WITH_ROCM, IS_WINDOWS, IS_MACOS, make_tensor, TEST_SCIPY,
     torch_to_numpy_dtype_dict, slowTest, TEST_WITH_ASAN, _wrap_warn_once)

from distutils.version import LooseVersion

if TEST_SCIPY:
    import scipy.special


class DecorateInfo(object):
    """Describes which test, or type of tests, should be wrapped in the given
       decorators when testing an operator. Any test that matches all provided
       arguments will be decorated. The decorators will only be applied if the
       active_if argument is True."""

    __slots__ = ['decorators', 'cls_name', 'test_name', 'device_type', 'dtypes', 'active_if']

    def __init__(self, decorators, cls_name=None, test_name=None, *,
                 device_type=None, dtypes=None, active_if=True):
        self.decorators = list(decorators) if isinstance(decorators, collections.abc.Sequence) else [decorators]
        self.cls_name = cls_name
        self.test_name = test_name
        self.device_type = device_type
        self.dtypes = dtypes
        self.active_if = active_if

    def is_active(self, cls_name, test_name, device_type, dtype):
        return (
            self.active_if and
            (self.cls_name is None or self.cls_name == cls_name) and
            (self.test_name is None or self.test_name == test_name) and
            (self.device_type is None or self.device_type == device_type) and
            (self.dtypes is None or dtype in self.dtypes)
        )


class SkipInfo(DecorateInfo):
    """Describes which test, or type of tests, should be skipped when testing
       an operator. Any test that matches all provided arguments will be skipped.
       The skip will only be checked if the active_if argument is True."""

    def __init__(self, cls_name=None, test_name=None, *,
                 device_type=None, dtypes=None, active_if=True):
        super().__init__(decorators=skipIf(True, "Skipped!"), cls_name=cls_name,
                         test_name=test_name, device_type=device_type, dtypes=dtypes,
                         active_if=active_if)

class SampleInput(object):
    """Represents sample inputs to a function."""

    __slots__ = ['input', 'args', 'kwargs', 'output_process_fn_grad']

    def __init__(self, input, *, args=tuple(), kwargs=None, output_process_fn_grad=None):
        # input is the first input to the op and must be either a Tensor or TensorList (Sequence[Tensor]).
        # This follows the typical pattern where for Tensor inputs op(t, ...) = t.op(...).
        # op with TensorList inputs do not support method or inplace variants.
        assert isinstance(input, torch.Tensor) or is_iterable_of_tensors(input)
        self.input: Union[torch.Tensor, Sequence[torch.Tensor]] = input
        self.args = args
        self.kwargs = kwargs if kwargs is not None else {}
        self.output_process_fn_grad = output_process_fn_grad

    def __repr__(self):
        arguments = [
            'input=Tensor' if isinstance(self.input, torch.Tensor) else f'input=TensorList[{len(self.input)}]',
            f'args={self.args}' if len(self.args) > 0 else None,
            f'kwargs={self.kwargs}' if len(self.kwargs) > 0 else None,
            (f'output_process_fn_grad={self.output_process_fn_grad}'
             if self.output_process_fn_grad is not None else None)]

        return f'SampleInput({", ".join(a for a in arguments if a is not None)})'

class AliasInfo(object):
    """Class holds alias information. For example, torch.abs ->
    torch.absolute, torch.Tensor.absolute, torch.Tensor.absolute_
    """

    def __init__(self, alias_name):
        self.name = alias_name
        self.op = _getattr_qual(torch, alias_name)
        self.method_variant = getattr(torch.Tensor, alias_name, None)
        self.inplace_variant = getattr(torch.Tensor, alias_name + "_", None)

    def __call__(self, *args, **kwargs):
        return self.op(*args, **kwargs)


_NOTHING = object()  # Unique value to distinguish default from anything else


# Extension of getattr to support qualified names
# e.g. _getattr_qual(torch, 'linalg.norm') -> torch.linalg.norm
def _getattr_qual(obj, name, default=_NOTHING):
    try:
        for path in name.split('.'):
            obj = getattr(obj, path)
        return obj
    except AttributeError:
        if default is not _NOTHING:
            return default
        else:
            raise


# Classes and methods for the operator database
class OpInfo(object):
    """Operator information and helper functions for acquiring it."""

    def __init__(self,
                 name,  # the string name of the function
                 *,
                 op=None,  # the function variant of the operation, populated as torch.<name> if None
                 dtypes=floating_types(),  # dtypes this function is expected to work with
                 dtypesIfCPU=None,  # dtypes this function is expected to work with on CPU
                 dtypesIfCUDA=None,  # dtypes this function is expected to work with on CUDA
                 dtypesIfROCM=None,  # dtypes this function is expected to work with on ROCM
                 default_test_dtypes=None,  # dtypes to test with by default. Gets intersected
                                            # with the dtypes support on the tested device
                 assert_autodiffed=False,  # if a op's aten::node is expected to be symbolically autodiffed
                 autodiff_nonfusible_nodes=None,  # a list of strings with node names that are expected to be in a
                                                  # DifferentiableGraph when autodiffed. Ex: ['aten::add', 'aten::mm'],
                                                  # default is populated to be ['aten::(name of Python operator)']
                 autodiff_fusible_nodes=None,  # a list of strings with node names that are expected to be in FusionGroups
                                               # inside of DifferentiableGraphs when this operation is autodiffed.
                                               # Ex: ['aten::add', 'aten::mm'], defaults to an empty list
                                               # Note: currently no ops use fusible nodes
                 supports_out=True,  # whether the op supports the out kwarg
                 skips=tuple(),  # information about which tests to skip
                 decorators=None,  # decorators to apply to generated tests
                 safe_casts_outputs=False,  # whether op allows safe casting when writing to out arguments
                 sample_inputs_func=None,  # function to generate sample inputs
                 aten_name=None,  # name of the corresponding aten:: operator
                 aliases=None,  # iterable of aliases, e.g. ("absolute",) for torch.abs
                 variant_test_name='',  # additional string to include in the test name
                 supports_autograd=True,  # support for autograd
                 supports_inplace_autograd=None,  # whether the operation supports inplace autograd
                                                  # defaults to supports_autograd's value
                 supports_complex_autograd=None,  # whether the operation supports complex autograd
                                                  # defaults to supports_autograd's value
                 supports_sparse=False,  # whether the op supports sparse inputs
                 gradcheck_wrapper=lambda op, *args, **kwargs: op(*args, **kwargs),  # wrapper function for gradcheck
                 check_batched_grad=True,  # check batched grad when doing gradcheck
                 check_batched_gradgrad=True,  # check batched grad grad when doing gradgradcheck
                 ):

        # Validates the dtypes are generated from the dispatch-related functions
        for dtype_list in (dtypes, dtypesIfCPU, dtypesIfCUDA, dtypesIfROCM):
            assert isinstance(dtype_list, (_dispatch_dtypes, type(None)))

        self.name = name
        self.aten_name = aten_name if aten_name is not None else name
        self.variant_test_name = variant_test_name

        self.dtypes = set(dtypes)
        self.dtypesIfCPU = set(dtypesIfCPU) if dtypesIfCPU is not None else self.dtypes
        self.dtypesIfCUDA = set(dtypesIfCUDA) if dtypesIfCUDA is not None else self.dtypes
        self.dtypesIfROCM = set(dtypesIfROCM) if dtypesIfROCM is not None else self.dtypes
        self._default_test_dtypes = set(default_test_dtypes) if default_test_dtypes is not None else None

        # NOTE: if the op is unspecified it is assumed to be under the torch namespace
        self.op = op if op else _getattr_qual(torch, self.name)
        self.method_variant = getattr(torch.Tensor, name, None)
        inplace_name = name + "_"
        self.inplace_variant = getattr(torch.Tensor, inplace_name, None)
        self.operator_variant = getattr(operator, name, None)

        self.supports_out = supports_out
        self.safe_casts_outputs = safe_casts_outputs

        self.skips = skips
        self.decorators = decorators
        self.sample_inputs_func = sample_inputs_func

        self.assert_autodiffed = assert_autodiffed
        self.autodiff_fusible_nodes = autodiff_fusible_nodes if autodiff_fusible_nodes else []
        if autodiff_nonfusible_nodes is None:
            self.autodiff_nonfusible_nodes = ['aten::' + self.name]
        else:
            self.autodiff_nonfusible_nodes = autodiff_nonfusible_nodes

        # autograd support
        self.supports_autograd = supports_autograd
        self.supports_inplace_autograd = supports_inplace_autograd
        if self.supports_inplace_autograd is None:
            self.supports_inplace_autograd = supports_autograd
        self.supports_complex_autograd = supports_complex_autograd
        if self.supports_complex_autograd is None:
            self.supports_complex_autograd = supports_autograd

        self.gradcheck_wrapper = gradcheck_wrapper
        self.check_batched_grad = check_batched_grad
        self.check_batched_gradgrad = check_batched_gradgrad

        self.supports_sparse = supports_sparse

        self.aliases = ()  # type: ignore
        if aliases is not None:
            self.aliases = tuple(AliasInfo(a) for a in aliases)  # type: ignore

    def __call__(self, *args, **kwargs):
        """Calls the function variant of the operator."""
        return self.op(*args, **kwargs)

    def get_op(self):
        """Returns the function variant of the operator, torch.<op_name>."""
        return self.op

    def get_method(self):
        """Returns the method variant of the operator, torch.Tensor.<op_name>.
        Returns None if the operator has no method variant.
        """
        return self.method_variant

    def get_inplace(self):
        """Returns the inplace variant of the operator, torch.Tensor.<op_name>_.
        Returns None if the operator has no inplace variant.
        """
        return self.inplace_variant

    def get_operator_variant(self):
        """Returns operator variant of the operator, e.g. operator.neg
        Returns None if the operator has no operator variant.
        """
        return self.operator_variant

    def sample_inputs(self, device, dtype, requires_grad=False, **kwargs):
        """Returns an iterable of SampleInputs.

        These samples should be sufficient to test the function works correctly
        with autograd, TorchScript, etc.
        """

        # TODO: Remove the try/except once all operators have sample_inputs_func with
        #       **kwargs in their signature.
        try:
            samples = self.sample_inputs_func(self, device, dtype, requires_grad, **kwargs)
        except TypeError:
            samples = self.sample_inputs_func(self, device, dtype, requires_grad)
        return samples

    # Returns True if the test should be skipped and False otherwise
    def should_skip(self, cls_name, test_name, device_type, dtype):
        return any(si.is_active(cls_name, test_name, device_type, dtype)
                   for si in self.skips)

    def supported_dtypes(self, device_type):
        if device_type == 'cpu':
            return self.dtypesIfCPU
        if device_type == 'cuda':
            return self.dtypesIfROCM if TEST_WITH_ROCM else self.dtypesIfCUDA
        else:
            return self.dtypes


    def supports_dtype(self, dtype, device_type):
        return dtype in self.supported_dtypes(device_type)

    def default_test_dtypes(self, device_type):
        """Returns the default dtypes used to test this operator on the device.

        Equal to the operator's default_test_dtypes filtered to remove dtypes
        not supported by the device.
        """
        supported = self.supported_dtypes(device_type)
        return (supported if self._default_test_dtypes is None
                else supported.intersection(self._default_test_dtypes))


L = 20
M = 10
S = 5


def sample_inputs_unary(op_info, device, dtype, requires_grad, **kwargs):
    low, high = op_info.domain
    low = low if low is None else low + op_info._domain_eps
    high = high if high is None else high - op_info._domain_eps

    return (SampleInput(make_tensor((L,), device, dtype,
                                    low=low, high=high,
                                    requires_grad=requires_grad)),
            SampleInput(make_tensor((), device, dtype,
                                    low=low, high=high,
                                    requires_grad=requires_grad)))

# Metadata class for unary "universal functions (ufuncs)" that accept a single
# tensor and have common properties like:
class UnaryUfuncInfo(OpInfo):
    """Operator information for 'universal unary functions (unary ufuncs).'
    These are functions of a single tensor with common properties like:
      - they are elementwise functions
      - the input shape is the output shape
      - they typically have method and inplace variants
      - they typically support the out kwarg
      - they typically have NumPy or SciPy references
    See NumPy's universal function documentation
    (https://numpy.org/doc/1.18/reference/ufuncs.html) for more details
    about the concept of ufuncs.
    """

    def __init__(self,
                 name,  # the string name of the function
                 *,
                 ref,  # a reference function
                 dtypes=floating_types(),
                 dtypesIfCPU=floating_and_complex_types_and(torch.bfloat16),
                 dtypesIfCUDA=floating_and_complex_types_and(torch.half),
                 dtypesIfROCM=floating_types_and(torch.half),
                 default_test_dtypes=(
                     torch.uint8, torch.long, torch.half, torch.bfloat16,
                     torch.float32, torch.cfloat),  # dtypes which tests check by default
                 domain=(None, None),  # the [low, high) domain of the function
                 handles_large_floats=True,  # whether the op correctly handles large float values (like 1e20)
                 handles_extremals=True,  # whether the op correctly handles extremal values (like inf)
                 handles_complex_extremals=True,  # whether the op correct handles complex extremals (like inf -infj)
                 supports_complex_to_float=False,  # op supports casting from complex input to real output safely eg. angle
                 sample_inputs_func=sample_inputs_unary,
                 sample_kwargs=lambda device, dtype, input: ({}, {}),
                 supports_sparse=False,
                 **kwargs):
        super(UnaryUfuncInfo, self).__init__(name,
                                             dtypes=dtypes,
                                             dtypesIfCPU=dtypesIfCPU,
                                             dtypesIfCUDA=dtypesIfCUDA,
                                             dtypesIfROCM=dtypesIfROCM,
                                             default_test_dtypes=default_test_dtypes,
                                             sample_inputs_func=sample_inputs_func,
                                             supports_sparse=supports_sparse,
                                             **kwargs)
        self.ref = ref
        self.domain = domain
        self.handles_large_floats = handles_large_floats
        self.handles_extremals = handles_extremals
        self.handles_complex_extremals = handles_complex_extremals
        self.supports_complex_to_float = supports_complex_to_float

        # test_unary_ufuncs.py generates its own inputs to test the consistency
        # of the operator on sliced tensors, non-contig tensors, etc.
        # `sample_kwargs` is a utility function to provide kwargs
        # along with those inputs if required (eg. clamp).
        # It should return two dictionaries, first holding kwarg for
        # torch operator and second one for reference NumPy operator.
        self.sample_kwargs = sample_kwargs

        # Epsilon to ensure grad and gradgrad checks don't test values
        #   outside a function's domain.
        self._domain_eps = 1e-5

def sample_inputs_tensor_split(op_info, device, dtype, requires_grad, **kwargs):
    return (SampleInput(make_tensor((S, S, S), device, dtype,
                                    low=None, high=None,
                                    requires_grad=requires_grad),
                        args=(torch.tensor([1, 2, 3]),),),
            SampleInput(make_tensor((S, S, S), device, dtype,
                                    low=None, high=None,
                                    requires_grad=requires_grad),
                        args=(torch.tensor(1),),),
            SampleInput(make_tensor((S, S, S), device, dtype,
                                    low=None, high=None,
                                    requires_grad=requires_grad),
                        args=(torch.tensor([1, 2, 3]),),
                        kwargs=dict(dim=1)),)

def sample_inputs_linalg_det(op_info, device, dtype, requires_grad):
    kw = dict(device=device, dtype=dtype)
    inputs = [
        make_tensor((S, S), **kw),
        make_tensor((1, 1), **kw),  # 1x1
        random_symmetric_matrix(S, **kw),  # symmetric
        random_symmetric_psd_matrix(S, **kw),  # symmetric_psd
        random_symmetric_pd_matrix(S, **kw),  # symmetric_pd

        # dim2_null, rank1 and rank2 are disabled because of
        # https://github.com/pytorch/pytorch/issues/53364
        # we should re-enable them once the issue is solved
        # random_square_matrix_of_rank(S, S - 2, **kw),  # dim2_null
        # random_square_matrix_of_rank(S, 1, **kw),  # rank1
        # random_square_matrix_of_rank(S, 2, **kw),  # rank2

        random_fullrank_matrix_distinct_singular_value(S, **kw),  # distinct_singular_value
        make_tensor((3, 3, S, S), **kw),  # batched
        make_tensor((3, 3, 1, 1), **kw),  # batched_1x1
        random_symmetric_matrix(S, 3, **kw),  # batched_symmetric
        random_symmetric_psd_matrix(S, 3, **kw),  # batched_symmetric_psd
        random_symmetric_pd_matrix(S, 3, **kw),  # batched_symmetric_pd
        random_fullrank_matrix_distinct_singular_value(S, 3, 3, **kw),  # batched_distinct_singular_values
        make_tensor((0, 0), **kw),
        make_tensor((0, S, S), **kw),
    ]
    for t in inputs:
        t.requires_grad = requires_grad
    return [SampleInput(t) for t in inputs]

def sample_inputs_linalg_matrix_power(op_info, device, dtype, requires_grad):
    # (<matrix_size>, (<batch_sizes, ...>))
    test_sizes = [
        (1, ()),
        (2, (0,)),
        (2, (2,)),
    ]

    inputs = []
    for matrix_size, batch_sizes in test_sizes:
        size = batch_sizes + (matrix_size, matrix_size)
        for n in (0, 3, 5):
            t = make_tensor(size, device, dtype, requires_grad=requires_grad)
            inputs.append(SampleInput(t, args=(n,)))
        for n in [-4, -2, -1]:
            t = random_fullrank_matrix_distinct_singular_value(matrix_size, *batch_sizes, device=device, dtype=dtype)
            t.requires_grad = requires_grad
            inputs.append(SampleInput(t, args=(n,)))

    return inputs

def sample_inputs_linalg_multi_dot(op_info, device, dtype, requires_grad):
    # Each test case consists of the sizes in the chain of multiplications
    # e.g. [2, 3, 4, 5] generates matrices (2, 3) @ (3, 4) @ (4, 5)
    test_cases = [
        [1, 2, 1],
        [2, 0, 2],
        [0, 2, 2],
        [2, 2, 2, 2],
        [2, 3, 4, 5],
        [5, 4, 0, 2],
        [2, 4, 3, 5, 3, 2]
    ]

    result = []
    for sizes in test_cases:
        tensors = []
        for size in zip(sizes[:-1], sizes[1:]):
            t = make_tensor(size, device, dtype, requires_grad=requires_grad)
            tensors.append(t)
        result.append(SampleInput(tensors))

    return result

def sample_inputs_linalg_norm(op_info, device, dtype, requires_grad):
    test_sizes = [
        (S,),
        (0,),
        (S, S),
        (0, 0),
        (S, 0),
        (0, S),
        (S, S, S),
        (0, S, S),
        (S, 0, S),
        (0, 0, 0),
    ]

    vector_ords = (None, 0, 0.5, 1, 2, 3.5, inf, -0.5, -1, -2, -3.5, -inf)
    matrix_ords = (None, 'fro', 'nuc', 1, 2, inf, -1, -2, -inf)

    inputs = []

    is_dtype_half = dtype in [torch.float16, torch.bfloat16]

    for test_size in test_sizes:
        is_vector_norm = len(test_size) == 1
        is_matrix_norm = len(test_size) == 2

        for keepdim in [False, True]:
            inputs.append(SampleInput(
                make_tensor(
                    test_size, device, dtype, low=None, high=None,
                    requires_grad=requires_grad),
                kwargs=dict(
                    keepdim=keepdim)))

            if not (is_vector_norm or is_matrix_norm):
                continue

            ords = vector_ords if is_vector_norm else matrix_ords

            for ord in ords:

                inputs.append(SampleInput(
                    make_tensor(
                        test_size, device, dtype,
                        low=None, high=None,
                        requires_grad=requires_grad),
                    args=(ord,),
                    kwargs=dict(
                        keepdim=keepdim)))

                if ord in ['nuc', 'fro']:
                    inputs.append(SampleInput(
                        make_tensor(
                            test_size, device, dtype,
                            low=None, high=None,
                            requires_grad=requires_grad),
                        kwargs=dict(
                            ord=ord,
                            keepdim=keepdim,
                            dim=(0, 1))))
        return inputs

def sample_inputs_linalg_vector_norm(op_info, device, dtype, requires_grad, **kwargs):
    size_1D = (S,)
    size_2D = (2, 2)

    test_cases = [
        # input size, ord, dim args
        (size_1D, None, None),
        (size_1D, None, (0,)),
        (size_1D, 0, None),
        (size_1D, 0, (0,)),
        (size_1D, 0.9, None),
        (size_1D, 0.9, (0,)),
        (size_1D, 1, None),
        (size_1D, 1, (0,)),
        (size_1D, -2.1, None),
        (size_1D, -2.1, (0,)),
        (size_1D, inf, None),
        (size_1D, inf, (0,)),
        (size_1D, -inf, None),
        (size_1D, -inf, (0,)),

        (size_2D, None, None),
        (size_2D, None, (0,)),
        (size_2D, None, (-1, 0)),
        (size_2D, 0, None),
        (size_2D, 0, (0,)),
        (size_2D, 0, (-1, 0)),
        (size_2D, 0.9, None),
        (size_2D, 0.9, (0,)),
        (size_2D, 0.9, (-1, 0)),
        (size_2D, 1, None),
        (size_2D, 1, (0,)),
        (size_2D, 1, (-1, 0)),
        (size_2D, -2.1, None),
        (size_2D, -2.1, (0,)),
        (size_2D, -2.1, (-1, 0)),
        (size_2D, inf, None),
        (size_2D, inf, (0,)),
        (size_2D, inf, (-1, 0)),
        (size_2D, -inf, None),
        (size_2D, -inf, (0,)),
        (size_2D, -inf, (-1, 0)),
    ]
    inputs = []

    for test_size, ord, dim in test_cases:
        for keepdim in [False, True]:
            inputs.append(SampleInput(
                make_tensor(
                    test_size, device, dtype,
                    low=None, high=None,
                    requires_grad=requires_grad),
                args=(ord,),
                kwargs=dict(
                    keepdim=keepdim,
                    dim=dim)))

    return inputs

def sample_inputs_addmm(op_info, device, dtype, requires_grad, **kwargs):
    input = SampleInput(
        make_tensor((S, S), device, dtype, low=None, high=None, requires_grad=requires_grad),
        args=(
            make_tensor((S, S), device, dtype, low=None, high=None, requires_grad=requires_grad),
            make_tensor((S, S), device, dtype, low=None, high=None, requires_grad=False)))
    if dtype.is_complex:
        another_input = SampleInput(
            make_tensor((S, S), device, dtype, low=None, high=None, requires_grad=requires_grad),
            args=(
                make_tensor((S, S), device, dtype, low=None, high=None, requires_grad=requires_grad),
                make_tensor((S, S), device, dtype, low=None, high=None, requires_grad=False)),
            kwargs=dict(beta=1 + 2j, alpha=2 + 3j))
        return (input, another_input)
    else:
        return (input, )

def sample_inputs_addbmm(op_info, device, dtype, requires_grad, **kwargs):
    test_cases = [((S, M), (S, S, S), (S, S, M), 1, 1),
                  ((1,), (S, S, S), (S, S, M), 1, 1),
                  ((S, M), (S, S, S), (S, S, M), 0.6, 0.2),
                  ((1,), (S, S, S), (S, S, M), 0.6, 0.2),
                  ((), (S, S, S), (S, S, M), 1, 1),
                  ((), (S, S, S), (S, S, M), 0.6, 0.2),
                  ]
    sample_inputs = []
    for input_args in test_cases:
        args = (make_tensor(input_args[0], device, dtype,
                            low=None, high=None,
                            requires_grad=requires_grad),
                make_tensor(input_args[1], device, dtype,
                            low=None, high=None,
                            requires_grad=requires_grad),
                make_tensor(input_args[2], device, dtype,
                            low=None, high=None,
                            requires_grad=requires_grad))
        alpha, beta = input_args[3], input_args[4]
        sample_inputs.append(SampleInput(args[0], args=(args[1], args[2]), kwargs=dict(beta=beta, alpha=alpha)))
        if dtype.is_complex:
            sample_inputs.append(SampleInput(args[0], args=(args[1], args[2]),
                                             kwargs=dict(beta=beta * (1 + 2j), alpha=alpha * (2 + 3j))))

    return tuple(sample_inputs)

def sample_inputs_addcmul_addcdiv(op_info, device, dtype, requires_grad, **kwargs):
    test_cases = [((S, S), (S, S), (S, S)),
                  ((S, S), (S, 1), (1, S)),
                  ((1,), (S, S, 1), (1, S)),
                  ((), (), ()),
                  ((S, S), (), ()),
                  ((), (S, S, 1), (1, S)),
                  ]

    sample_inputs = []
    for input_args in test_cases:
        args = tuple(make_tensor(arg, device, dtype, requires_grad=requires_grad) if isinstance(arg, tuple) else arg
                     for arg in input_args)
        sample_inputs.append(SampleInput(args[0], args=args[1:]))

        sample_inputs.append(SampleInput(args[0], args=args[1:], kwargs=dict(value=3.14)))

    return tuple(sample_inputs)

def sample_inputs_addr(op_info, device, dtype, requires_grad, **kwargs):
    input1 = SampleInput(
        make_tensor((S, M), device, dtype, low=None, high=None, requires_grad=requires_grad),
        args=(
            make_tensor((S, ), device, dtype, low=None, high=None, requires_grad=requires_grad),
            make_tensor((M, ), device, dtype, low=None, high=None, requires_grad=requires_grad)))

    input2 = SampleInput(
        make_tensor((), device, dtype, low=None, high=None, requires_grad=requires_grad),
        args=(
            make_tensor((S, ), device, dtype, low=None, high=None, requires_grad=requires_grad),
            make_tensor((M, ), device, dtype, low=None, high=None, requires_grad=requires_grad)))

    if dtype.is_complex:
        alpha, beta = 0.1 + 0.3j, 0.4 + 0.6j
    elif dtype.is_floating_point:
        alpha, beta = 0.2, 0.6
    else:
        alpha, beta = 2, 3

    input3 = SampleInput(
        make_tensor((S, M), device, dtype, low=None, high=None, requires_grad=requires_grad),
        args=(
            make_tensor((S, ), device, dtype, low=None, high=None, requires_grad=requires_grad),
            make_tensor((M, ), device, dtype, low=None, high=None, requires_grad=requires_grad)),
        kwargs=dict(beta=beta, alpha=alpha))

    input4 = SampleInput(
        make_tensor((), device, dtype, low=None, high=None, requires_grad=requires_grad),
        args=(
            make_tensor((S, ), device, dtype, low=None, high=None, requires_grad=requires_grad),
            make_tensor((M, ), device, dtype, low=None, high=None, requires_grad=requires_grad)),
        kwargs=dict(beta=beta, alpha=alpha))

    return (input1, input2, input3, input4)

def sample_inputs_xlogy(self, device, dtype, requires_grad, **kwargs):
    return (
        SampleInput(
            make_tensor((S, S), device, dtype, low=None, high=None, requires_grad=requires_grad),
            args=(
                make_tensor((S, S), device, dtype, low=0, high=None, requires_grad=requires_grad),
            )
        ),
    )

def sample_inputs_trace(self, device, dtype, requires_grad, **kwargs):
    return (SampleInput((make_tensor((S, S), device, dtype,
                                     low=None, high=None,
                                     requires_grad=requires_grad))),)

def sample_inputs_linalg_invertible(op_info, device, dtype, requires_grad=False, **kwargs):
    """
    This function generates always invertible input for linear algebra ops using
    random_fullrank_matrix_distinct_singular_value.
    The input is generated as the itertools.product of 'batches' and 'ns'.
    In total this function generates 8 SampleInputs
    'batches' cases include:
        () - single input,
        (0,) - zero batched dimension,
        (2,) - batch of two matrices,
        (1, 1) - 1x1 batch of matrices
    'ns' gives 0x0 and 5x5 matrices.
    Zeros in dimensions are edge cases in the implementation and important to test for in order to avoid unexpected crashes.
    """
    from torch.testing._internal.common_utils import random_fullrank_matrix_distinct_singular_value

    batches = [(), (0, ), (2, ), (1, 1)]
    ns = [5, 0]
    out = []
    for batch, n in product(batches, ns):
        a = random_fullrank_matrix_distinct_singular_value(n, *batch, dtype=dtype, device=device)
        a.requires_grad = requires_grad
        out.append(SampleInput(a))
    return out

def np_sinc_with_fp16_as_fp32(x):
    # Wraps numpy's sinc function so that fp16 values are promoted to fp32
    # before sinc is invoked. Context: numpy's sinc returns NaN when evaluated
    # at 0 for fp16.
    if x.dtype == np.float16:
        return np.sinc(x.astype(np.float32))
    else:
        return np.sinc(x)

def sample_inputs_broadcast_to(op_info, device, dtype, requires_grad, **kwargs):
    test_cases = (
        ((S, 1, 1), (S, S, S)),
        ((S, 1, S), (S, S, S)),
        ((S, 1), (S, S, S)),
        ((1,), (S, S, S)),
        ((1, S), (1, 1, S)),
        ((), ()),
        ((), (1, 3, 2)),
    )

    return tuple(
        SampleInput(
            make_tensor(size, device, dtype, low=None, high=None, requires_grad=requires_grad),
            args=(shape,)) for size, shape in test_cases)

def sample_inputs_div(self, device, dtype, requires_grad, rounding_mode=None, **kwargs):
    a = make_tensor((S, S, S), device, dtype, low=None, high=None, requires_grad=requires_grad)
    is_integral = not dtype.is_floating_point and not dtype.is_complex
    b = make_tensor((S, S, S), device, dtype, low=1 if is_integral else 0.1, high=None,
                    requires_grad=requires_grad)

    kwargs = None  # type: ignore
    if rounding_mode is not None:
        kwargs = dict(rounding_mode=rounding_mode)  # type: ignore

    return (
        SampleInput(a, args=(b,), kwargs=kwargs),
        SampleInput(a, args=(2,)),
    )

def sample_inputs_stack(op_info, device, dtype, requires_grad, **kwargs):
    tensors = [
        make_tensor((S, S), device, dtype, requires_grad=requires_grad),
        make_tensor((S, S), device, dtype, requires_grad=requires_grad),
        make_tensor((S, S), device, dtype, requires_grad=requires_grad),
    ]

    return (SampleInput(tensors, args=(0,)),)

def sample_inputs_hstack_dstack_vstack(op_info, device, dtype, requires_grad, **kwargs):
    tensors = [
        make_tensor((S, S), device, dtype, requires_grad=requires_grad),
        make_tensor((S, S), device, dtype, requires_grad=requires_grad),
        make_tensor((S, S), device, dtype, requires_grad=requires_grad),
    ]

    return (SampleInput(tensors),)

def sample_inputs_gather(op_info, device, dtype, requires_grad, **kwargs):
    return (
        SampleInput(
            make_tensor((M, S), device, dtype, low=None, high=None, requires_grad=requires_grad),
            args=(0, gather_variable((S, S), 1, M, True, device=device))),
        SampleInput(
            make_tensor((M, S), device, dtype, low=None, high=None, requires_grad=requires_grad),
            args=(1, gather_variable((M, S // 2), 0, S, True, device=device))),
        SampleInput(
            make_tensor((), device, dtype, low=None, high=None, requires_grad=requires_grad),
            args=(0, torch.tensor([0], dtype=torch.int64, device=device))),
        SampleInput(
            make_tensor((S,), device, dtype, low=None, high=None, requires_grad=requires_grad),
            args=(0, torch.tensor(0, dtype=torch.int64, device=device))),
        SampleInput(
            make_tensor((), device, dtype, low=None, high=None, requires_grad=requires_grad),
            args=(0, torch.tensor(0, dtype=torch.int64, device=device))),
    )


def sample_inputs_take_along_dim(op_info, device, dtype, requires_grad, **kwargs):
    return (SampleInput(make_tensor((S, S), device, dtype,
                                    low=None, high=None,
                                    requires_grad=requires_grad),
                        args=(gather_variable((S, S), 1, S, True, device=device), 0)),

            # `indices` broadcast
            SampleInput(make_tensor((S, S), device, dtype,
                                    low=None, high=None,
                                    requires_grad=requires_grad),
                        args=(gather_variable((1, S // 2), 0, S, True, device=device), 1)),

            # `self` broadcast
            SampleInput(make_tensor((1, S), device, dtype,
                                    low=None, high=None,
                                    requires_grad=requires_grad),
                        args=(gather_variable((S, S // 2), 0, S, True, device=device), 1)),

            # without `dim` arg
            SampleInput(make_tensor((S, S), device, dtype,
                                    low=None, high=None,
                                    requires_grad=requires_grad),
                        args=(gather_variable((S, S // 2), 0, S, True, device=device), )),
            SampleInput(make_tensor((S, S), device, dtype,
                                    low=None, high=None,
                                    requires_grad=requires_grad),
                        args=(gather_variable((S, S // 2), 0, S, True, device=device),)),
            )

def sample_inputs_amax_amin(op_info, device, dtype, requires_grad, **kwargs):
    test_cases = (
        ((S, S, S), ()),
        ((S, S, S), (1,)),
        ((S, S, S), ((1, 2,),)),
        ((S, S, S), (1, True,)),
        ((), (0,)),
        ((), ()),
        ((), (0, True,)),
    )
    return tuple(SampleInput((make_tensor(size, device, dtype,
                                          low=None, high=None,
                                          requires_grad=requires_grad)),
                             args=args)
                 for size, args in test_cases)

def sample_inputs_argmax_argmin(op_info, device, dtype, requires_grad, **kwargs):
    test_cases = (
        ((2, 2, 2), ()),
        ((2, 2, 2), (0,)),
        ((2, 2, 2), (1,)),
        ((2, 2, 2), (2,)),
        ((2, 2, 2), (2, True,)),
        ((2, 2, 2), (None,)),
        ((), (0,)),
        ((), ()),
        ((), (None, True,)),
        ((1,), ()),
        ((1,), (0,)),
        ((1,), (0, True)),
        ((2,), ()),
        ((2,), (0,)),
        ((2,), (0, True)),
        ((2, 2, 3), ()),
        ((2, 2, 3), (0,)),
        ((2, 2, 3), (1,)),
        ((2, 2, 3), (None, True)),
    )
    return tuple(SampleInput((make_tensor(size, device, dtype,
                                          requires_grad=requires_grad)),
                             args=args)
                 for size, args in test_cases)

def sample_inputs_diff(op_info, device, dtype, requires_grad, **kwargs):
    test_cases = (
        ((1,), 0, None, None),
        ((S,), 0, None, None),
        ((S, 1), 0, None, None),
        ((S, 1), 1, None, None),
        ((S, S), 0, None, None),
        ((S, S), 1, None, None),
        ((S, S), 0, (1, S), (2, S)),
        ((S, S), 0, None, (2, S)),
        ((S, S, S), 1, None, None),
        ((S, S, S), 1, (S, 1, S), (S, 1, S)),)

    sample_inputs = []
    for size, dim, size_prepend, size_append in test_cases:
        args = (make_tensor(size, device, dtype,
                            low=None, high=None,
                            requires_grad=requires_grad), 1, dim,
                make_tensor(size_prepend, device, dtype,
                            low=None, high=None,
                            requires_grad=requires_grad) if size_prepend else None,
                make_tensor(size_append, device, dtype,
                            low=None, high=None,
                            requires_grad=requires_grad) if size_append else None)
        sample_inputs.append(SampleInput(args[0], args=(args[1], args[2])))

    return tuple(sample_inputs)

def sample_inputs_index_select(op_info, device, dtype, requires_grad, **kwargs):
    return (
        SampleInput(
            make_tensor((S, S, S), device, dtype, low=None, high=None, requires_grad=requires_grad),
            args=(0, index_variable(2, S, device=device))),
        SampleInput(
            make_tensor((), device, dtype, low=None, high=None, requires_grad=requires_grad),
            args=(0, torch.tensor([0], dtype=torch.int64, device=device))),
        SampleInput(
            make_tensor((), device, dtype, low=None, high=None, requires_grad=requires_grad),
            args=(0, torch.tensor(0, dtype=torch.int64, device=device))),
    )

def sample_inputs_getitem(op_info, device, dtype, requires_grad, **kwargs):
    test_args = [
        (dont_convert([1, 2]),),
        (slice(0, 3),),
        (dont_convert([slice(0, 3), 1]),),
        (dont_convert([[0, 2, 3], [1, 3, 3], [0, 0, 2]]),),
        (dont_convert([[0, 0, 3], [1, 1, 3], [0, 0, 2]]),),
        (dont_convert([slice(None), slice(None), [0, 3]]),),
        (dont_convert([slice(None), [0, 3], slice(None)]),),
        (dont_convert([[0, 3], slice(None), slice(None)]),),
        (dont_convert([[0, 3], [1, 2], slice(None)]),),
        (dont_convert([[0, 3], ]),),
        (dont_convert([[0, 3], slice(None)]),),
        (dont_convert([[0, 3], Ellipsis]),),
        (dont_convert([[0, 2, 3], [1, 3, 3], torch.LongTensor([0, 0, 2])]),),
        (index_variable(2, S, device=device),),
        (mask_not_all_zeros((S,)),),
    ]

    return tuple(SampleInput(
        make_tensor((S, S, S), device, dtype, low=None, high=None, requires_grad=requires_grad),
        args=args)
        for args in test_args)

def sample_inputs_index_put(op_info, device, dtype, requires_grad, **kwargs):
    inputs = []
    for accumulate in [False, True]:
        # Test with indices arg
        inputs.append(SampleInput(
            make_tensor((S, S,), device, dtype, low=None, high=None, requires_grad=requires_grad),
            args=(
                (index_variable(2, S, device=device), ),
                make_tensor((2, S), device, dtype, low=None, high=None)),
            kwargs=dict(accumulate=accumulate)))

        # Test with mask arg
        mask = torch.zeros(S, dtype=torch.bool) if accumulate else mask_not_all_zeros((S,))
        inputs.append(SampleInput(
            make_tensor((S, S), device, dtype, low=None, high=None, requires_grad=requires_grad),
            args=(
                (mask, ),
                make_tensor((S,), device, dtype, low=None, high=None),),
            kwargs=dict(accumulate=accumulate)))

    return inputs

# Missing to test the nondeterminism of the operation
# https://github.com/pytorch/pytorch/issues/53352
def sample_inputs_index_add(op_info, device, dtype, requires_grad, **kwargs):
    # These testa are pretty much the same as those from index_copy.
    # Perhaps merge?
    make_arg = partial(make_tensor, dtype=dtype, device=device, requires_grad=requires_grad)

    t = make_arg((S, S))
    s = make_arg((S, S))
    # non-contiguous target
    t_nonctg = t.transpose(0, 1)
    # non-contiguous source
    s_nonctg = s.transpose(0, 1)

    idx = make_arg((S,), dtype=torch.int64, low=0, high=S)
    idx_nonctg = make_arg((S,), dtype=torch.int64, low=0, high=S, discontiguous=True)
    samples = [SampleInput(tensor, args=(1, idx, source))
               for tensor, idx, source in product([t, t_nonctg], [idx, idx_nonctg], [s, s_nonctg])]
    samples.extend(SampleInput(tensor, args=(1, idx, source), kwargs=dict(alpha=a))
                   for tensor, idx, source, a in product([t, t_nonctg], [idx, idx_nonctg], [s, s_nonctg], [-1, 0, 2]))

    # Add scalar cases
    scalar_sizes = [(), (1,)]
    ts = (make_arg(size) for size in scalar_sizes)
    idxs = (make_arg(size, dtype=torch.int64, low=0, high=1) for size in scalar_sizes)
    ss = (make_arg(size) for size in scalar_sizes)

    samples.extend(SampleInput(t, args=(0, idx, s)) for t, idx, s in product(ts, idxs, ss))
    samples.extend(SampleInput(t, args=(0, idx, s), kwargs=dict(alpha=a)) for t, idx, s, a in product(ts, idxs, ss, [-1, 0, 2]))
    return samples

def sample_inputs_sort(op_info, device, dtype, requires_grad, **kwargs):
    def apply_grad(t):
        if dtype in floating_types_and(torch.float16, torch.bfloat16):
            t.requires_grad_(requires_grad)

    def small_3d_unique(dtype, device):
        res = torch.randperm(S * S * S, dtype=torch.int64, device=device).view(S, S, S)
        res = res.to(dtype)
        apply_grad(res)
        return res

    samples = []

    # Test cases for small 3d tensors.
    # Imitates legacy tests from test/test_torch.py
    t = small_3d_unique(dtype, device)
    dims = range(-3, 3)
    flag = [True, False]
    for dim, descending, stable in product(dims, flag, flag):
        # default schema without stable sort
        samples.append(SampleInput(t, args=(dim, descending)))
        # schema with stable sort, no CUDA support yet
        if torch.device(device).type == 'cpu':
            samples.append(
                SampleInput(t, kwargs=dict(dim=dim, descending=descending, stable=stable))
            )

    # Test cases for scalar tensor
    scalar = torch.tensor(1, dtype=dtype, device=device)
    apply_grad(scalar)
    samples.append(SampleInput(scalar))
    samples.append(SampleInput(scalar, args=(0,)))
    samples.append(SampleInput(scalar, args=(0, True)))
    # no CUDA support for stable sort yet
    if not device.startswith('cuda'):
        samples.append(SampleInput(scalar, kwargs=dict(stable=True)))
        samples.append(SampleInput(scalar, kwargs=dict(dim=0, stable=True)))
        samples.append(SampleInput(scalar, kwargs=dict(dim=0, descending=True, stable=True)))

    return samples

def sample_inputs_index_fill(op_info, device, dtype, requires_grad, **kwargs):
    samples = []
    t = make_tensor((S, S, S), device, dtype,
                    low=None, high=None,
                    requires_grad=requires_grad)
    fill_val = torch.tensor(-1 + 1j if t.is_complex() else -1)
    # non-contiguous input
    t01 = t.transpose(0, 1)
    t02 = t.transpose(0, 2)
    t12 = t.transpose(1, 2)
    idx = index_variable(1, S, device=device)
    # non-contiguous index
    idx_nonctg = torch.empty_strided((S,), (2,), device=device, dtype=torch.int64)
    idx_nonctg.copy_(idx)
    for d in range(t.dim()):
        for tensor in [t, t01, t02, t12]:
            samples.append(SampleInput(tensor, args=(d, idx, fill_val)))
            samples.append(SampleInput(tensor, args=(d, -idx - 1, fill_val)))
            samples.append(SampleInput(tensor, args=(d, idx_nonctg, fill_val)))
    return samples

def sample_inputs_max_min_binary(op_info, device, dtype, requires_grad, **kwargs):
    inputs = []
    args_for_binary_op = (
        ((S, S, S), (S, S, S),),
        ((S, S, S), (S,),),
        ((S,), (S, S, S),),
        ((S, 1, S), (S, S),),
        ((), (),),
        ((S, S, S), (),),
        ((), (S, S, S),),
    )
    inputs = list((SampleInput(make_tensor(input_tensor, device, dtype,
                                           low=None, high=None,
                                           requires_grad=requires_grad),
                               args=(make_tensor(other_tensor, device, dtype,
                                                 low=None, high=None,
                                                 requires_grad=requires_grad),),))
                  for input_tensor, other_tensor in args_for_binary_op)
    return inputs

def sample_inputs_max_min_reduction_with_dim(op_info, device, dtype, requires_grad, **kwargs):
    inputs = []
    args_for_reduction_with_dim = (
        ((S, S, S), (1,),),
        ((S, S, S), (1, True, ),),
        ((), (0,),),
        ((), (0, True,),),
    )
    inputs = list((SampleInput(make_tensor(input_tensor, device, dtype,
                                           low=None, high=None,
                                           requires_grad=requires_grad),
                               args=args,))
                  for input_tensor, args in args_for_reduction_with_dim)
    return inputs

def sample_inputs_max_min_reduction_no_dim(op_info, device, dtype, requires_grad, **kwargs):
    inputs = []
    inputs.append(SampleInput(make_tensor((S, S, S), device, dtype,
                                          low=None, high=None,
                                          requires_grad=requires_grad),))
    inputs.append(SampleInput(make_tensor((), device, dtype,
                                          low=None, high=None,
                                          requires_grad=requires_grad),))
    return inputs

def sample_inputs_topk(op_info, device, dtype, requires_grad, **kwargs):
    def get_tensor_input(size):
        return make_tensor(size, device, dtype, requires_grad=requires_grad)

    inputs = []
    inputs.append(SampleInput(get_tensor_input((S, M, S)), args=(3,)))
    inputs.append(SampleInput(get_tensor_input((S, M, S)), args=(3, 1)))
    inputs.append(SampleInput(get_tensor_input((S, M, S)), args=(3, -2)))
    inputs.append(SampleInput(get_tensor_input((S, M, S)), args=(3, 1, True)))
    inputs.append(SampleInput(get_tensor_input((S, M, S)), args=(3, -2, True)))
    inputs.append(SampleInput(get_tensor_input((S, M, S)), args=(3, 1, True, True)))
    inputs.append(SampleInput(get_tensor_input((S, M, S)), args=(3, -2, True, True)))

    inputs.append(SampleInput(get_tensor_input(()), args=(1,)))
    inputs.append(SampleInput(get_tensor_input(()), args=(1, 0)))
    inputs.append(SampleInput(get_tensor_input(()), args=(1, -1)))
    inputs.append(SampleInput(get_tensor_input(()), args=(1, 0, True)))
    inputs.append(SampleInput(get_tensor_input(()), args=(1, -1, True)))
    inputs.append(SampleInput(get_tensor_input(()), args=(1, 0, True, True)))
    inputs.append(SampleInput(get_tensor_input(()), args=(1, -1, True, True)))

    return inputs


def sample_inputs_outer(op_info, device, dtype, requires_grad, **kwargs):
    inputs = []
    arg_a = make_tensor((S,), device, dtype, requires_grad=requires_grad)
    arg_b = make_tensor((M,), device, dtype, requires_grad=requires_grad)
    inputs.append(SampleInput(arg_a, args=(arg_b,)))
    return inputs

def sample_inputs_dist(op_info, device, dtype, requires_grad):
    make_arg = partial(make_tensor, device=device, dtype=dtype, requires_grad=requires_grad)
    sizes = ((S, S, S), (S,), (S, 1, S), (), (S, S))
    ps = (2, 4)

    def generate_samples():
        for size_x, size_y, p in product(sizes, sizes, ps):
            yield SampleInput(make_arg(size_x), args=(make_arg(size_y), p))

    return list(generate_samples())

# Missing to test the nondeterminism of the operation
# https://github.com/pytorch/pytorch/issues/53352
def sample_inputs_index_copy(op_info, device, dtype, requires_grad, **kwargs):
    def make_arg(shape, low=None, high=None, dtype=dtype):
        return make_tensor(shape, device=device, dtype=dtype,
                           low=low, high=high,
                           requires_grad=requires_grad)

    t = make_arg((S, S))
    s = make_arg((S, S))
    # non-contiguous input
    t01 = t.transpose(0, 1)
    # non-contiguous input
    s01 = s.transpose(0, 1)

    # idx is a permutation of 0...S-1 for this function to be deterministic
    idx = torch.randperm(S, device=device, dtype=torch.int64)
    # non-contiguous index
    idx_nonctg = torch.repeat_interleave(idx, 2, dim=-1)[::2]
    # index_copy_ does not support negative indices
    # idx_neg = -idx - 1
    samples = [SampleInput(tensor, args=(1, idx, source))
               for tensor, idx, source in product([t, t01], [idx, idx_nonctg], [s, s01])]

    # Add scalar cases
    scalar_sizes = [(), (1,)]
    ts = (make_arg(size) for size in scalar_sizes)
    idxs = (make_arg(size, dtype=torch.int64, low=0, high=1) for size in scalar_sizes)
    ss = (make_arg(size) for size in scalar_sizes)

    samples.extend(SampleInput(t, args=(0, idx, s)) for t, idx, s in product(ts, idxs, ss))
    return samples

def sample_inputs_mode(op_info, device, dtype, requires_grad):
    inputs = []
    args = (
        ((S, S, S), (),),
        ((S, S, S), (1, ),),
        ((S, S, S), (1, True, ),),
        ((), (),),
        ((), (0,),),
        ((), (0, True,),),
    )
    inputs = list((SampleInput(make_tensor(input_tensor, device, dtype,
                                           low=None, high=None,
                                           requires_grad=requires_grad),
                               args=args,))
                  for input_tensor, args in args)
    return inputs

# Missing to test the nondeterminism of the operation
# https://github.com/pytorch/pytorch/issues/53352
def sample_inputs_put(op_info, device, dtype, requires_grad):
    make_arg = partial(make_tensor, dtype=dtype, device=device, requires_grad=requires_grad)
    make_idx = partial(make_tensor, low=0, dtype=torch.int64, device=device, requires_grad=False)

    S = 3

    def gen_inputs():
        # Generic inputs
        tgt_gen = (make_arg((S, S), discontiguous=not ctg) for ctg in (True, False))
        src_gen = (make_arg((S,), discontiguous=not ctg) for ctg in (True, False))
        idx = torch.randperm(S * S, device=device, dtype=torch.int64)[:S]
        idx_nonctg = torch.repeat_interleave(idx, 2, dim=-1)[::2]
        idx_neg = -idx - 1
        idx_list = [idx, idx_nonctg, idx_neg]
        for tgt, idx, src, acc in product(tgt_gen, idx_list, src_gen, (True, False)):
            yield SampleInput(input=tgt, args=(idx, src, acc))

        # Scalar cases
        scalar_sizes = [(), (1,)]
        tgt_gen = (make_arg(size) for size in scalar_sizes)
        idx_gen = (make_idx(size, high=1) for size in scalar_sizes)
        src_gen = (make_arg(size) for size in scalar_sizes)
        for tgt, idx, src, acc in product(tgt_gen, idx_gen, src_gen, (True, False)):
            yield SampleInput(input=tgt, args=(idx, src, acc))

        # Empty cases
        tgt_sizes = [(0,), (), (1,), (3, 2)]
        tgt_gen = (make_arg(size) for size in tgt_sizes)
        idx = make_idx((0,), high=1)
        src = make_arg((0,))
        for tgt, acc in product(tgt, (True, False)):
            yield SampleInput(input=tgt, args=(idx, src, acc))

    return list(gen_inputs())

def sample_inputs_take(op_info, device, dtype, requires_grad):
    make_arg = partial(make_tensor, dtype=dtype, device=device, requires_grad=requires_grad)
    make_idx = partial(make_tensor, low=0, dtype=torch.int64, device=device, requires_grad=False)

    S = 3

    def gen_inputs():
        # Generic inputs: take S elements out of S * S
        src_gen = (make_arg((S, S), discontiguous=not ctg) for ctg in (True, False))
        idx = make_idx((S,), high=S * S)
        idx_nonctg = make_idx((S,), high=S * S, discontiguous=True)
        idx_neg = -idx - 1
        idx_list = [idx, idx_nonctg, idx_neg]
        for src, idx in product(src_gen, idx_list):
            yield SampleInput(input=src, args=(idx,))

        # Scalar cases
        scalar_sizes = [(), (1,)]
        src_gen = (make_arg(size) for size in scalar_sizes)
        idx_gen = (make_idx(size, high=1) for size in scalar_sizes)
        for src, idx in product(src_gen, idx_gen):
            yield SampleInput(input=src, args=(idx,))

        # Empty cases
        src_sizes = [(0,), (), (1,), (3, 2)]
        src_gen = (make_arg(size) for size in src_sizes)
        idx = make_idx((0,), high=1)
        for src in src_gen:
            yield SampleInput(input=src, args=(idx,))

    return list(gen_inputs())

def sample_movedim_moveaxis(op_info, device, dtype, requires_grad):
    return (
        SampleInput(
            make_tensor((4, 3, 2, 1), device, dtype, low=None, high=None, requires_grad=requires_grad),
            args=((0, 1, 2, 3), (3, 2, 1, 0))),
        SampleInput(
            make_tensor((4, 3, 2, 1), device, dtype, low=None, high=None, requires_grad=requires_grad),
            args=((0, -1, -2, -3), (-3, -2, -1, -0)))
    )


def sample_repeat_tile(op_info, device, dtype, requires_grad, **kwargs):
    rep_dims = ((), (0, ), (1, ), (0, 2), (1, 1), (2, 3), (2, 3, 2), (0, 2, 3), (2, 1, 1, 1),)
    shapes = ((), (0,), (2,), (3, 0), (3, 2), (3, 0, 1))

    if requires_grad:
        # Tests for variant_consistency_jit, grad, gradgrad
        # are slower. Use smaller bags of `rep_dims` and `shapes`
        # in this case.
        rep_dims = ((), (0, ), (0, 2), (1, 1), (2, 3), (1, 3, 2), (3, 1, 1))  # type: ignore
        shapes = ((), (0,), (2,), (3, 2))  # type: ignore

    tensors = [make_tensor(shape, device, dtype,
                           low=None, high=None,
                           requires_grad=requires_grad) for shape in shapes]

    samples = []
    for rep_dim, tensor in product(rep_dims, tensors):
        for t in (tensor, tensor.T):
            if op_info.name == 'repeat' and len(rep_dim) >= t.dim():
                # `torch.repeat` errors for `len(rep_dims) < t.dim()`,
                # so we filter such combinations.
                samples.append(SampleInput(t, args=(rep_dim,),))
            elif op_info.name == 'tile':
                samples.append(SampleInput(t, args=(rep_dim,),))

    return samples

def np_unary_ufunc_integer_promotion_wrapper(fn):
    # Wrapper that passes PyTorch's default scalar
    #   type as an argument to the wrapped NumPy
    #   unary ufunc when given an integer input.
    #   This mimicks PyTorch's integer->floating point
    #   type promotion.
    #
    # This is necessary when NumPy promotes
    #   integer types to double, since PyTorch promotes
    #   integer types to the default scalar type.

    # Helper to determine if promotion is needed
    def is_integral(dtype):
        return dtype in [np.bool_, bool, np.uint8, np.int8, np.int16, np.int32, np.int64]

    # NOTE: Promotion in PyTorch is from integer types to the default dtype
    np_dtype = torch_to_numpy_dtype_dict[torch.get_default_dtype()]

    @wraps(fn)
    def wrapped_fn(x):
        if is_integral(x.dtype):
            return fn(x, dtype=np_dtype)
        return fn(x)

    return wrapped_fn


# Metadata class for Fast Fourier Transforms in torch.fft.
class SpectralFuncInfo(OpInfo):
    """Operator information for torch.fft transforms. """

    def __init__(self,
                 name,  # the string name of the function
                 *,
                 ref=None,  # Reference implementation (probably in np.fft namespace)
                 dtypes=floating_and_complex_types(),
                 ndimensional: bool,  # Whether dim argument can be a tuple
                 decorators=None,
                 **kwargs):
        decorators = list(decorators) if decorators is not None else []
        decorators += [
            skipCPUIfNoMkl,
            skipCUDAIfRocm,
            # gradgrad is quite slow
            DecorateInfo(slowTest, 'TestGradients', 'test_fn_gradgrad'),
        ]

        super().__init__(name=name,
                         dtypes=dtypes,
                         decorators=decorators,
                         **kwargs)
        self.ref = ref if ref is not None else _getattr_qual(np, name)
        self.ndimensional = ndimensional


    def sample_inputs(self, device, dtype, requires_grad=False, **kwargs):
        nd_tensor = make_tensor((S, S + 1, S + 2), device, dtype, low=None, high=None,
                                requires_grad=requires_grad)
        tensor = make_tensor((31,), device, dtype, low=None, high=None,
                             requires_grad=requires_grad)

        if self.ndimensional:
            return [
                SampleInput(nd_tensor, kwargs=dict(s=(3, 10), dim=(1, 2), norm='ortho')),
                SampleInput(nd_tensor, kwargs=dict(norm='ortho')),
                SampleInput(nd_tensor, kwargs=dict(s=(8,))),
                SampleInput(tensor),

                *(SampleInput(nd_tensor, kwargs=dict(dim=dim))
                  for dim in [-1, -2, -3, (0, -1)]),
            ]
        else:
            return [
                SampleInput(nd_tensor, kwargs=dict(n=10, dim=1, norm='ortho')),
                SampleInput(nd_tensor, kwargs=dict(norm='ortho')),
                SampleInput(nd_tensor, kwargs=dict(n=7)),
                SampleInput(tensor),

                *(SampleInput(nd_tensor, kwargs=dict(dim=dim))
                  for dim in [-1, -2, -3]),
            ]


class ShapeFuncInfo(OpInfo):
    """Early version of a specialized OpInfo for Shape manipulating operations like tile and roll"""
    def __init__(self,
                 name,  # the string name of the function
                 *,
                 ref,  # a reference function
                 dtypes=floating_types(),
                 dtypesIfCPU=None,
                 dtypesIfCUDA=None,
                 dtypesIfROCM=None,
                 sample_inputs_func=None,
                 **kwargs):
        super(ShapeFuncInfo, self).__init__(name,
                                            dtypes=dtypes,
                                            dtypesIfCPU=dtypesIfCPU,
                                            dtypesIfCUDA=dtypesIfCUDA,
                                            dtypesIfROCM=dtypesIfROCM,
                                            sample_inputs_func=sample_inputs_func,
                                            **kwargs)
        self.ref = ref

def sample_inputs_foreach(self, device, dtype, N):
    tensors = [make_tensor((N, N), device, dtype) for _ in range(N)]
    return tensors


def get_foreach_method_names(name):
    # get torch inplace reference function
    method_name = "_foreach_" + name
    method_name_inplace = "_foreach_" + name + "_"

    method = getattr(torch, method_name, None)
    method_inplace = getattr(torch, method_name_inplace, None)

    ref = getattr(torch.Tensor, name, None)

    return method, method_inplace, ref

class ForeachUnaryFuncInfo(OpInfo):
    """Early version of a specialized OpInfo for foreach unary functions"""
    def __init__(self,
                 name,
                 dtypes=floating_and_complex_types(),
                 dtypesIfCPU=all_types_and_complex(),
                 dtypesIfCUDA=floating_and_complex_types_and(torch.half),
                 dtypesIfROCM=None,
                 safe_casts_outputs=True,
                 sample_inputs_func=sample_inputs_foreach,
                 **kwargs):
        super(ForeachUnaryFuncInfo, self).__init__("_foreach_" + name,
                                                   dtypes=dtypes,
                                                   dtypesIfCPU=dtypesIfCPU,
                                                   dtypesIfCUDA=dtypesIfCUDA,
                                                   dtypesIfROCM=dtypesIfROCM,
                                                   safe_casts_outputs=safe_casts_outputs,
                                                   sample_inputs_func=sample_inputs_func,
                                                   **kwargs)

        foreach_method, foreach_method_inplace, torch_ref_method = get_foreach_method_names(name)
        self.method_variant = foreach_method
        self.inplace_variant = foreach_method_inplace
        self.ref = torch_ref_method


def sample_inputs_linalg_cholesky_inverse(op_info, device, dtype, requires_grad=False):
    # Generate Cholesky factors of positive-definite (non-singular) Hermitian (symmetric) matrices
    from torch.testing._internal.common_utils import random_hermitian_pd_matrix
    inputs = (
        torch.zeros(0, 0, dtype=dtype, device=device),  # 0x0 matrix
        torch.zeros(0, 2, 2, dtype=dtype, device=device),  # zero batch of matrices
        random_hermitian_pd_matrix(S, dtype=dtype, device=device),  # single matrix
        random_hermitian_pd_matrix(S, 2, dtype=dtype, device=device),  # batch of matrices
    )
    test_cases = (torch.linalg.cholesky(a) for a in inputs)
    out = []
    for a in test_cases:
        a.requires_grad = requires_grad
        out.append(SampleInput(a))
        out.append(SampleInput(a, kwargs=dict(upper=True)))
    return out

def sample_inputs_linalg_lstsq(op_info, device, dtype, requires_grad=False, **kwargs):
    from torch.testing._internal.common_utils import random_well_conditioned_matrix
    out = []
    for batch in ((), (3,), (3, 3)):
        shape = batch + (3, 3)
        # NOTE: inputs are not marked with `requires_grad` since
        # linalg_lstsq is not differentiable
        a = random_well_conditioned_matrix(*shape, dtype=dtype, device=device)
        b = make_tensor(shape, device, dtype, low=None, high=None)
        out.append(SampleInput(a, args=(b,)))
    return out

def sample_inputs_householder_product(op_info, device, dtype, requires_grad, **kwargs):
    """
    This function generates input for torch.linalg.householder_product (torch.orgqr).
    The first argument should be a square matrix or batch of square matrices, the second argument is a vector or batch of vectors.
    Empty, square, rectangular, batched square and batched rectangular input is generated.
    """
    # Each column of the matrix is getting multiplied many times leading to very large values for
    # the Jacobian matrix entries and making the finite-difference result of grad check less accurate.
    # That's why gradcheck with the default range [-9, 9] fails and [-2, 2] is used here.
    samples = (
        SampleInput(make_tensor((S, S), device, dtype, low=-2, high=2, requires_grad=requires_grad),
                    args=(make_tensor((S,), device, dtype, low=-2, high=2, requires_grad=requires_grad),)),

        SampleInput(make_tensor((S + 1, S), device, dtype, low=-2, high=2, requires_grad=requires_grad),
                    args=(make_tensor((S,), device, dtype, low=-2, high=2, requires_grad=requires_grad),)),

        SampleInput(make_tensor((2, 1, S, S), device, dtype, low=-2, high=2, requires_grad=requires_grad),
                    args=(make_tensor((2, 1, S,), device, dtype, low=-2, high=2, requires_grad=requires_grad),)),

        SampleInput(make_tensor((2, 1, S + 1, S), device, dtype, low=-2, high=2, requires_grad=requires_grad),
                    args=(make_tensor((2, 1, S,), device, dtype, low=-2, high=2, requires_grad=requires_grad),)),

        SampleInput(make_tensor((0, 0), device, dtype, low=None, high=None, requires_grad=requires_grad),
                    args=(make_tensor((0,), device, dtype, low=None, high=None, requires_grad=requires_grad),)),

        SampleInput(make_tensor((S, S), device, dtype, low=-2, high=2, requires_grad=requires_grad),
                    args=(make_tensor((0,), device, dtype, low=None, high=None, requires_grad=requires_grad),)),
    )

    return samples

def sample_inputs_linalg_cholesky(op_info, device, dtype, requires_grad=False, **kwargs):
    """
    This function generates always positive-definite input for torch.linalg.cholesky using
    random_hermitian_pd_matrix.
    The input is generated as the itertools.product of 'batches' and 'ns'.
    In total this function generates 8 SampleInputs
    'batches' cases include:
        () - single input,
        (0,) - zero batched dimension,
        (2,) - batch of two matrices,
        (1, 1) - 1x1 batch of matrices
    'ns' gives 0x0 and 5x5 matrices.
    Zeros in dimensions are edge cases in the implementation and important to test for in order to avoid unexpected crashes.
    """
    from torch.testing._internal.common_utils import random_hermitian_pd_matrix

    batches = [(), (0, ), (2, ), (1, 1)]
    ns = [5, 0]
    out = []
    for batch, n in product(batches, ns):
        a = random_hermitian_pd_matrix(n, *batch, dtype=dtype, device=device)
        a.requires_grad = requires_grad
        out.append(SampleInput(a))
    return out


def sample_inputs_linalg_eigh(op_info, device, dtype, requires_grad=False, **kwargs):
    """
    This function generates input for torch.linalg.eigh with UPLO="U" or "L" keyword argument.
    """
    def out_fn(output):
        return output[0], abs(output[1])

    samples = sample_inputs_linalg_invertible(op_info, device, dtype, requires_grad)
    for sample in samples:
        sample.kwargs = {"UPLO": np.random.choice(["L", "U"])}
        sample.output_process_fn_grad = out_fn

    return samples


def sample_inputs_linalg_slogdet(op_info, device, dtype, requires_grad=False):
    def out_fn(output):
        return output[1]

    samples = sample_inputs_linalg_invertible(op_info, device, dtype, requires_grad)
    for sample in samples:
        sample.output_process_fn_grad = out_fn

    return samples


def sample_inputs_linalg_pinv_hermitian(op_info, device, dtype, requires_grad=False, **kwargs):
    """
    This function generates input for torch.linalg.pinv with hermitian=True keyword argument.
    """
    out = sample_inputs_linalg_invertible(op_info, device, dtype, requires_grad, **kwargs)
    for o in out:
        o.kwargs = {"hermitian": True}
    return out

def sample_inputs_linalg_solve(op_info, device, dtype, requires_grad=False, vector_rhs_allowed=True, **kwargs):
    """
    This function generates always solvable input for torch.linalg.solve
    Using random_fullrank_matrix_distinct_singular_value gives a non-singular (=invertible, =solvable) matrices 'a'.
    The first input to torch.linalg.solve is generated as the itertools.product of 'batches' and 'ns'.
    The second input is generated as the product of 'batches', 'ns' and 'nrhs'.
    In total this function generates 18 SampleInputs
    'batches' cases include:
        () - single input,
        (0,) - zero batched dimension,
        (2,) - batch of two matrices.
    'ns' gives 0x0 and 5x5 matrices.
    and 'nrhs' controls the number of vectors to solve for:
        () - using 1 as the number of vectors implicitly
        (1,) - same as () but explicit
        (3,) - solve for 3 vectors.
    Zeros in dimensions are edge cases in the implementation and important to test for in order to avoid unexpected crashes.
    'vector_rhs_allowed' controls whether to include nrhs = () to the list of SampleInputs.
    torch.solve / triangular_solve / cholesky_solve (opposed to torch.linalg.solve) do not allow
    1D tensors (vectors) as the right-hand-side.
    Once torch.solve / triangular_solve / cholesky_solve and its testing are removed,
    'vector_rhs_allowed' may be removed here as well.
    """
    from torch.testing._internal.common_utils import random_fullrank_matrix_distinct_singular_value

    batches = [(), (0, ), (2, )]
    ns = [5, 0]
    if vector_rhs_allowed:
        nrhs = [(), (1,), (3,)]
    else:
        nrhs = [(1,), (3,)]
    out = []
    for n, batch, rhs in product(ns, batches, nrhs):
        a = random_fullrank_matrix_distinct_singular_value(n, *batch, dtype=dtype, device=device)
        a.requires_grad = requires_grad
        b = torch.randn(*batch, n, *rhs, dtype=dtype, device=device)
        b.requires_grad = requires_grad
        out.append(SampleInput(a, args=(b,)))
    return out


def sample_inputs_legacy_solve(op_info, device, dtype, requires_grad=False, **kwargs):
    """
    This function generates always solvable input for legacy solve functions
    (the ones that are not in torch.linalg module).
    The difference from sample_inputs_linalg_solve is that here the right-hand-side of A x = b equation
    should have b.ndim >= 2, vectors are not allowed.
    Also the arguments order is swapped.
    """
    out = sample_inputs_linalg_solve(
        op_info, device, dtype, requires_grad=requires_grad, vector_rhs_allowed=False
    )

    # Reverses tensor order
    for sample in out:
        sample.input, sample.args = sample.args[0], (sample.input,)

    return out


def sample_inputs_lu(op_info, device, dtype, requires_grad=False, **kwargs):
    # not needed once OpInfo tests support Iterables
    def generate_samples():
        batch_shapes = ((), (3,), (3, 3))
        for batch_shape, get_infos in product(batch_shapes, (True, False)):
            shape = batch_shape + (S, S)
            input = make_tensor(shape, device, dtype, requires_grad=requires_grad, low=None, high=None)
            yield SampleInput(input, args=(True, get_infos))

    return list(generate_samples())


def sample_inputs_std_var(op_info, device, dtype, requires_grad, **kwargs):
    tensor_nd = make_tensor((S, S, S), device=device, dtype=dtype,
                            low=None, high=None, requires_grad=requires_grad)
    tensor_1d = make_tensor((S,), device=device, dtype=dtype,
                            low=None, high=None, requires_grad=requires_grad)

    return [
        SampleInput(tensor_nd),
        SampleInput(tensor_nd, kwargs=dict(dim=1)),
        SampleInput(tensor_nd, kwargs=dict(dim=1, unbiased=True, keepdim=True)),
        SampleInput(tensor_1d, kwargs=dict(dim=0, unbiased=True, keepdim=True)),
        SampleInput(tensor_1d, kwargs=dict(dim=0, unbiased=False, keepdim=False)),
    ]


def _sample_inputs_svd(op_info, device, dtype, requires_grad=False, is_linalg_svd=False):
    """
    This function generates input for torch.svd with distinct singular values so that autograd is always stable.
    Matrices of different size:
        square matrix - S x S size
        tall marix - S x (S-2)
        wide matrix - (S-2) x S
    and batched variants of above are generated.
    Each SampleInput has a function 'output_process_fn_grad' attached to it that is applied on the output of torch.svd
    It is needed for autograd checks, because backward of svd doesn't work for an arbitrary loss function.
    """
    from torch.testing._internal.common_utils import random_fullrank_matrix_distinct_singular_value

    # svd and linalg.svd returns V and V.conj().T, respectively. So we need to slice
    # along different dimensions when needed (this is used by
    # test_cases2:wide_all and wide_all_batched below)
    if is_linalg_svd:
        def slice_V(v):
            return v[..., :(S - 2), :]

        def uv_loss(usv):
            u00 = usv[0][0, 0]
            v00_conj = usv[2][0, 0]
            return u00 * v00_conj
    else:
        def slice_V(v):
            return v[..., :, :(S - 2)]

        def uv_loss(usv):
            u00 = usv[0][0, 0]
            v00_conj = usv[2][0, 0].conj()
            return u00 * v00_conj

    test_cases1 = (  # some=True (default)
        # loss functions for complex-valued svd have to be "gauge invariant",
        # i.e. loss functions shouldn't change when sigh of the singular vectors change.
        # the simplest choice to satisfy this requirement is to apply 'abs'.
        (random_fullrank_matrix_distinct_singular_value(S, dtype=dtype).to(device),
            lambda usv: usv[1]),  # 'check_grad_s'
        (random_fullrank_matrix_distinct_singular_value(S, dtype=dtype).to(device),
            lambda usv: abs(usv[0])),  # 'check_grad_u'
        (random_fullrank_matrix_distinct_singular_value(S, dtype=dtype).to(device),
            lambda usv: abs(usv[2])),  # 'check_grad_v'
        # this test is important as it checks the additional term that is non-zero only for complex-valued inputs
        # and when the loss function depends both on 'u' and 'v'
        (random_fullrank_matrix_distinct_singular_value(S, dtype=dtype).to(device),
            uv_loss),  # 'check_grad_uv'
        (random_fullrank_matrix_distinct_singular_value(S, dtype=dtype).to(device)[:(S - 2)],
            lambda usv: (abs(usv[0]), usv[1], abs(usv[2][..., :, :(S - 2)]))),  # 'wide'
        (random_fullrank_matrix_distinct_singular_value(S, dtype=dtype).to(device)[:, :(S - 2)],
            lambda usv: (abs(usv[0]), usv[1], abs(usv[2]))),  # 'tall'
        (random_fullrank_matrix_distinct_singular_value(S, 2, dtype=dtype).to(device),
            lambda usv: (abs(usv[0]), usv[1], abs(usv[2]))),  # 'batched'
        (random_fullrank_matrix_distinct_singular_value(S, 2, dtype=dtype).to(device)[..., :(S - 2), :],
            lambda usv: (abs(usv[0]), usv[1], abs(usv[2]))),  # 'wide_batched'
        (random_fullrank_matrix_distinct_singular_value(S, 2, dtype=dtype).to(device)[..., :, :(S - 2)],
            lambda usv: (abs(usv[0]), usv[1], abs(usv[2]))),  # 'tall_batched'
    )
    test_cases2 = (  # some=False
        (random_fullrank_matrix_distinct_singular_value(S, dtype=dtype).to(device)[:(S - 2)],
            lambda usv: (abs(usv[0]), usv[1], abs(slice_V(usv[2])))),  # 'wide_all'
        (random_fullrank_matrix_distinct_singular_value(S, dtype=dtype).to(device)[:, :(S - 2)],
            lambda usv: (abs(usv[0][:, :(S - 2)]), usv[1], abs(usv[2]))),  # 'tall_all'
        (random_fullrank_matrix_distinct_singular_value(S, 2, dtype=dtype).to(device)[..., :(S - 2), :],
            lambda usv: (abs(usv[0]), usv[1], abs(slice_V(usv[2])))),  # 'wide_all_batched'
        (random_fullrank_matrix_distinct_singular_value(S, 2, dtype=dtype).to(device)[..., :, :(S - 2)],
            lambda usv: (abs(usv[0][..., :, :(S - 2)]), usv[1], abs(usv[2]))),  # 'tall_all_batched'
    )

    out = []
    for a, out_fn in test_cases1:
        a.requires_grad = requires_grad
        if is_linalg_svd:
            kwargs = {'full_matrices': False}
        else:
            kwargs = {'some': True}
        out.append(SampleInput(a, kwargs=kwargs, output_process_fn_grad=out_fn))

    for a, out_fn in test_cases2:
        a.requires_grad = requires_grad
        if is_linalg_svd:
            kwargs = {'full_matrices': True}
        else:
            kwargs = {'some': False}
        out.append(SampleInput(a, kwargs=kwargs, output_process_fn_grad=out_fn))

    return out

def sample_inputs_svd(op_info, device, dtype, requires_grad=False, **kwargs):
    return _sample_inputs_svd(op_info, device, dtype, requires_grad, is_linalg_svd=False)

def sample_inputs_linalg_svd(op_info, device, dtype, requires_grad=False, **kwargs):
    return _sample_inputs_svd(op_info, device, dtype, requires_grad, is_linalg_svd=True)

def sample_inputs_eig(op_info, device, dtype, requires_grad=False, **kwargs):
    eigvecs = make_tensor((S, S), device=device, dtype=dtype,
                          low=None, high=None)
    eigvals = make_tensor((S,), device=device, dtype=dtype,
                          low=None, high=None)
    # we produce only diagonazible inputs which do not have
    # complex eigenvalues for real inputs, as there is no
    # backward implementation for real inputs with complex
    # eigenvalues yet.
    input = (eigvecs * eigvals.unsqueeze(-2)) @ eigvecs.inverse()
    input.requires_grad_(requires_grad)

    def process_output(eigpair):
        eigvals, eigvecs = eigpair
        if dtype.is_complex:
            # eig produces eigenvectors which are normalized to 1 norm.
            # Note that if v is an eigenvector, so is v * e^{i \phi},
            # and |v| = |v * e^{i \phi}| = 1.
            # This, however, makes the eigenvector backward computation process
            # rather unstable unless the objective function is gauge-invariant,
            # that is if f(z) == f(|z|), for example.
            # Hence for complex inputs we ignore the phases and return only
            # the absolute values.
            return eigvals, eigvecs.abs()
        else:
            return eigvals, eigvecs

    return [
        SampleInput(
            input,
            kwargs=dict(eigenvectors=True),
            output_process_fn_grad=process_output
        ),
    ]

def sample_inputs_linalg_qr(op_info, device, dtype, requires_grad=False, **kwargs):
    """
    This function generates input for torch.linalg.qr
    The input is generated as the itertools.product of 'batches' and 'ns'.
    """
    # TODO: add 0 to 'ns' and (0, ) to 'batches'
    # Currently tests fail most probably because of
    # https://github.com/pytorch/pytorch/issues/50576
    batches = [(), (2, ), (1, 1)]
    ns = [2, 5]
    out = []
    for batch, (m, n) in product(batches, product(ns, ns)):
        a = torch.randn(*batch, m, n, dtype=dtype, device=device, requires_grad=requires_grad)
        out.append(SampleInput(a))
    return out

def sample_inputs_flip(op_info, device, dtype, requires_grad, **kwargs):
    tensors = (
        make_tensor((S, M, S), device, dtype, low=None, high=None, requires_grad=requires_grad),
        make_tensor((S, 0, M), device, dtype, low=None, high=None, requires_grad=requires_grad)
    )

    dims = ((0, 1, 2), (0,), (0, 2), (-1,), ())

    samples = [SampleInput(tensor, kwargs={'dims': dim}) for tensor, dim in product(tensors, dims)]

    return samples

def sample_inputs_fliplr_flipud(op_info, device, dtype, requires_grad, **kwargs):
    tensors = (
        make_tensor((S, M, S), device, dtype, low=None, high=None, requires_grad=requires_grad),
        make_tensor((S, 0, M), device, dtype, low=None, high=None, requires_grad=requires_grad)
    )
    return [SampleInput(tensor) for tensor in tensors]

# TODO: clamp shares tensors among its sample inputs --- we should prohibit this!
def sample_inputs_clamp(op_info, device, dtype, requires_grad, **kwargs):
    tensors = (
        make_tensor((2, 3, 2), device, dtype, low=None, high=None, requires_grad=requires_grad),
        make_tensor((2, 0, 3), device, dtype, low=None, high=None, requires_grad=requires_grad),
    )
    if dtype is torch.uint8:
        min_max_vals = ((2, 5), (3, 7))
    else:
        min_max_vals = ((0, 1), (-1, 1))
    output = [SampleInput(tensor, args=vals) for tensor, vals in product(tensors, min_max_vals)]
    output += [SampleInput(tensors[0], args=(0.5, None)), SampleInput(tensors[0], args=(None, 0.5))]
    empty_tensor = make_tensor((), device, dtype, low=None, high=None, requires_grad=requires_grad)
    output += [SampleInput(empty_tensor, args=(0.0, 1.0)), ]
    return output

def sample_kwargs_clamp(device, dtype, input):
    if dtype is torch.uint8:
        min_val, max_val = (random.randint(1, 3), random.randint(4, 8))
    elif dtype.is_floating_point:
        min_val, max_val = (random.uniform(-8, 0), random.uniform(1, 8))  # type: ignore
    else:
        min_val, max_val = (random.randint(-8, 0), random.randint(1, 8))  # type: ignore
    return {'min': min_val, 'max': max_val}, {'a_min': min_val, 'a_max': max_val}

def sample_inputs_cumprod(op_info, device, dtype, requires_grad, **kwargs):
    def make_arg(shape):
        # shrink values to be in the interval [-1, +1] for better precision in gradgradcheck
        return make_tensor(shape, device, dtype, low=-1, high=+1, requires_grad=requires_grad)

    def prod_zeros(dim_select):
        assert len(dim_select) == 2
        result = make_arg(3 * (S,))
        with torch.no_grad():
            result.narrow(dim_select[0], 0, 1).narrow(dim_select[1], 1, 1).zero_()
            result.narrow(dim_select[0], 2, 1).narrow(dim_select[1], 3, 1).zero_()
            result.narrow(dim_select[0], 4, 1).narrow(dim_select[1], 3, 1).zero_()
        return result

    # will not be needed once OpInfo tests suport Iterables
    def sample_generator():
        for dim in range(3):
            yield SampleInput(make_arg((S, S, S)), args=(dim,))
        # Scalar tensors and empty tensor
        for size in [(), (1,), (0,)]:
            yield SampleInput(make_arg(size), args=(0,))

        yield SampleInput(prod_zeros([0, 1]), args=(1,))
        yield SampleInput(prod_zeros([0, 2]), args=(1,))
        yield SampleInput(prod_zeros([1, 2]), args=(1,))

        # test dtype kwarg
        yield SampleInput(prod_zeros([1, 2]), args=(1,), kwargs={'dtype': dtype})

    return list(sample_generator())

def sample_inputs_copysign(op_info, device, dtype, requires_grad, **kwargs):
    def _make_tensor(*shape, low=None, high=None):
        return make_tensor(shape, device, dtype, low=low, high=high, requires_grad=requires_grad)

    for_inplace_variant = kwargs.get('for_inplace_variant', False)

    cases = [
        # no broadcast
        ((S, S, S), (S, S, S)),
        # broadcast rhs
        ((S, S, S), (S, S)),

        # scalar
        ((S, S), 3.14),
        # scalar positive zero
        ((S, S), 0.0),
        # scalar negative zero
        ((S, S), -0.0),
    ]

    if not for_inplace_variant:
        # broadcast lhs
        cases.append(((S, S), (S, S, S)))
        # broadcast all
        cases.append(((S, 1, S), (M, S)))

    def generator():
        for input_shape, arg_val in cases:
            if isinstance(arg_val, tuple):
                arg = _make_tensor(*arg_val)
            else:
                # arg_val is scalar
                arg = arg_val

            yield SampleInput(_make_tensor(*input_shape), args=(arg, ))

    return list(generator())

def sample_inputs_prod(op_info, device, dtype, requires_grad):
    def make_arg(shape):
        # shrink values to be in the interval [-1, +1] for better precision in gradgradcheck
        return make_tensor(shape, device, dtype, low=-1, high=+1, requires_grad=requires_grad)

    def prod_single_zero():
        result = make_arg(2 * (S,))
        with torch.no_grad():
            result[0, 1] = 0
        return result

    # will not be needed once OpInfo tests support Iterables
    def sample_generator():
        for sample in sample_inputs_cumprod(op_info, device, dtype, requires_grad):
            yield SampleInput(sample.input)  # only Tensor, ignore other inputs
            yield sample
            sample.kwargs['keepdim'] = True
            yield sample
        yield SampleInput(prod_single_zero())
        yield SampleInput(make_arg((3, 3, 3)), args=(1,))
        yield SampleInput(make_arg((3, 3, 3)), args=(1,), kwargs={'keepdim': True})

        # test zero scalar tensor
        zero = make_arg(())
        with torch.no_grad():
            zero.zero_()
        yield SampleInput(zero)
        yield SampleInput(zero, args=(0,))
        yield SampleInput(zero, args=(0,), kwargs={'keepdim': True})

    return list(sample_generator())

def sample_inputs_diag(op_info, device, dtype, requires_grad, **kwargs):
    vec_sample = SampleInput(make_tensor((M, ), device, dtype, low=None, high=None, requires_grad=requires_grad))

    tensors = (
        make_tensor((M, M), device, dtype, low=None, high=None, requires_grad=requires_grad),
        make_tensor((3, 5), device, dtype, low=None, high=None, requires_grad=requires_grad),
        make_tensor((5, 3), device, dtype, low=None, high=None, requires_grad=requires_grad),
    )

    args = ((), (2,), (-2,), (1,), (2,))

    samples = []
    for tensor, arg in product(tensors, args):
        samples.append(SampleInput(tensor, args=arg))

    return samples + [vec_sample]

def sample_inputs_logit(op_info, device, dtype, requires_grad, **kwargs):
    low, high = op_info.domain

    # Note: Operator is very sensitive at points near the
    # start and end of domain and leads to NaN for float16
    # if domain_eps is 1e-5.
    domain_eps = op_info._domain_eps if dtype != torch.float16 else 3e-2

    low = low + domain_eps
    high = high - domain_eps

    samples = (
        SampleInput(make_tensor((S, S, S), device, dtype, low=low, high=high, requires_grad=requires_grad)),
        SampleInput(make_tensor((S, S, S), device, dtype, low=low,
                                high=high, requires_grad=requires_grad), args=(0.2,)),
        SampleInput(make_tensor((), device, dtype, low=low, high=high, requires_grad=requires_grad)),
        SampleInput(make_tensor((), device, dtype, low=low,
                                high=high, requires_grad=requires_grad), args=(0.2,)),
    )

    return samples

def sample_inputs_floor_divide(op_info, device, dtype, requires_grad, **kwargs):
    lhs = make_tensor((S, S, S), device, dtype, low=None, high=None, requires_grad=requires_grad)
    rhs = make_tensor((S, S, S), device, dtype, low=None, high=None, requires_grad=requires_grad)
    # Avoid integer divide by 0
    if not (dtype.is_floating_point or dtype.is_complex):
        rhs[rhs == 0] = 1

    return [
        SampleInput(lhs, args=(rhs,)),
        SampleInput(lhs, args=(rhs[0],)),
        SampleInput(lhs, args=(3.14,)),
    ]


def sample_inputs_masked_scatter(op_info, device, dtype, requires_grad, **kwargs):
    make_arg = partial(make_tensor, device=device, dtype=dtype, requires_grad=requires_grad)

    for_inplace_variant = kwargs.get('for_inplace_variant', False)

    def samples_generator():
        yield SampleInput(make_arg((S, S)), args=(torch.randn(S, S, device=device) > 0, make_arg((S, S))))
        yield SampleInput(make_arg((S, S)), args=(torch.randn((S,), device=device) > 0, make_arg((S, S))))
        yield SampleInput(make_arg((S, S)), args=(bernoulli_scalar().to(device), make_arg((S, S))))

        if not for_inplace_variant:
            yield SampleInput(make_arg((S,)), args=(torch.randn(S, S, device=device) > 0, make_arg((S, S))))

    samples = tuple(samples_generator())
    return samples


def sample_inputs_masked_fill(op_info, device, dtype, requires_grad, **kwargs):
    make_arg = partial(make_tensor, device=device, dtype=dtype, requires_grad=requires_grad)

    for_inplace_variant = kwargs.get('for_inplace_variant', False)

    def sample_generator():
        yield SampleInput(make_arg((S, S)), args=(torch.randn(S, S, device=device) > 0, 10))
        yield SampleInput(make_arg((S, S)), args=(torch.randn(S, S, device=device) > 0, make_arg(())))
        yield SampleInput(make_arg((S, S)), args=(torch.randn(S, device=device) > 0, 10))
        yield SampleInput(make_arg(()), args=(torch.randn((), device=device) > 0, 10))
        yield SampleInput(make_arg(()), args=(torch.randn((), device=device) > 0, make_arg(())))
        yield SampleInput(make_arg((S, S)), args=(torch.randn((), device=device) > 0, 10))

        if not for_inplace_variant:
            yield SampleInput(make_arg((S,)),
                              args=(torch.randn(S, S, device=device) > 0, make_arg(())))
            yield SampleInput(make_arg((S,)),
                              args=(torch.randn(S, S, device=device) > 0, 10))

    samples = tuple(sample_generator())
    return samples

def sample_inputs_masked_select(op_info, device, dtype, requires_grad, **kwargs):
    samples = (
        SampleInput(make_tensor((M, M), device, dtype, low=None, high=None, requires_grad=requires_grad),
                    args=(torch.randn(M, M, device=device) > 0,)),

        SampleInput(make_tensor((M, M), device, dtype, low=None, high=None, requires_grad=requires_grad),
                    args=(torch.randn((M,), device=device) > 0,)),

        SampleInput(make_tensor((M,), device, dtype, low=None, high=None, requires_grad=requires_grad),
                    args=(torch.randn((M, M), device=device) > 0,)),

        SampleInput(make_tensor((M, 1, M), device, dtype, low=None, high=None, requires_grad=requires_grad),
                    args=(torch.randn((M, M), device=device) > 0,)),

        SampleInput(make_tensor((), device, dtype, low=None, high=None, requires_grad=requires_grad),
                    args=(torch.tensor(1, device=device, dtype=torch.bool),)),

        SampleInput(make_tensor((M, M), device, dtype, low=None, high=None, requires_grad=requires_grad),
                    args=(torch.tensor(1, device=device, dtype=torch.bool),)),

        SampleInput(make_tensor((), device, dtype, low=None, high=None, requires_grad=requires_grad),
                    args=(torch.randn((M, M), device=device) > 0,)),
    )

    return samples


def sample_inputs_polar(op_info, device, dtype, requires_grad, **kwargs):
    def _make_tensor_helper(shape, low=None, high=None):
        return make_tensor(shape, device, dtype, low=low, high=high, requires_grad=requires_grad)

    samples = (
        SampleInput(_make_tensor_helper((S, S), low=0), args=(_make_tensor_helper((S, S)),)),
        SampleInput(_make_tensor_helper((), low=0), args=(_make_tensor_helper(()),)),
    )

    return samples


def sample_inputs_entr(op_info, device, dtype, requires_grad, **kwargs):
    low, _ = op_info.domain

    if requires_grad:
        low = 0 + op_info._domain_eps

    return (SampleInput(make_tensor((L,), device, dtype,
                                    low=low,
                                    requires_grad=requires_grad)),
            SampleInput(make_tensor((), device, dtype,
                                    low=low,
                                    requires_grad=requires_grad)))


def sample_inputs_rsub(op_info, device, dtype, requires_grad, variant='tensor', **kwargs):
    def _make_tensor_helper(shape, low=None, high=None):
        return make_tensor(shape, device, dtype, low=low, high=high, requires_grad=requires_grad)

    def _samples_with_alpha_helper(args, alphas, filter_fn=lambda arg_alpha: True):
        filtered_product = filter(filter_fn, product(args, alphas))  # type: ignore
        return (SampleInput(input, args=(arg,), kwargs=dict(alpha=alpha))
                for (input, arg), alpha in filtered_product)  # type: ignore

    int_alpha, float_alpha, complex_alpha = 2, 0.1, 1 + 0.6j

    if variant == 'tensor':
        samples = (  # type: ignore
            SampleInput(_make_tensor_helper((S, S)), args=(_make_tensor_helper((S, S)),)),
            SampleInput(_make_tensor_helper((S, S)), args=(_make_tensor_helper((S,)),)),
            SampleInput(_make_tensor_helper((S,)), args=(_make_tensor_helper((S, S)),)),
            SampleInput(_make_tensor_helper(()), args=(_make_tensor_helper(()),)),
            SampleInput(_make_tensor_helper(()), args=(_make_tensor_helper((S,)),)),
            SampleInput(_make_tensor_helper((S,)), args=(_make_tensor_helper(()),)),
        )

        if dtype.is_complex:
            alphas = [int_alpha, float_alpha, complex_alpha]
        elif dtype.is_floating_point:
            alphas = [int_alpha, float_alpha]
        else:
            alphas = [int_alpha]

        args = ((_make_tensor_helper((S, S)), _make_tensor_helper((S, S))),
                (_make_tensor_helper((S, S)), _make_tensor_helper((S,))),
                (_make_tensor_helper(()), _make_tensor_helper(())))
        samples += tuple(_samples_with_alpha_helper(args, alphas))  # type: ignore
    elif variant == 'scalar':
        # Scalar Other
        samples = (SampleInput(_make_tensor_helper((S, S)), args=(0.5,)),
                   SampleInput(_make_tensor_helper(()), args=(0.5,)),
                   SampleInput(_make_tensor_helper((S, S)), args=(1.5j,)),
                   SampleInput(_make_tensor_helper(()), args=(1.5j,)),
                   SampleInput(_make_tensor_helper((S, S)), args=(0.4 + 1.2j,)),
                   SampleInput(_make_tensor_helper(()), args=(1.2 + 1.76j,)))  # type: ignore

        scalar_args = [(_make_tensor_helper((S, S)), 0.5), (_make_tensor_helper(()), 0.5),
                       (_make_tensor_helper((S, S)), 2.7j), (_make_tensor_helper(()), 2.7j),
                       (_make_tensor_helper((S, S)), 1 - 2.7j), (_make_tensor_helper(()), 1 + 2.7j)]  # type: ignore

        alphas = [int_alpha, float_alpha, complex_alpha]

        def filter_fn(arg_alpha):
            arg, alpha = arg_alpha
            if isinstance(alpha, complex):
                if dtype.is_complex or isinstance(arg[1], complex):
                    return True
                else:
                    # complex alpha is valid only if either `self` or `other` is complex
                    return False

            # Non-Complex Alpha
            return True

        # Samples with alpha (scalar version) covers the following cases
        # self    | other   | alpha
        # -----------------------------------------
        # real    | real    | real (int and float)
        # real    | complex | real and complex
        # complex | real    | real and complex
        # complex | complex | real and complex
        #
        # It does not cover
        # real    | real    | complex
        # x = torch.randn(2, requires_grad=True, dtype=torch.float64)
        # torch.rsub(x, 1, alpha=1. + 1.6j)
        # RuntimeError: value cannot be converted to type double without overflow: (-1,-1.6)

        samples += tuple(_samples_with_alpha_helper(scalar_args, alphas, filter_fn=filter_fn))  # type: ignore
    else:
        raise Exception("Invalid variant!")

    return samples


def sample_inputs_cumulative_ops(op_info, device, dtype, requires_grad, supports_dtype_kwargs=True, **kwargs):
    def _make_tensor_helper(shape, low=None, high=None):
        return make_tensor(shape, device, dtype, low=low, high=high, requires_grad=requires_grad)

    samples = [
        SampleInput(_make_tensor_helper((S, S, S)), args=(0,)),
        SampleInput(_make_tensor_helper((S, S, S)), args=(1,)),
        SampleInput(_make_tensor_helper(()), args=(0,)),
    ]

    if supports_dtype_kwargs:
        # NOTE: if `dtype` is not same as input, then inplace variants fail with
        # `provided dtype must match the dtype of self tensor in cumsum`
        samples.append(SampleInput(_make_tensor_helper((S, S, S)), args=(1,), kwargs={'dtype': dtype}))

    return samples


def sample_inputs_unfold(op_info, device, dtype, requires_grad, **kwargs):
    test_cases = (
        ((), (0, 1, 1)),
        ((S, S, S, S), (0, 3, 1)),
        ((S, S, S, S), (1, 3, 1)),
        ((S, S, S, S), (2, 3, 1)),
        ((S, S, S, S), (3, 3, 1)),
        ((S, S, S, S), (0, 3, 2)),
        ((S, S, S, S), (1, 3, 2)),
        ((S, S, S, S), (2, 3, 2)),
        ((S, S, S, S), (3, 3, 2)),
        ((S, S, S, S), (0, 4, 1)),
        ((S, S, S, S), (1, 4, 1)),
        ((S, S, S, S), (2, 4, 1)),
        ((S, S, S, S), (3, 4, 1)),
        ((M,), (0, 3, 1)),
        ((M,), (0, 3, 2)),
        ((M,), (0, 3, 3)),
        ((1000,), (0, 3, 11)),
        ((1000,), (0, 2, 27)),
        ((10, 10), (0, 1, 2)),
        ((10, 10), (1, 2, 3)),
        ((10, 10), (1, 2, 2)),
        ((S, S, S), (2, 3, 2)),
    )

    sample_inputs = []
    for shape, arguments in test_cases:
        sample_inputs += [SampleInput(make_tensor(shape, device, dtype,
                                      low=None, high=None,
                                      requires_grad=requires_grad),
                                      args=arguments)]
    return sample_inputs


def sample_inputs_atan2(op_info, device, dtype, requires_grad, **kwargs):
    make_arg = partial(make_tensor, device=device, dtype=dtype, requires_grad=requires_grad)
    cases = (
        ((S, S, S), (S, S, S)),
        ((), ()),
        ((S, S, S), (S,)),
        # Enable the cases below once gh-53014 is in
        # ((S,), (S, S, S)),
        # ((S, 1, S), (S, S)),
    )

    def generator():
        for x_shape, y_shape in cases:
            yield SampleInput(make_arg(x_shape), args=(make_arg(y_shape),))

    return list(generator())


def sample_inputs_lerp(op_info, device, dtype, requires_grad):
    def _make_tensor_helper(shape, low=None, high=None):
        return make_tensor(shape, device, dtype, low=low, high=high, requires_grad=requires_grad)

    samples = (
        # no broadcast
        SampleInput(_make_tensor_helper((S, S)), args=(_make_tensor_helper((S, S)), 0.4)),
        # broadcast rhs
        SampleInput(_make_tensor_helper((S, S)), args=(_make_tensor_helper((S,)), 0.4)),
        # scalar tensor
        SampleInput(_make_tensor_helper(()), args=(_make_tensor_helper(()), 0.4)),
        # broadcast rhs scalar-tensor
        SampleInput(_make_tensor_helper((S, S)), args=(_make_tensor_helper(()), 0.4)),
        # broadcast rhs with weight tensor
        SampleInput(_make_tensor_helper((S, S)), args=(_make_tensor_helper((S,)), _make_tensor_helper((S, S)))),
        # broadcast rhs and weight tensor
        SampleInput(_make_tensor_helper((S, S)), args=(_make_tensor_helper((S, 1)), _make_tensor_helper((S,)))),

        # Broadcasts `self` : Issue with inplace-variants
        # Reference: https://github.com/pytorch/pytorch/issues/50747
        # SampleInput((_make_tensor_helper((S,)), _make_tensor_helper((S, S)), 0.4)),
        # SampleInput((_make_tensor_helper(()), _make_tensor_helper((S, S)), 0.4)),
        # SampleInput((_make_tensor_helper((S, 1)), _make_tensor_helper((S, S)), 0.4)),
        # SampleInput((_make_tensor_helper((S, 1)), _make_tensor_helper((S, S)), _make_tensor_helper((S, 1)))),
    )  # type: ignore

    if dtype.is_complex:
        samples = samples + (  # type: ignore
            # no broadcast
            SampleInput(_make_tensor_helper((S, S)), args=(_make_tensor_helper((S, S)), 0.4j)),
            SampleInput(_make_tensor_helper((S, S)), args=(_make_tensor_helper((S, S)), 1.2 + 0.1j)),
            # broadcast rhs
            SampleInput(_make_tensor_helper((S, S)), args=(_make_tensor_helper((S,)), 0.4j)),
            SampleInput(_make_tensor_helper((S, S)), args=(_make_tensor_helper((S, S)), 5.4 + 9j)),
            # scalar tensor
            SampleInput(_make_tensor_helper(()), args=(_make_tensor_helper(()), 0.4j)),
            SampleInput(_make_tensor_helper(()), args=(_make_tensor_helper(()), 6.1 + 0.004j)),
            # broadcast rhs scalar-tensor
            SampleInput(_make_tensor_helper((S, S)), args=(_make_tensor_helper(()), 0.4j)),
            SampleInput(_make_tensor_helper((S, S)), args=(_make_tensor_helper(()), 1 + 2j)),
        )

    return samples

foreach_unary_op_db: List[OpInfo] = [
    ForeachUnaryFuncInfo('exp'),
    ForeachUnaryFuncInfo('acos'),
    ForeachUnaryFuncInfo('asin'),
    ForeachUnaryFuncInfo('atan'),
    ForeachUnaryFuncInfo('cos'),
    ForeachUnaryFuncInfo('cosh'),
    ForeachUnaryFuncInfo('log'),
    ForeachUnaryFuncInfo('log10'),
    ForeachUnaryFuncInfo('log2'),
    ForeachUnaryFuncInfo('tan'),
    ForeachUnaryFuncInfo('tanh'),
    ForeachUnaryFuncInfo('sin'),
    ForeachUnaryFuncInfo('sinh'),

    ForeachUnaryFuncInfo('neg',
                         dtypes=all_types_and_complex(),
                         dtypesIfCPU=all_types_and_complex(),
                         dtypesIfCUDA=all_types_and_complex(),
                         sample_inputs_func=sample_inputs_foreach,
                         safe_casts_outputs=False),

    ForeachUnaryFuncInfo('sqrt',
                         dtypes=floating_types(),
                         dtypesIfCPU=floating_and_complex_types_and(torch.bfloat16),
                         dtypesIfCUDA=floating_and_complex_types_and(torch.half)),

    ForeachUnaryFuncInfo('ceil',
                         dtypes=floating_types(),
                         dtypesIfCPU=floating_types_and(torch.bfloat16),
                         dtypesIfCUDA=floating_types_and(torch.half)),

    ForeachUnaryFuncInfo('erf',
                         dtypes=floating_types(),
                         dtypesIfCPU=floating_types_and(torch.bfloat16),
                         dtypesIfCUDA=floating_types_and(torch.half)),

    ForeachUnaryFuncInfo('erfc',
                         dtypes=floating_types(),
                         dtypesIfCPU=floating_types_and(torch.bfloat16),
                         dtypesIfCUDA=floating_types_and(torch.half)),

    ForeachUnaryFuncInfo('expm1',
                         dtypes=floating_types(),
                         dtypesIfCPU=floating_types_and(torch.bfloat16),
                         dtypesIfCUDA=floating_types_and(torch.half)),

    ForeachUnaryFuncInfo('floor',
                         dtypes=floating_types(),
                         dtypesIfCPU=floating_types_and(torch.bfloat16),
                         dtypesIfCUDA=floating_types_and(torch.half)),

    ForeachUnaryFuncInfo('log1p',
                         dtypes=floating_types(),
                         dtypesIfCPU=floating_types_and(torch.bfloat16),
                         dtypesIfCUDA=floating_types_and(torch.half)),

    ForeachUnaryFuncInfo('round',
                         dtypes=floating_types(),
                         dtypesIfCPU=floating_types_and(torch.bfloat16),
                         dtypesIfCUDA=floating_types_and(torch.half)),

    ForeachUnaryFuncInfo('frac',
                         dtypes=floating_types(),
                         dtypesIfCPU=floating_types_and(torch.bfloat16),
                         dtypesIfCUDA=floating_types_and(torch.half)),

    ForeachUnaryFuncInfo('reciprocal',
                         dtypes=floating_types(),
                         dtypesIfCPU=floating_types_and(torch.bfloat16),
                         dtypesIfCUDA=floating_types_and(torch.half)),

    ForeachUnaryFuncInfo('sigmoid',
                         dtypes=floating_types(),
                         dtypesIfCPU=floating_types_and(torch.bfloat16),
                         dtypesIfCUDA=floating_types_and(torch.half)),

    ForeachUnaryFuncInfo('trunc',
                         dtypes=floating_types(),
                         dtypesIfCPU=floating_types_and(torch.bfloat16),
                         dtypesIfCUDA=floating_types_and(torch.half)),

    ForeachUnaryFuncInfo('abs',
                         dtypes=all_types_and_complex_and(torch.bfloat16, torch.half, torch.bool),
                         dtypesIfCPU=all_types_and_complex_and(torch.bfloat16, torch.half),
                         dtypesIfCUDA=all_types_and_complex_and(torch.bfloat16, torch.half, torch.bool),
                         safe_casts_outputs=False)
]

def reference_sign(x):
    if x.dtype == np.bool_:
        # `np.sign` doesn't support `bool`.
        # >>> np.sign(True)
        # ufunc 'sign' did not contain a loop
        # with signature matching types dtype('bool') -> dtype('bool')
        return np.sign(x, dtype=np.uint8).astype(np.bool_)
    return np.sign(x)


def reference_sgn(x):
    # NumPy doesn't have an equivalent to `torch.sgn` when the dtype is complex.
    # For complex inputs, `np.sign` returns sign(x.real) + 0j if x.real != 0 else sign(x.imag) + 0j.
    # while `torch.sgn` returns, 0 if abs(input) == 0 else input/abs(input)
    if x.dtype not in [np.complex64, np.complex128]:
        return reference_sign(x)

    out = (x / np.abs(x))
    if out.ndim == 0:
        # Handle x == 0 case
        if (x == 0):
            # Can't assign to np.complex object
            # So make a new one.
            return np.array(complex(0, 0), dtype=x.dtype)
        return out

    # Handle x == 0 case
    mask = (x == 0)
    out[mask] = complex(0, 0)
    return out


def reference_sigmoid(x):
    # 'scipy.special.expit' not supported for the input types
    if x.dtype in [np.complex64, np.complex128]:
        return (1 / (1 + np.exp(-x)))
    return scipy.special.expit(x)


def reference_lgamma(x):
    # scipy.special.gammaln returns `-inf` when input is `-inf`.
    # While Pytorch, C and C++, all return `inf` when input is `-inf`.
    # Reference:
    # https://en.cppreference.com/w/cpp/numeric/math/lgamma
    # https://en.cppreference.com/w/c/numeric/math/lgamma

    # To handle the above discrepancy,
    # we replace -inf with inf so values
    # that were originally -inf map to inf as expected
    if x.dtype.kind == 'f':
        x = np.where(x == float('-inf'), np.array(float('inf'), dtype=x.dtype), x)

    out = scipy.special.gammaln(x)

    if x.dtype == np.float16:
        # `scipy.special.gammaln` returns output of float32 when input is float16,
        # while `torch.lgamma` preserves `float16`. But due to smaller range of float16,
        # Pytorch version outputs `inf` while SciPy returns finite values.
        out = out.astype(np.float16)

    return out


def gradcheck_wrapper_hermitian_input(op, input, *args, **kwargs):
    """Gradcheck wrapper for functions that take Hermitian matrices as input.

    They require a modified function because the finite-difference algorithm
    for calculating derivatives does not preserve the Hermitian property of the input.
    """
    return op(input + input.conj().transpose(-2, -1), *args, **kwargs)


def gradcheck_wrapper_triangular_input(op, input, *args, upper=False, **kwargs):
    """Gradcheck wrpper for functions that take lower or upper triangular matrices as input.

    They require a modified function because the finite-difference algorithm
    for calculating derivatives does not preserve the triangular property of the input.
    """
    return op(input.triu() if upper else input.tril(), upper)


# Operator database (sorted alphabetically)
op_db: List[OpInfo] = [
    UnaryUfuncInfo('abs',
                   aliases=('absolute', ),
                   ref=np.abs,
                   dtypes=all_types_and_complex_and(torch.half, torch.bfloat16),
                   dtypesIfCPU=all_types_and_complex_and(torch.half, torch.bfloat16),
                   dtypesIfCUDA=all_types_and_complex_and(torch.bool, torch.half, torch.bfloat16),
                   skips=(
                       SkipInfo('TestUnaryUfuncs', 'test_reference_numerics_extremal',
                                device_type='cpu', dtypes=[torch.cfloat, torch.cdouble]),
                       SkipInfo('TestUnaryUfuncs', 'test_reference_numerics_hard',
                                device_type='cpu', dtypes=[torch.cfloat]),
                       # Reference: https://github.com/pytorch/pytorch/issues/49224
                       SkipInfo('TestUnaryUfuncs', 'test_reference_numerics_normal',
                                dtypes=[torch.int8], active_if=TEST_WITH_ASAN),
                       # TODO: Fix test_out_arg_all_dtypes as torch.empty_like(expected_output) where expected_output=op(input)
                       # We can break the logic of the loop over all possible types but it is OK.
                       # https://github.com/pytorch/pytorch/blob/master/test/test_unary_ufuncs.py#L440-L449
                       SkipInfo('TestUnaryUfuncs', 'test_out_arg_all_dtypes',
                                dtypes=[torch.cfloat, torch.cdouble]),
                   ),
                   supports_inplace_autograd=False,
                   assert_autodiffed=True),
    # NOTE: CPU complex acos produces incorrect outputs (https://github.com/pytorch/pytorch/issues/42952)
    UnaryUfuncInfo('acos',
                   aliases=('arccos', ),
                   ref=np.arccos,
                   domain=(-1, 1),
                   handles_complex_extremals=False,
                   dtypes=all_types_and_complex_and(torch.bool),
                   dtypesIfCPU=all_types_and_complex_and(torch.bool, torch.bfloat16),
                   dtypesIfCUDA=all_types_and_complex_and(torch.bool, torch.half),
                   assert_autodiffed=True,
                   decorators=(precisionOverride({torch.float16: 1e-2,
                                                  torch.bfloat16: 1e-1,
                                                  torch.complex64: 1e-2}),),
                   safe_casts_outputs=True,
                   skips=(
                       # "rsqrt_cpu" not implemented for 'BFloat16'
                       SkipInfo('TestOpInfo', 'test_supported_backward', dtypes=(torch.bfloat16,)),
                       SkipInfo('TestUnaryUfuncs', 'test_reference_numerics_hard',
                                device_type='cpu', dtypes=[torch.cfloat, torch.cdouble]),
                       SkipInfo('TestGradients', 'test_fn_grad',
                                dtypes=[torch.cdouble], active_if=IS_WINDOWS),
                       SkipInfo('TestGradients', 'test_method_grad',
                                dtypes=[torch.cdouble], active_if=IS_WINDOWS),
                       SkipInfo('TestGradients', 'test_inplace_grad',
                                dtypes=[torch.cdouble], active_if=IS_WINDOWS),
                   )),
    # NOTE: the derivative for inplace acosh is not implemented
    UnaryUfuncInfo('acosh',
                   aliases=('arccosh', ),
                   ref=np.arccosh,
                   domain=(1, float('inf')),
                   dtypes=all_types_and_complex_and(torch.bool),
                   dtypesIfCPU=all_types_and_complex_and(torch.bool),
                   dtypesIfCUDA=all_types_and_complex_and(torch.bool, torch.half, torch.bfloat16),
                   safe_casts_outputs=True,
                   decorators=(precisionOverride({torch.bfloat16: 5e-2}),),
                   supports_inplace_autograd=False,
                   skips=(
                       # "rsqrt_cuda" not implemented for 'BFloat16'
                       SkipInfo('TestOpInfo', 'test_supported_backward', dtypes=(torch.bfloat16,)),
                       SkipInfo('TestUnaryUfuncs', 'test_reference_numerics_extremal',
                                device_type='cpu', dtypes=[torch.cfloat, torch.cdouble]),
                       SkipInfo('TestUnaryUfuncs', 'test_reference_numerics_hard',
                                device_type='cpu', dtypes=[torch.cfloat, torch.cdouble]),
                       SkipInfo('TestUnaryUfuncs', 'test_reference_numerics_extremal',
                                device_type='cuda', dtypes=[torch.cdouble],
                                active_if=IS_WINDOWS),
                       SkipInfo('TestUnaryUfuncs', 'test_reference_numerics_hard',
                                device_type='cuda', dtypes=[torch.cdouble],
                                active_if=IS_WINDOWS),
                       SkipInfo('TestUnaryUfuncs', 'test_reference_numerics_normal',
                                device_type='cuda', dtypes=[torch.cdouble],
                                active_if=IS_WINDOWS),
                       # Reference: https://github.com/pytorch/pytorch/issues/50692
                       SkipInfo('TestGradients', 'test_fn_grad',
                                device_type='cuda', dtypes=[torch.cdouble], active_if=IS_WINDOWS),
                       SkipInfo('TestGradients', 'test_method_grad',
                                device_type='cuda', dtypes=[torch.cdouble], active_if=IS_WINDOWS),
                   )),
    OpInfo('addmm',
           dtypes=floating_types(),
           dtypesIfCPU=all_types_and_complex_and(torch.float16, torch.bfloat16),
           # BFloat16 support on CUDA requires CUDA 11 and SM53
           dtypesIfCUDA=floating_types_and(torch.float16, torch.complex64, torch.complex128,
                                           *[torch.bfloat16] if CUDA11OrLater else []),
           dtypesIfROCM=floating_types_and(torch.half),
           assert_autodiffed=True,
           autodiff_nonfusible_nodes=['aten::add', 'aten::mm'],
           skips=(
               # Skips unsupported bfloat16 check because above support check
               #   doesn't work on all platforms
               SkipInfo('TestOpInfo', 'test_unsupported_dtypes', dtypes=(torch.bfloat16,)),
               # TODO: remove redundant method_tests() entries
               SkipInfo('TestOpInfo', 'test_duplicate_method_tests')),
           sample_inputs_func=sample_inputs_addmm),
    OpInfo('addbmm',
           dtypes=floating_types(),
           dtypesIfCPU=all_types_and_complex_and(torch.float16, torch.bfloat16),
           dtypesIfCUDA=floating_types_and(torch.float16, torch.complex64, torch.complex128,
                                           *[torch.bfloat16] if CUDA11OrLater else []),
           dtypesIfROCM=floating_types_and(torch.half),
           skips=(
               # addbmm does not correctly warn when resizing out= inputs
               SkipInfo('TestCommon', 'test_out'),
               # cuda gradchecks are slow
               # see discussion https://github.com/pytorch/pytorch/pull/47761#issuecomment-747316775
               SkipInfo('TestGradients', 'test_fn_gradgrad', device_type='cuda'),),
           sample_inputs_func=sample_inputs_addbmm),
    OpInfo('addr',
           dtypes=all_types_and_complex_and(torch.bool, torch.bfloat16, torch.float16),
           # Reference: https://github.com/pytorch/pytorch/issues/50747
           supports_inplace_autograd=False,
           skips=(
               # "addmv_impl_cpu" not implemented for 'Half'
               # at::cuda::blas::gemv: not implemented for N3c108BFloat16E
               SkipInfo('TestOpInfo', 'test_supported_backward', dtypes=(torch.float16, torch.bfloat16)),
               # Reference: https://github.com/pytorch/pytorch/issues/50747
               SkipInfo('TestCommon', 'test_variant_consistency_eager',
                        dtypes=all_types_and_complex_and(torch.bool, torch.bfloat16, torch.float16)),),
           sample_inputs_func=sample_inputs_addr),
    OpInfo('addcmul',
           dtypes=all_types_and_complex(),
           dtypesIfCUDA=all_types_and_complex_and(torch.float16, torch.bfloat16),
           assert_autodiffed=True,
           supports_inplace_autograd=False,
           skips=(
               # TODO: update sample inputs with for_inplace_variant kwarg to support this test
               SkipInfo('TestCommon', 'test_variant_consistency_eager'),),
           sample_inputs_func=sample_inputs_addcmul_addcdiv),
    OpInfo('addcdiv',
           dtypes=floating_and_complex_types(),
           dtypesIfCUDA=floating_and_complex_types_and(torch.float16, torch.bfloat16),
           supports_inplace_autograd=False,
           skips=(
               # TODO: update sample inputs with for_inplace_variant kwarg to support this test
               SkipInfo('TestCommon', 'test_variant_consistency_eager'),),
           sample_inputs_func=sample_inputs_addcmul_addcdiv),
    OpInfo('amax',
           dtypes=all_types_and(torch.float16, torch.bfloat16, torch.bool),
           sample_inputs_func=sample_inputs_amax_amin,),
    OpInfo('amin',
           dtypes=all_types_and(torch.float16, torch.bfloat16, torch.bool),
           sample_inputs_func=sample_inputs_amax_amin),
    OpInfo('argmax',
           dtypes=all_types_and(torch.float16, torch.bfloat16),
           supports_autograd=False,
           sample_inputs_func=sample_inputs_argmax_argmin,),
    OpInfo('argmin',
           dtypes=all_types_and(torch.float16, torch.bfloat16),
           supports_autograd=False,
           sample_inputs_func=sample_inputs_argmax_argmin,),
    UnaryUfuncInfo('asin',
                   aliases=('arcsin', ),
                   ref=np.arcsin,
                   domain=(-1, 1),
                   supports_sparse=True,
                   decorators=(precisionOverride({torch.bfloat16: 1e-2}),),
                   safe_casts_outputs=True,
                   dtypes=all_types_and_complex_and(torch.bool),
                   dtypesIfCPU=all_types_and_complex_and(torch.bool, torch.bfloat16),
                   dtypesIfCUDA=all_types_and_complex_and(torch.bool, torch.half),
                   assert_autodiffed=True,
                   skips=(
                       # "rsqrt_cpu" not implemented for 'BFloat16'
                       SkipInfo('TestOpInfo', 'test_supported_backward', dtypes=(torch.bfloat16,)),
                       SkipInfo('TestUnaryUfuncs', 'test_reference_numerics_extremal',
                                device_type='cpu', dtypes=[torch.cfloat, torch.cdouble]),
                       SkipInfo('TestUnaryUfuncs', 'test_reference_numerics_hard',
                                device_type='cpu', dtypes=[torch.cfloat, torch.cdouble]),
                       SkipInfo('TestUnaryUfuncs', 'test_reference_numerics_extremal',
                                device_type='cuda', dtypes=[torch.cdouble],
                                active_if=IS_WINDOWS),
                       SkipInfo('TestUnaryUfuncs', 'test_reference_numerics_hard',
                                device_type='cuda', dtypes=[torch.cdouble],
                                active_if=IS_WINDOWS)
                   )),
    # NOTE: derivative for inplace asinh is not implemented
    UnaryUfuncInfo('asinh',
                   aliases=('arcsinh', ),
                   ref=np.arcsinh,
                   dtypes=all_types_and_complex_and(torch.bool),
                   dtypesIfCPU=all_types_and_complex_and(torch.bool),
                   dtypesIfCUDA=all_types_and_complex_and(torch.bool, torch.half, torch.bfloat16),
                   safe_casts_outputs=True,
                   decorators=(precisionOverride({torch.bfloat16: 5e-2}),),
                   supports_inplace_autograd=False,
                   skips=(
                       # "rsqrt_cuda" not implemented for 'BFloat16'
                       SkipInfo('TestOpInfo', 'test_supported_backward', dtypes=(torch.bfloat16,)),
                       SkipInfo('TestUnaryUfuncs', 'test_reference_numerics_extremal',
                                device_type='cpu', dtypes=[torch.cfloat, torch.cdouble]),
                       SkipInfo('TestUnaryUfuncs', 'test_reference_numerics_hard',
                                device_type='cpu', dtypes=[torch.cfloat, torch.cdouble]),
                       SkipInfo('TestUnaryUfuncs', 'test_reference_numerics_normal',
                                device_type='cpu', dtypes=[torch.cfloat, torch.cdouble]),
                       SkipInfo('TestUnaryUfuncs', 'test_reference_numerics_extremal',
                                device_type='cuda', dtypes=[torch.cdouble],
                                active_if=IS_WINDOWS),
                       SkipInfo('TestUnaryUfuncs', 'test_reference_numerics_hard',
                                device_type='cuda', dtypes=[torch.cdouble],
                                active_if=IS_WINDOWS),
                   )),
    UnaryUfuncInfo('atan',
                   aliases=('arctan', ),
                   ref=np.arctan,
                   dtypes=all_types_and_complex_and(torch.bool),
                   dtypesIfCPU=all_types_and_complex_and(torch.bool, torch.bfloat16),
                   dtypesIfCUDA=all_types_and_complex_and(torch.bool, torch.half),
                   assert_autodiffed=True,
                   decorators=(precisionOverride({torch.bfloat16: 1e-2}),),
                   safe_casts_outputs=True,
                   skips=(
                       SkipInfo('TestUnaryUfuncs', 'test_reference_numerics_extremal',
                                device_type='cpu', dtypes=[torch.cfloat, torch.cdouble]),
                       SkipInfo('TestUnaryUfuncs', 'test_reference_numerics_hard',
                                device_type='cpu', dtypes=[torch.cfloat, torch.cdouble]),
                       SkipInfo('TestUnaryUfuncs', 'test_reference_numerics_normal',
                                device_type='cpu', dtypes=[torch.cfloat, torch.cdouble]),
                       SkipInfo('TestUnaryUfuncs', 'test_reference_numerics_extremal',
                                device_type='cuda', dtypes=[torch.cfloat, torch.cdouble],
                                active_if=IS_WINDOWS),
                       SkipInfo('TestUnaryUfuncs', 'test_reference_numerics_hard',
                                device_type='cuda', dtypes=[torch.cfloat, torch.cdouble],
                                active_if=IS_WINDOWS),
                       SkipInfo('TestUnaryUfuncs', 'test_reference_numerics_normal',
                                device_type='cuda', dtypes=[torch.cfloat, torch.cdouble],
                                active_if=IS_WINDOWS),
                   )),
    OpInfo('atan2',
           dtypes=all_types_and(torch.bool),
           dtypesIfCPU=all_types_and(torch.bool),
           dtypesIfCUDA=all_types_and(torch.bool, torch.half),
           sample_inputs_func=sample_inputs_atan2,
           ),
    UnaryUfuncInfo('atanh',
                   aliases=('arctanh', ),
                   ref=np.arctanh,
                   domain=(-1, 1),
                   dtypes=all_types_and_complex_and(torch.bool),
                   dtypesIfCPU=all_types_and_complex_and(torch.bool),
                   dtypesIfCUDA=all_types_and_complex_and(torch.bool, torch.half, torch.bfloat16),
                   safe_casts_outputs=True,
                   decorators=(precisionOverride({torch.bfloat16: 1e-2}),),
                   supports_inplace_autograd=False,
                   skips=(
                       SkipInfo('TestUnaryUfuncs', 'test_reference_numerics_extremal',
                                device_type='cpu', dtypes=[torch.cfloat, torch.cdouble]),
                       SkipInfo('TestUnaryUfuncs', 'test_reference_numerics_normal',
                                device_type='cpu', dtypes=[torch.cfloat, torch.cdouble]),
                       SkipInfo('TestUnaryUfuncs', 'test_reference_numerics_extremal',
                                device_type='cuda', dtypes=[torch.cfloat, torch.cdouble],
                                active_if=IS_WINDOWS),
                       SkipInfo('TestUnaryUfuncs', 'test_reference_numerics_hard',
                                device_type='cuda', dtypes=[torch.cfloat],
                                active_if=IS_WINDOWS),
                   )),
    OpInfo('broadcast_to',
           dtypes=all_types_and_complex_and(torch.bool, torch.float16, torch.bfloat16),
           supports_out=False,
           sample_inputs_func=sample_inputs_broadcast_to),
    UnaryUfuncInfo('bitwise_not',
                   ref=np.bitwise_not,
                   dtypes=integral_types_and(torch.bool),
                   dtypesIfCPU=None,
                   dtypesIfCUDA=None,
                   dtypesIfROCM=None,
                   supports_autograd=False),
    UnaryUfuncInfo('ceil',
                   ref=np.ceil,
                   dtypes=floating_types_and(torch.half),
                   dtypesIfCPU=floating_types_and(torch.bfloat16),
                   dtypesIfCUDA=floating_types_and(torch.half),
                   assert_autodiffed=True),
    OpInfo('cholesky',
           dtypes=floating_and_complex_types(),
           check_batched_gradgrad=False,
           sample_inputs_func=sample_inputs_linalg_cholesky,
           gradcheck_wrapper=gradcheck_wrapper_hermitian_input,
           decorators=[skipCUDAIfNoMagma, skipCUDAIfRocm, skipCPUIfNoLapack],
           skips=(
               # cuda gradchecks are slow
               # see discussion https://github.com/pytorch/pytorch/pull/47761#issuecomment-747316775
               SkipInfo('TestGradients', 'test_fn_gradgrad', device_type='cuda'),)),
    OpInfo('cholesky_inverse',
           dtypes=floating_and_complex_types(),
           # TODO: RuntimeError: cholesky_inverse does not support automatic differentiation for outputs
           # with complex dtype.
           supports_complex_autograd=False,
           check_batched_gradgrad=False,
           sample_inputs_func=sample_inputs_linalg_cholesky_inverse,
           gradcheck_wrapper=gradcheck_wrapper_triangular_input,
           decorators=[skipCUDAIfNoMagma, skipCPUIfNoLapack],
           skips=(
               # cholesky_inverse does not correctly warn when resizing out= inputs
               SkipInfo('TestCommon', 'test_out'),)),
    UnaryUfuncInfo('clamp',
                   aliases=('clip', ),
                   decorators=(precisionOverride({torch.bfloat16: 7e-2, torch.float16: 1e-2}),),
                   ref=np.clip,
                   dtypes=all_types_and(torch.half, torch.bfloat16),
                   dtypesIfCPU=all_types_and(torch.bfloat16),
                   dtypesIfCUDA=all_types_and(torch.half, torch.bfloat16),
                   assert_autodiffed=True,
                   skips=(
                       # Reference: https://github.com/pytorch/pytorch/issues/54841
                       SkipInfo('TestUnaryUfuncs', 'test_reference_numerics_extremal',
                                device_type='cpu', dtypes=[torch.bfloat16]),
                   ),
                   sample_kwargs=sample_kwargs_clamp,
                   sample_inputs_func=sample_inputs_clamp),
    UnaryUfuncInfo('conj',
                   ref=np.conj,
                   dtypes=all_types_and_complex_and(torch.bool,
                                                    torch.bfloat16, torch.half),
                   dtypesIfCPU=None,
                   dtypesIfCUDA=None,
                   dtypesIfROCM=None,
                   skips=(
                       # File "test_unary_ufuncs.py", line 289, in test_reference_numerics
                       #  if not torch.can_cast(numpy_to_torch_dtype_dict[expected.dtype.type], dtype):
                       # KeyError: <class 'numpy.intc'>
                       # Following error in Windows CI
                       SkipInfo('TestUnaryUfuncs', 'test_reference_numerics_normal',
                                dtypes=[torch.int],
                                active_if=IS_WINDOWS),
                       SkipInfo('TestUnaryUfuncs', 'test_reference_numerics_hard',
                                dtypes=[torch.int],
                                active_if=IS_WINDOWS),
                   )),
    OpInfo('copysign',
           dtypes=all_types_and(torch.bool, torch.half, torch.bfloat16),
           sample_inputs_func=sample_inputs_copysign,
           supports_inplace_autograd=False,
           ),
    UnaryUfuncInfo('cos',
                   ref=np.cos,
                   dtypes=all_types_and_complex_and(torch.bool, torch.bfloat16),
                   dtypesIfCPU=all_types_and_complex_and(torch.bool, torch.bfloat16),
                   dtypesIfCUDA=all_types_and_complex_and(torch.bool, torch.half, torch.bfloat16),
                   assert_autodiffed=True,
                   handles_large_floats=False,
                   safe_casts_outputs=True,
                   decorators=(precisionOverride({torch.bfloat16: 1e-2}),),
                   skips=(
                       # "sin_cuda" not implemented for 'BFloat16'
                       SkipInfo('TestOpInfo', 'test_supported_backward', dtypes=(torch.bfloat16,)),
                       SkipInfo('TestUnaryUfuncs', 'test_reference_numerics_extremal',
                                dtypes=[torch.cfloat, torch.cdouble], active_if=IS_WINDOWS),
                       SkipInfo('TestUnaryUfuncs', 'test_reference_numerics_extremal', device_type='cpu',
                                dtypes=[torch.cfloat, torch.cdouble], active_if=IS_MACOS),
                   )),
    UnaryUfuncInfo('cosh',
                   ref=np_unary_ufunc_integer_promotion_wrapper(np.cosh),
                   dtypesIfCPU=all_types_and_complex_and(torch.bool),
                   dtypesIfCUDA=all_types_and_complex_and(torch.bool, torch.half),
                   safe_casts_outputs=True,
                   assert_autodiffed=True,
                   skips=(
                       # Reference: https://github.com/pytorch/pytorch/issues/48641
                       SkipInfo('TestUnaryUfuncs', 'test_reference_numerics_hard',
                                device_type='cpu', dtypes=[torch.int8]),
                       SkipInfo('TestUnaryUfuncs', 'test_reference_numerics_extremal',
                                dtypes=[torch.cfloat, torch.cdouble], active_if=IS_WINDOWS),
                       SkipInfo('TestUnaryUfuncs', 'test_reference_numerics_hard',
                                dtypes=[torch.cfloat, torch.cdouble], active_if=IS_WINDOWS),
                       SkipInfo('TestUnaryUfuncs', 'test_reference_numerics_extremal', device_type='cpu',
                                dtypes=[torch.cfloat, torch.cdouble], active_if=IS_MACOS),
                       SkipInfo('TestUnaryUfuncs', 'test_reference_numerics_hard', device_type='cpu',
                                dtypes=[torch.cfloat, torch.cdouble], active_if=IS_MACOS),
                   )),
    OpInfo('cumsum',
           dtypesIfCPU=all_types_and_complex_and(torch.bool),
           dtypesIfCUDA=all_types_and_complex_and(torch.bool, torch.half),
           skips=(
               # "cumsum_out_{cpu,cuda}" not implemented for 'Bool'
               SkipInfo('TestOpInfo', 'test_supported_dtypes',
                        dtypes=(torch.bool,)),
               # cumsum does not handle correctly out= dtypes
               SkipInfo('TestCommon', 'test_out'),
           ),
           sample_inputs_func=sample_inputs_cumulative_ops),
    OpInfo('cumprod',
           dtypes=all_types_and_complex_and(torch.bool),
           dtypesIfCUDA=all_types_and_complex_and(torch.bool, torch.float16),
           skips=(
               # "cumprod_out_{cpu, cuda}" not implemented for 'Bool'
               SkipInfo('TestOpInfo', 'test_supported_dtypes',
                        dtypes=(torch.bool,)),
               # cumprod does not handle correctly out= dtypes
               SkipInfo('TestCommon', 'test_out',
                        dtypes=[torch.float32]),
           ),
           sample_inputs_func=sample_inputs_cumprod),
    OpInfo('cummax',
           dtypesIfCPU=all_types_and(torch.bool),
           dtypesIfCUDA=all_types_and(torch.bool, torch.half),
           sample_inputs_func=partial(sample_inputs_cumulative_ops, supports_dtype_kwargs=False)),
    OpInfo('cummin',
           dtypesIfCPU=all_types_and(torch.bool),
           dtypesIfCUDA=all_types_and(torch.bool, torch.half),
           sample_inputs_func=partial(sample_inputs_cumulative_ops, supports_dtype_kwargs=False)),
    UnaryUfuncInfo('deg2rad',
                   ref=np.radians,
                   decorators=(precisionOverride({torch.bfloat16: 7e-1,
                                                  torch.float16: 7e-1}),),
                   dtypes=all_types_and(torch.bool, torch.half, torch.bfloat16),
                   dtypesIfCPU=all_types_and(torch.bool, torch.half, torch.bfloat16),
                   dtypesIfCUDA=all_types_and(torch.bool, torch.half, torch.bfloat16),
                   skips=(
                       # Reference: https://github.com/pytorch/pytorch/pull/51283#issuecomment-770614273
                       SkipInfo('TestUnaryUfuncs', 'test_reference_numerics_hard',
                                dtypes=[torch.bfloat16]),
                   ),
                   safe_casts_outputs=True),
    OpInfo('diff',
           op=torch.diff,
           dtypes=all_types_and_complex_and(torch.bool, torch.float16, torch.bfloat16),
           sample_inputs_func=sample_inputs_diff),
    OpInfo('div',
           variant_test_name='no_rounding_mode',
           dtypes=all_types_and_complex_and(torch.bool, torch.half, torch.bfloat16),
           sample_inputs_func=sample_inputs_div,
           skips=(SkipInfo('TestOpInfo', 'test_duplicate_method_tests'),),
           assert_autodiffed=True),
    OpInfo('div',
           variant_test_name='true_rounding',
           dtypes=all_types_and_complex_and(torch.bool, torch.half, torch.bfloat16),
           sample_inputs_func=partial(sample_inputs_div, rounding_mode=None),
           skips=(SkipInfo('TestOpInfo', 'test_duplicate_method_tests'),),
           assert_autodiffed=True),
    OpInfo('div',
           variant_test_name='trunc_rounding',
           dtypes=all_types_and(torch.half, torch.bfloat16),
           sample_inputs_func=partial(sample_inputs_div, rounding_mode='trunc'),
           skips=(SkipInfo('TestOpInfo', 'test_duplicate_method_tests'),),
           assert_autodiffed=True),
    OpInfo('div',
           variant_test_name='floor_rounding',
           dtypes=all_types_and(torch.half, torch.bfloat16),
           sample_inputs_func=partial(sample_inputs_div, rounding_mode='floor'),
           skips=(SkipInfo('TestOpInfo', 'test_duplicate_method_tests'),),
           assert_autodiffed=True),
    UnaryUfuncInfo('exp',
                   ref=np_unary_ufunc_integer_promotion_wrapper(np.exp),
                   dtypes=all_types_and_complex_and(torch.bool, torch.half),
                   dtypesIfCPU=all_types_and_complex_and(torch.bool, torch.bfloat16),
                   dtypesIfCUDA=all_types_and_complex_and(torch.bool, torch.half, torch.bfloat16),
                   skips=(
                       # Reference: https://github.com/pytorch/pytorch/pull/50093#pullrequestreview-561791547
                       SkipInfo('TestUnaryUfuncs', 'test_reference_numerics_extremal', dtypes=[torch.bfloat16]),
                       SkipInfo('TestUnaryUfuncs', 'test_reference_numerics_hard', dtypes=[torch.bfloat16]),
                       SkipInfo('TestUnaryUfuncs', 'test_reference_numerics_normal', dtypes=[torch.bfloat16]),
                       # Reference: https://github.com/pytorch/pytorch/issues/48010
                       SkipInfo('TestUnaryUfuncs', 'test_reference_numerics_extremal',
                                device_type='cpu', dtypes=[torch.cfloat, torch.cdouble]),
                       SkipInfo('TestUnaryUfuncs', 'test_reference_numerics_hard',
                                device_type='cpu', dtypes=[torch.cfloat, torch.cdouble]),
                   ),
                   assert_autodiffed=True,
                   safe_casts_outputs=True),
    OpInfo('diag',
           dtypes=all_types_and_complex_and(torch.bool),
           dtypesIfCPU=all_types_and_complex_and(torch.bool),
           dtypesIfCUDA=all_types_and_complex_and(torch.bool, torch.half),
           sample_inputs_func=sample_inputs_diag),
    UnaryUfuncInfo('frac',
                   ref=lambda x: np.modf(x)[0],
                   dtypes=floating_types_and(torch.bfloat16, torch.float16),
                   dtypesIfCPU=floating_types_and(torch.bfloat16, torch.float16),
                   dtypesIfCUDA=floating_types_and(torch.float16),
                   assert_autodiffed=True,
                   # Reference for disabling extremals
                   # https://github.com/pytorch/pytorch/issues/51948
                   handles_extremals=False),
    SpectralFuncInfo('fft.fft',
                     aten_name='fft_fft',
                     ref=np.fft.fft,
                     ndimensional=False,
                     dtypes=all_types_and_complex_and(torch.bool),
                     default_test_dtypes=floating_and_complex_types()),
    SpectralFuncInfo('fft.fftn',
                     aten_name='fft_fftn',
                     ref=np.fft.fftn,
                     ndimensional=True,
                     dtypes=all_types_and_complex_and(torch.bool),
                     default_test_dtypes=floating_and_complex_types(),
                     decorators=[precisionOverride(
                         {torch.float: 1e-4, torch.cfloat: 1e-4})],),
    SpectralFuncInfo('fft.hfft',
                     aten_name='fft_hfft',
                     ref=np.fft.hfft,
                     ndimensional=False,
                     dtypes=all_types_and_complex_and(torch.bool),
                     default_test_dtypes=floating_and_complex_types(),
                     check_batched_gradgrad=False),
    SpectralFuncInfo('fft.rfft',
                     aten_name='fft_rfft',
                     ref=np.fft.rfft,
                     ndimensional=False,
                     dtypes=all_types_and(torch.bool),
                     default_test_dtypes=floating_and_complex_types(),
                     check_batched_grad=False,
                     check_batched_gradgrad=False),
    SpectralFuncInfo('fft.rfftn',
                     aten_name='fft_rfftn',
                     ref=np.fft.rfftn,
                     ndimensional=True,
                     dtypes=all_types_and(torch.bool),
                     default_test_dtypes=floating_and_complex_types(),
                     check_batched_grad=False,
                     check_batched_gradgrad=False,
                     decorators=[precisionOverride({torch.float: 1e-4})],),
    SpectralFuncInfo('fft.ifft',
                     aten_name='fft_ifft',
                     ref=np.fft.ifft,
                     ndimensional=False,
                     dtypes=all_types_and_complex_and(torch.bool),
                     default_test_dtypes=floating_and_complex_types()),
    SpectralFuncInfo('fft.ifftn',
                     aten_name='fft_ifftn',
                     ref=np.fft.ifftn,
                     ndimensional=True,
                     dtypes=all_types_and_complex_and(torch.bool),
                     default_test_dtypes=floating_and_complex_types()),
    SpectralFuncInfo('fft.ihfft',
                     aten_name='fft_ihfft',
                     ref=np.fft.ihfft,
                     ndimensional=False,
                     dtypes=all_types_and(torch.bool),
                     default_test_dtypes=floating_types(),
                     check_batched_grad=False),
    SpectralFuncInfo('fft.irfft',
                     aten_name='fft_irfft',
                     ref=np.fft.irfft,
                     ndimensional=False,
                     dtypes=all_types_and_complex_and(torch.bool),
                     default_test_dtypes=floating_and_complex_types(),
                     check_batched_gradgrad=False),
    SpectralFuncInfo('fft.irfftn',
                     aten_name='fft_irfftn',
                     ref=np.fft.irfftn,
                     ndimensional=True,
                     dtypes=all_types_and_complex_and(torch.bool),
                     default_test_dtypes=floating_and_complex_types(),
                     check_batched_gradgrad=False),
    UnaryUfuncInfo('floor',
                   ref=np.floor,
                   dtypes=floating_types_and(torch.half),
                   dtypesIfCPU=floating_types_and(torch.bfloat16),
                   dtypesIfCUDA=floating_types_and(torch.half),
                   assert_autodiffed=True),
    OpInfo('flip',
           op=torch.flip,
           dtypes=all_types_and_complex_and(torch.bool, torch.half, torch.bfloat16),
           sample_inputs_func=sample_inputs_flip,
           supports_out=False),
    OpInfo('fliplr',
           op=torch.fliplr,
           dtypes=all_types_and_complex_and(torch.bool, torch.half, torch.bfloat16),
           sample_inputs_func=sample_inputs_fliplr_flipud,
           supports_out=False),
    OpInfo('flipud',
           op=torch.flipud,
           dtypes=all_types_and_complex_and(torch.bool, torch.half, torch.bfloat16),
           sample_inputs_func=sample_inputs_fliplr_flipud,
           supports_out=False),
    UnaryUfuncInfo('i0',
                   ref=np.i0,
                   decorators=(precisionOverride({torch.bfloat16: 3e-1,
                                                  torch.float16: 5e-1}),),
                   dtypes=floating_types_and(torch.bfloat16),
                   dtypesIfCPU=floating_types_and(torch.bfloat16),
                   dtypesIfCUDA=floating_types_and(torch.half, torch.bfloat16),
                   supports_autograd=False),
    OpInfo('floor_divide',
           dtypes=all_types_and(torch.half, torch.bfloat16),
           sample_inputs_func=sample_inputs_floor_divide,
           decorators=[_wrap_warn_once("floor_divide is deprecated, and will be removed")],
           skips=(
               # `test_duplicate_method_tests` doesn't raise any warning, as it doesn't actually
               # call the operator.
               SkipInfo('TestOpInfo', 'test_duplicate_method_tests'),),
           supports_autograd=False,
           ),
    UnaryUfuncInfo('frexp',
                   op=torch.frexp,
                   ref=np.frexp,
                   dtypesIfCPU=floating_types_and(torch.half),
                   dtypesIfCUDA=floating_types_and(torch.half),
                   # skip testing torch.frexp as it is not supported by ROCm platform yet
                   decorators=[skipCUDAIfRocm],
                   supports_out=False,
                   skips=(
                       # skips below tests as torch.frexp returns tuple-like (mantissa, exponent) as outputs,
                       # while theses tests currently requires output to a single tensor.
                       SkipInfo('TestUnaryUfuncs', 'test_batch_vs_slicing'),
                       SkipInfo('TestUnaryUfuncs', 'test_contig_vs_every_other'),
                       SkipInfo('TestUnaryUfuncs', 'test_contig_vs_transposed'),
                       SkipInfo('TestUnaryUfuncs', 'test_non_contig_expand'),
                       SkipInfo('TestUnaryUfuncs', 'test_variant_consistency'),

                       # skips test_reference_numerics due to error in Windows CI.
                       # The np.frexp returns exponent as np.intc dtype on Windows platform,
                       # and np.intc does not have the correspond torch dtype
                       SkipInfo('TestUnaryUfuncs', 'test_reference_numerics_normal',
                                active_if=IS_WINDOWS),
                       SkipInfo('TestUnaryUfuncs', 'test_reference_numerics_hard',
                                active_if=IS_WINDOWS),
                       SkipInfo('TestUnaryUfuncs', 'test_reference_numerics_extremal',
                                active_if=IS_WINDOWS),
                   )),
    OpInfo('linalg.householder_product',
           aten_name='linalg_householder_product',
           op=torch.linalg.householder_product,
           aliases=('orgqr', ),
           dtypes=floating_and_complex_types(),
           # TODO: backward uses in-place operations that vmap doesn't like
           check_batched_grad=False,
           check_batched_gradgrad=False,
           sample_inputs_func=sample_inputs_householder_product,
           decorators=[skipCUDAIfNoCusolver, skipCUDAIfRocm, skipCPUIfNoLapack,
                       # gradgrad checks are slow
                       DecorateInfo(slowTest, 'TestGradients', 'test_fn_gradgrad'), ]),

    OpInfo('inverse',
           op=torch.inverse,
           dtypes=floating_and_complex_types(),
           check_batched_gradgrad=False,
           sample_inputs_func=sample_inputs_linalg_invertible,
           decorators=[skipCUDAIfNoMagmaAndNoCusolver, skipCUDAIfRocm, skipCPUIfNoLapack],
           skips=(
               # cuda gradchecks are slow
               # see discussion https://github.com/pytorch/pytorch/pull/47761#issuecomment-747316775
               SkipInfo('TestGradients', 'test_fn_gradgrad', device_type='cuda'),)),
    OpInfo('linalg.det',
           op=torch.linalg.det,
           aliases=('det', ),
           dtypes=floating_and_complex_types(),
           aten_name='linalg_det',
           sample_inputs_func=sample_inputs_linalg_det,
           decorators=[skipCUDAIfNoMagma, skipCPUIfNoLapack],
           supports_complex_autograd=False,
           supports_inplace_autograd=False,
           skips=(
               # The following tests fail only on ROCm. This is probably
               # related to the fact that the current linalg.det backward is
               # unstable if the matrix has repeated singular values, see
               # https://github.com/pytorch/pytorch/issues/53364
               SkipInfo('TestGradients', 'test_fn_grad', device_type='cuda',
                        dtypes=(torch.float64,), active_if=TEST_WITH_ROCM),
               SkipInfo('TestGradients', 'test_fn_gradgrad', device_type='cuda',
                        dtypes=(torch.float64,), active_if=TEST_WITH_ROCM),
               SkipInfo('TestCommon', 'test_variant_consistency_jit', device_type='cuda',
                        dtypes=(torch.float64, torch.float32), active_if=TEST_WITH_ROCM),
           )),
    OpInfo('linalg.cholesky',
           aten_name='linalg_cholesky',
           dtypes=floating_and_complex_types(),
           # TODO: RuntimeError: While computing batched gradients,
           # got: vmap: Calling Tensor.as_strided is not supported
           # unless the batch dims being vmapped over are at the front of the tensor (in memory layout).
           check_batched_gradgrad=False,
           sample_inputs_func=sample_inputs_linalg_cholesky,
           gradcheck_wrapper=gradcheck_wrapper_hermitian_input,
           decorators=[skipCUDAIfNoMagma, skipCUDAIfRocm, skipCPUIfNoLapack],
           skips=(
               # cuda gradchecks are slow
               # see discussion https://github.com/pytorch/pytorch/pull/47761#issuecomment-747316775
               SkipInfo('TestGradients', 'test_fn_gradgrad', device_type='cuda'),)
           ),
    OpInfo('linalg.eig',
           aten_name='linalg_eig',
           op=torch.linalg.eig,
           dtypes=floating_and_complex_types(),
           supports_autograd=False,
           sample_inputs_func=sample_inputs_linalg_invertible,
           decorators=[skipCUDAIfNoMagma, skipCUDAIfRocm, skipCPUIfNoLapack]),
    OpInfo('linalg.eigvals',
           aten_name='linalg_eigvals',
           op=torch.linalg.eigvals,
           dtypes=floating_and_complex_types(),
           supports_autograd=False,
           sample_inputs_func=sample_inputs_linalg_invertible,
           decorators=[skipCUDAIfNoMagma, skipCUDAIfRocm, skipCPUIfNoLapack]),
    OpInfo('linalg.eigh',
           aten_name='linalg_eigh',
           dtypes=floating_and_complex_types(),
           check_batched_gradgrad=False,
           sample_inputs_func=sample_inputs_linalg_eigh,
           gradcheck_wrapper=gradcheck_wrapper_hermitian_input,
           decorators=[skipCUDAIfNoMagma, skipCUDAIfRocm, skipCPUIfNoLapack],
           skips=(
               # cuda gradchecks are slow
               # see discussion https://github.com/pytorch/pytorch/pull/47761#issuecomment-747316775
               SkipInfo('TestGradients', 'test_fn_gradgrad', device_type='cuda'),)
           ),
    OpInfo('linalg.lstsq',
           aten_name='linalg_lstsq',
           op=torch.linalg.lstsq,
           dtypes=floating_and_complex_types(),
           supports_out=False,
           sample_inputs_func=sample_inputs_linalg_lstsq,
           check_batched_grad=False,
           check_batched_gradgrad=False,
           decorators=[skipCUDAIfNoMagma, skipCPUIfNoLapack],
           skips=(
               # skip because `linalg_lstsq` is not differentiable
               SkipInfo('TestGradients', 'test_fn_grad'),
               SkipInfo('TestCommon', 'test_variant_consistency_jit'),
           )),
    OpInfo('linalg.matrix_power',
           aliases=('matrix_power',),
           aten_name='linalg_matrix_power',
           dtypes=floating_and_complex_types(),
           supports_inplace_autograd=False,
           decorators=[skipCUDAIfNoMagmaAndNoCusolver, skipCPUIfNoLapack, skipCUDAIfRocm],
           sample_inputs_func=sample_inputs_linalg_matrix_power,),
    OpInfo('linalg.multi_dot',
           # Need this lambda because gradcheck does not work with TensorList inputs
           aten_name='linalg_multi_dot',
           dtypes=floating_and_complex_types_and(torch.half),
           dtypesIfCPU=all_types_and_complex_and(torch.half, torch.bfloat16),
           dtypesIfCUDA=floating_and_complex_types_and(torch.half, *[torch.bfloat16] if CUDA11OrLater else []),
           supports_inplace_autograd=False,
           # Batched grad checks fail for empty input tensors (see https://github.com/pytorch/pytorch/issues/53407)
           check_batched_grad=False,
           check_batched_gradgrad=False,
           sample_inputs_func=sample_inputs_linalg_multi_dot,),
    OpInfo('linalg.norm',
           op=torch.linalg.norm,
           dtypes=floating_and_complex_types_and(torch.float16, torch.bfloat16),
           decorators=[skipCUDAIfNoMagma, skipCPUIfNoLapack],
           sample_inputs_func=sample_inputs_linalg_norm,
           aten_name='linalg_norm',
           skips=(
               # "pow" not implemented for 'BFloat16' or 'half'
               SkipInfo('TestOpInfo', 'test_supported_backward',
                        dtypes=(torch.bfloat16, torch.float16)),
               # linalg.norm does not fail when out= has a different dtype to input
               SkipInfo('TestCommon', 'test_out'),
           )),
    OpInfo('linalg.qr',
           aten_name='linalg_qr',
           op=torch.linalg.qr,
           dtypes=floating_and_complex_types(),
           supports_inplace_autograd=False,
           sample_inputs_func=sample_inputs_linalg_qr,
           decorators=[skipCUDAIfNoMagma, skipCUDAIfRocm, skipCPUIfNoLapack],
           skips=(
               # cuda gradchecks are slow
               # see discussion https://github.com/pytorch/pytorch/pull/47761#issuecomment-747316775
               SkipInfo('TestGradients', 'test_fn_gradgrad', device_type='cuda'),)),
    OpInfo('linalg.slogdet',
           aten_name='linalg_slogdet',
           op=torch.linalg.slogdet,
           dtypes=floating_and_complex_types(),
           sample_inputs_func=sample_inputs_linalg_slogdet,
           decorators=[skipCUDAIfNoMagma, skipCUDAIfRocm, skipCPUIfNoLapack]),
    OpInfo('linalg.vector_norm',
           op=torch.linalg.vector_norm,
           dtypes=floating_and_complex_types_and(torch.float16, torch.bfloat16),
           decorators=[skipCUDAIfNoMagma, skipCPUIfNoLapack],
           sample_inputs_func=sample_inputs_linalg_vector_norm,
           aten_name='linalg_vector_norm',
           skips=(
               # "pow" not implemented for 'BFloat16' or 'half'
               SkipInfo('TestOpInfo', 'test_supported_backward',
                        dtypes=(torch.bfloat16, torch.float16)),
               # linalg.vector_norm does not correctly warn when resizing out= inputs
               SkipInfo('TestCommon', 'test_out'),
           )),
    UnaryUfuncInfo('log',
                   ref=np.log,
                   domain=(0, float('inf')),
                   dtypes=all_types_and_complex_and(torch.bool, torch.bfloat16),
                   dtypesIfCPU=all_types_and_complex_and(torch.bool, torch.bfloat16),
                   dtypesIfCUDA=all_types_and_complex_and(torch.bool, torch.half, torch.bfloat16),
                   assert_autodiffed=True,
                   safe_casts_outputs=True,
                   decorators=(precisionOverride({torch.bfloat16: 5e-2}),),
                   skips=(
                       SkipInfo('TestUnaryUfuncs', 'test_reference_numerics_extremal',
                                device_type='cpu', dtypes=[torch.cfloat, torch.cdouble],
                                active_if=IS_WINDOWS),
                   )),
    UnaryUfuncInfo('log10',
                   ref=np.log10,
                   domain=(0, float('inf')),
                   decorators=(precisionOverride({torch.bfloat16: 5e-2}),),
                   dtypes=all_types_and_complex_and(torch.bool, torch.bfloat16),
                   dtypesIfCPU=all_types_and_complex_and(torch.bool, torch.bfloat16),
                   assert_autodiffed=True,
                   dtypesIfCUDA=all_types_and_complex_and(torch.bool, torch.half, torch.bfloat16),
                   safe_casts_outputs=True,
                   skips=(
                       SkipInfo('TestUnaryUfuncs', 'test_reference_numerics_extremal',
                                device_type='cpu', dtypes=[torch.cfloat, torch.cdouble],
                                active_if=IS_WINDOWS),
                   )),
    UnaryUfuncInfo('log1p',
                   ref=np.log1p,
                   domain=(-1, float('inf')),
                   dtypesIfCPU=all_types_and(torch.bool, torch.bfloat16),
                   dtypesIfCUDA=all_types_and(torch.bool, torch.half, torch.bfloat16),
                   decorators=(precisionOverride({torch.bfloat16: 1e-1}),),
                   safe_casts_outputs=True,
                   assert_autodiffed=True),
    UnaryUfuncInfo('log2',
                   ref=np.log2,
                   domain=(0, float('inf')),
                   dtypes=all_types_and_complex_and(torch.bool, torch.bfloat16),
                   dtypesIfCPU=all_types_and_complex_and(torch.bool, torch.bfloat16),
                   dtypesIfCUDA=all_types_and_complex_and(torch.bool, torch.half, torch.bfloat16),
                   assert_autodiffed=True,
                   safe_casts_outputs=True,
                   decorators=(precisionOverride({torch.bfloat16: 1e-1}),),
                   skips=(
                       SkipInfo('TestUnaryUfuncs', 'test_reference_numerics_extremal',
                                dtypes=[torch.cfloat, torch.cdouble]),
                       SkipInfo('TestUnaryUfuncs', 'test_reference_numerics_normal',
                                dtypes=[torch.cfloat, torch.cdouble]),
                   )),
    OpInfo('logaddexp',
           dtypes=floating_types(),
           sample_inputs_func=lambda op_info, device, dtype, requires_grad=False, **kwargs:
           (SampleInput(make_tensor((S, S), device, dtype, requires_grad=requires_grad),
                        args=(make_tensor((S, S), device, dtype, requires_grad=requires_grad),)),)),
    OpInfo('logaddexp2',
           dtypes=floating_types(),
           sample_inputs_func=lambda op_info, device, dtype, requires_grad=False, **kwargs:
           (SampleInput(make_tensor((S, S), device, dtype, requires_grad=requires_grad),
                        args=(make_tensor((S, S), device, dtype, requires_grad=requires_grad),)),)),
    UnaryUfuncInfo('logical_not',
                   ref=np.logical_not,
                   decorators=(precisionOverride({torch.bfloat16: 7e-1,
                                                  torch.float16: 5e-1}),),
                   dtypes=all_types_and_complex_and(torch.bool, torch.half, torch.bfloat16),
                   dtypesIfCPU=all_types_and_complex_and(torch.bool, torch.half, torch.bfloat16),
                   dtypesIfCUDA=all_types_and_complex_and(torch.bool, torch.half, torch.bfloat16),
                   safe_casts_outputs=True,
                   supports_autograd=False,
                   skips=(
                       # The function variant always returns BoolTensor
                       # while the inplace variant preserves the input dtype.
                       # >>> t = torch.randn(3)
                       # >>> torch.logical_not(t)
                       # tensor([False, False, False])
                       # >>> torch.logical_not(t).dtype
                       # torch.bool
                       # >>> t.logical_not_().dtype
                       # torch.float32
                       SkipInfo('TestUnaryUfuncs', 'test_variant_consistency',
                                dtypes=all_types_and_complex_and(torch.half, torch.bfloat16)),
                       SkipInfo('TestCommon', 'test_variant_consistency_eager',
                                dtypes=all_types_and_complex_and(torch.half, torch.bfloat16)),
                   )),
    OpInfo('lu',
           op=torch.lu,
           dtypes=floating_and_complex_types(),
           supports_inplace_autograd=False,
           check_batched_gradgrad=False,
           supports_out=False,
           sample_inputs_func=sample_inputs_lu,
           decorators=[skipCUDAIfNoMagmaAndNoCusolver, skipCUDAIfRocm, skipCPUIfNoLapack],
           skips=(
               # cuda gradchecks are slow
               # see discussion https://github.com/pytorch/pytorch/pull/47761#issuecomment-747316775
               SkipInfo('TestGradients', 'test_fn_gradgrad', device_type='cuda'),
               # we skip jit tests because lu_backward is impelemented as autograd.Function,
               # which does not support autograd with scripting
               SkipInfo('TestCommon', 'test_variant_consistency_jit'),
               # Skip operator schema test because this is a functional and not an operator
               SkipInfo('TestOperatorSignatures', 'test_get_torch_func_signature_exhaustive'),
           )),
    OpInfo('masked_fill',
           dtypes=all_types_and_complex_and(torch.bool, torch.half, torch.bfloat16),
           dtypesIfCPU=all_types_and_complex_and(torch.bool, torch.half, torch.bfloat16),
           dtypesIfCUDA=all_types_and_complex_and(torch.bool, torch.half, torch.bfloat16),
           sample_inputs_func=sample_inputs_masked_fill,
           supports_out=False),
    OpInfo('masked_scatter',
           dtypes=all_types_and_complex_and(torch.bool, torch.half, torch.bfloat16),
           dtypesIfCPU=all_types_and_complex_and(torch.bool, torch.half, torch.bfloat16),
           dtypesIfCUDA=all_types_and_complex_and(torch.bool, torch.half, torch.bfloat16),
           sample_inputs_func=sample_inputs_masked_scatter,
           supports_out=False),
    OpInfo('masked_select',
           dtypes=all_types_and_complex_and(torch.bool, torch.half, torch.bfloat16),
           dtypesIfCPU=all_types_and_complex_and(torch.bool, torch.half, torch.bfloat16),
           dtypesIfCUDA=all_types_and_complex_and(torch.bool, torch.half, torch.bfloat16),
           sample_inputs_func=sample_inputs_masked_select),
    OpInfo('max',
           op=torch.max,
           variant_test_name='binary',
           dtypes=all_types_and(torch.float16, torch.bfloat16, torch.bool),
           dtypesIfCPU=all_types_and(torch.float16, torch.bfloat16, torch.bool),
           dtypesIfCUDA=all_types_and(torch.float16, torch.bfloat16, torch.bool),
           sample_inputs_func=sample_inputs_max_min_binary,
           assert_autodiffed=True,),
    OpInfo('max',
           op=torch.max,
           variant_test_name='reduction_with_dim',
           dtypes=all_types_and(torch.float16, torch.bfloat16, torch.bool),
           dtypesIfCPU=all_types_and(torch.float16, torch.bfloat16, torch.bool),
           dtypesIfCUDA=all_types_and(torch.float16, torch.bfloat16, torch.bool),
           sample_inputs_func=sample_inputs_max_min_reduction_with_dim,
           skips=(
               # max does not correctly warn when resizing out= inputs
               SkipInfo('TestCommon', 'test_out'),)),
    OpInfo('max',
           op=torch.max,
           variant_test_name='reduction_no_dim',
           dtypes=all_types_and(torch.float16, torch.bfloat16, torch.bool),
           dtypesIfCPU=all_types_and(torch.float16, torch.bfloat16, torch.bool),
           dtypesIfCUDA=all_types_and(torch.float16, torch.bfloat16, torch.bool),
           supports_out=False,
           sample_inputs_func=sample_inputs_max_min_reduction_no_dim,),
    OpInfo('min',
           op=torch.min,
           variant_test_name='binary',
           dtypes=all_types_and(torch.float16, torch.bfloat16, torch.bool),
           dtypesIfCPU=all_types_and(torch.float16, torch.bfloat16, torch.bool),
           dtypesIfCUDA=all_types_and(torch.float16, torch.bfloat16, torch.bool),
           sample_inputs_func=sample_inputs_max_min_binary,
           assert_autodiffed=True,),
    OpInfo('min',
           op=torch.min,
           variant_test_name='reduction_with_dim',
           dtypes=all_types_and(torch.float16, torch.bfloat16, torch.bool),
           dtypesIfCPU=all_types_and(torch.float16, torch.bfloat16, torch.bool),
           dtypesIfCUDA=all_types_and(torch.float16, torch.bfloat16, torch.bool),
           sample_inputs_func=sample_inputs_max_min_reduction_with_dim,
           skips=(
               # min does not correctly warn when resizing out= inputs
               SkipInfo('TestCommon', 'test_out'),
           )),
    OpInfo('min',
           op=torch.min,
           variant_test_name='reduction_no_dim',
           dtypes=all_types_and(torch.float16, torch.bfloat16, torch.bool),
           dtypesIfCPU=all_types_and(torch.float16, torch.bfloat16, torch.bool),
           dtypesIfCUDA=all_types_and(torch.float16, torch.bfloat16, torch.bool),
           supports_out=False,
           sample_inputs_func=sample_inputs_max_min_reduction_no_dim,),
    OpInfo('topk',
           dtypes=all_types(),
           dtypesIfCUDA=all_types_and(torch.bfloat16, torch.float16),
           sample_inputs_func=sample_inputs_topk,
           skips=(
               # Topk is not raising a warning when the out is resized
               SkipInfo('TestCommon', 'test_out'),
           )),
    OpInfo('mode',
           op=torch.mode,
           dtypes=all_types_and(torch.float16, torch.bfloat16, torch.bool),
           dtypesIfCPU=all_types_and(torch.float16, torch.bfloat16, torch.bool),
           dtypesIfCUDA=all_types_and(torch.float16, torch.bfloat16, torch.bool),
           sample_inputs_func=sample_inputs_mode,),
    UnaryUfuncInfo('neg',
                   aliases=('negative', ),
                   ref=np.negative,
                   dtypes=all_types_and_complex_and(torch.half, torch.bfloat16),
                   dtypesIfCPU=all_types_and_complex_and(torch.half, torch.bfloat16),
                   dtypesIfCUDA=all_types_and_complex_and(torch.half, torch.bfloat16),
                   assert_autodiffed=True,),
    OpInfo('dist',
           op=torch.dist,
           dtypes=floating_and_complex_types_and(torch.half, torch.bfloat16),
           sample_inputs_func=sample_inputs_dist,
           skips=(
               # "pow" not implemented for 'BFloat16' or 'half'
               SkipInfo('TestOpInfo', 'test_supported_backward',
                        dtypes=(torch.bfloat16, torch.float16)),
               # dist does not correctly warn when resizing out= inputs
               SkipInfo('TestCommon', 'test_out'),
           )),
    OpInfo('outer',
           op=torch.outer,
           aliases=('ger', ),
           dtypes=all_types_and_complex_and(torch.bool, torch.float16, torch.bfloat16),
           sample_inputs_func=sample_inputs_outer,),
    OpInfo('prod',
           dtypes=all_types_and_complex_and(torch.bool),
           dtypesIfCUDA=all_types_and_complex_and(torch.bool, torch.float16, torch.bfloat16),
           skips=(
               # "cumprod_cuda" not implemented for 'BFloat16'
               SkipInfo('TestOpInfo', 'test_supported_backward', dtypes=(torch.bfloat16,)),
               # prod does not support the (Tensor, *, out) overload
               SkipInfo('TestCommon', 'test_out',
                        dtypes=[torch.float32]),
           ),
           sample_inputs_func=sample_inputs_prod),
    OpInfo('qr',
           op=torch.qr,
           dtypes=floating_and_complex_types(),
           sample_inputs_func=sample_inputs_linalg_qr,
           decorators=[skipCUDAIfNoMagma, skipCUDAIfRocm, skipCPUIfNoLapack],
           skips=(
               # cuda gradchecks are slow
               # see discussion https://github.com/pytorch/pytorch/pull/47761#issuecomment-747316775
               SkipInfo('TestGradients', 'test_fn_gradgrad', device_type='cuda'),)),
    UnaryUfuncInfo('rad2deg',
                   ref=np.degrees,
                   decorators=(precisionOverride({torch.bfloat16: 7e-1,
                                                  torch.float16: 7e-1}),),
                   dtypes=all_types_and(torch.bool, torch.half, torch.bfloat16),
                   dtypesIfCPU=all_types_and(torch.bool, torch.half, torch.bfloat16),
                   dtypesIfCUDA=all_types_and(torch.bool, torch.half, torch.bfloat16),
                   skips=(
                       # Reference: https://github.com/pytorch/pytorch/pull/51283#issuecomment-770614273
                       SkipInfo('TestUnaryUfuncs', 'test_reference_numerics_normal',
                                dtypes=[torch.bfloat16]),
                       SkipInfo('TestUnaryUfuncs', 'test_reference_numerics_hard',
                                dtypes=[torch.bfloat16]),
                       SkipInfo('TestUnaryUfuncs', 'test_reference_numerics_extremal',
                                dtypes=[torch.bfloat16]),
                   ),
                   safe_casts_outputs=True),
    UnaryUfuncInfo('round',
                   ref=np.round,
                   dtypes=floating_types_and(torch.half),
                   dtypesIfCPU=floating_types_and(torch.bfloat16),
                   dtypesIfCUDA=floating_types_and(torch.half),
                   assert_autodiffed=True,),
    UnaryUfuncInfo('sin',
                   ref=np.sin,
                   dtypes=all_types_and_complex_and(torch.bool, torch.bfloat16),
                   dtypesIfCPU=all_types_and_complex_and(torch.bool, torch.bfloat16),
                   dtypesIfCUDA=all_types_and_complex_and(torch.bool, torch.half),
                   assert_autodiffed=True,
                   handles_large_floats=False,
                   handles_complex_extremals=False,
                   safe_casts_outputs=True,
                   decorators=(precisionOverride({torch.bfloat16: 1e-2}),)),
    UnaryUfuncInfo('sinc',
                   ref=np_sinc_with_fp16_as_fp32,
                   dtypes=all_types_and_complex_and(torch.bool, torch.bfloat16),
                   dtypesIfCPU=all_types_and_complex_and(torch.bool, torch.bfloat16),
                   dtypesIfCUDA=all_types_and_complex_and(torch.bool, torch.half),
                   handles_large_floats=False,
                   handles_complex_extremals=False,
                   safe_casts_outputs=True,
                   decorators=(precisionOverride({torch.bfloat16: 1e-2,
                                                  torch.float16: 1e-2}),),
                   skips=(
                       # Reference: https://github.com/pytorch/pytorch/issues/49133
                       SkipInfo('TestUnaryUfuncs', 'test_reference_numerics_normal',
                                dtypes=[torch.cfloat]),
                   )),
    UnaryUfuncInfo('sinh',
                   ref=np_unary_ufunc_integer_promotion_wrapper(np.sinh),
                   dtypesIfCPU=all_types_and_complex_and(torch.bool),
                   dtypesIfCUDA=all_types_and_complex_and(torch.bool, torch.half),
                   safe_casts_outputs=True,
                   assert_autodiffed=True,
                   decorators=(precisionOverride({torch.float16: 1e-2}),),
                   skips=(
                       SkipInfo('TestUnaryUfuncs', 'test_reference_numerics_extremal',
                                device_type='cpu', dtypes=[torch.cfloat, torch.cdouble],
                                active_if=(IS_MACOS or IS_WINDOWS)),
                       SkipInfo('TestUnaryUfuncs', 'test_reference_numerics_hard',
                                device_type='cpu', dtypes=[torch.cfloat, torch.cdouble],
                                active_if=(IS_MACOS or IS_WINDOWS)),
                       # Reference: https://github.com/pytorch/pytorch/issues/48641
                       SkipInfo('TestUnaryUfuncs', 'test_reference_numerics_hard',
                                device_type='cpu', dtypes=[torch.int8]),
                   )),
    UnaryUfuncInfo('sign',
                   ref=reference_sign,
                   dtypes=all_types_and(torch.bfloat16, torch.half),
                   dtypesIfCPU=all_types_and(torch.bool, torch.bfloat16, torch.half),
                   dtypesIfCUDA=all_types_and(torch.bool, torch.bfloat16, torch.half),
                   skips=(
                       # Reference: https://github.com/pytorch/pytorch/issues/41245
                       SkipInfo('TestUnaryUfuncs', 'test_reference_numerics_extremal',
                                dtypes=[torch.bfloat16, torch.float16, torch.float32, torch.float64]),
                   )),
    UnaryUfuncInfo('sgn',
                   ref=reference_sgn,
                   dtypes=all_types_and_complex_and(torch.bool, torch.bfloat16, torch.half),
                   dtypesIfCPU=all_types_and_complex_and(torch.bool, torch.bfloat16, torch.half),
                   dtypesIfCUDA=all_types_and_complex_and(torch.bool, torch.bfloat16, torch.half),
                   skips=(
                       # Reference: https://github.com/pytorch/pytorch/issues/41245
                       SkipInfo('TestUnaryUfuncs', 'test_reference_numerics_extremal',
                                dtypes=[torch.bfloat16, torch.float16, torch.float32, torch.float64]),
                       # Reference: https://github.com/pytorch/pytorch/issues/53958
                       # Test fails in comparison on Nan as the `equal_nan` is True for
                       # comparing the CPU tensors.
                       SkipInfo('TestUnaryUfuncs', 'test_reference_numerics_extremal',
                                device_type='cpu', dtypes=[torch.complex64, torch.complex128]),
                       # Reference: https://github.com/pytorch/pytorch/issues/48486
                       SkipInfo('TestUnaryUfuncs', 'test_reference_numerics_hard',
                                device_type='cpu', dtypes=[torch.complex64])
                   )),
    OpInfo('rsub',
           dtypes=all_types_and_complex_and(torch.bfloat16, torch.half),
           variant_test_name='rsub_tensor',
           supports_out=False,
           supports_inplace_autograd=False,
           skips=(
               # Reference: https://github.com/pytorch/pytorch/issues/53797
               # JIT doesn't understand complex literals
               SkipInfo('TestCommon', 'test_variant_consistency_jit',
                        dtypes=[torch.cfloat, torch.cdouble]),
           ),
           sample_inputs_func=partial(sample_inputs_rsub, variant='tensor'),),
    OpInfo('rsub',
           dtypes=all_types_and_complex_and(torch.bfloat16, torch.half),
           variant_test_name='rsub_scalar',
           supports_out=False,
           supports_inplace_autograd=False,
           sample_inputs_func=partial(sample_inputs_rsub, variant='scalar'),
           skips=(
               # Reference: https://github.com/pytorch/pytorch/issues/53797
               # JIT doesn't understand complex literals
               SkipInfo('TestCommon', 'test_variant_consistency_jit',
                        dtypes=all_types_and_complex_and(torch.bfloat16, torch.half)),),
           assert_autodiffed=True,),
    UnaryUfuncInfo('signbit',
                   ref=np.signbit,
                   dtypes=all_types_and(torch.bfloat16, torch.half),
                   dtypesIfCPU=all_types_and(torch.bool, torch.bfloat16, torch.half),
                   dtypesIfCUDA=all_types_and(torch.bool, torch.bfloat16, torch.half),
                   supports_autograd=False,),
    OpInfo('solve',
           op=torch.solve,
           dtypes=floating_and_complex_types(),
           sample_inputs_func=sample_inputs_legacy_solve,
           check_batched_gradgrad=False,
           decorators=[skipCUDAIfNoMagma, skipCUDAIfRocm, skipCPUIfNoLapack],
           # cuda gradchecks are slow
           # see discussion https://github.com/pytorch/pytorch/pull/47761#issuecomment-747316775
           skips=(SkipInfo('TestGradients', 'test_fn_gradgrad', device_type='cuda'),)),
    OpInfo('std',
           dtypes=floating_types_and(),
           dtypesIfCUDA=floating_and_complex_types_and(torch.half, torch.bfloat16),
           sample_inputs_func=sample_inputs_std_var,
           # TODO: std does support out in some signatures
           supports_out=False,
           supports_complex_autograd=False,
           # std has only partial support for complex and half (#51127)
           skips=(SkipInfo('TestOpInfo', 'test_unsupported_dtypes',
                           dtypes=[torch.half, torch.complex64, torch.complex128]),),
           assert_autodiffed=True,
           ),
    UnaryUfuncInfo('tan',
                   ref=np.tan,
                   dtypes=all_types_and_complex_and(torch.bool, torch.bfloat16),
                   dtypesIfCPU=all_types_and_complex_and(torch.bool, torch.bfloat16),
                   dtypesIfCUDA=all_types_and_complex_and(torch.bool, torch.half),
                   assert_autodiffed=True,
                   safe_casts_outputs=True,
                   skips=(
                       # "pow" not implemented for 'BFloat16' or 'half'
                       SkipInfo('TestOpInfo', 'test_supported_backward',
                                dtypes=(torch.bfloat16, torch.float16)),
                       SkipInfo('TestUnaryUfuncs', 'test_reference_numerics_extremal',
                                device_type='cpu', dtypes=[torch.bfloat16]),
                       SkipInfo('TestUnaryUfuncs', 'test_reference_numerics_hard',
                                device_type='cpu', dtypes=[torch.bfloat16]),
                       SkipInfo('TestUnaryUfuncs', 'test_reference_numerics_normal',
                                device_type='cpu', dtypes=[torch.bfloat16]),
                       SkipInfo('TestUnaryUfuncs', 'test_reference_numerics_extremal',
                                device_type='cpu', dtypes=[torch.cfloat, torch.cdouble],
                                active_if=(IS_MACOS or IS_WINDOWS)),
                       SkipInfo('TestUnaryUfuncs', 'test_reference_numerics_hard',
                                device_type='cpu', dtypes=[torch.cfloat, torch.cdouble],
                                active_if=(IS_MACOS or IS_WINDOWS)),
                       SkipInfo('TestUnaryUfuncs', 'test_reference_numerics_normal',
                                device_type='cpu', dtypes=[torch.cfloat, torch.cdouble],
                                active_if=(IS_MACOS or IS_WINDOWS)),
                       SkipInfo('TestUnaryUfuncs', 'test_reference_numerics_hard',
                                device_type='cuda', dtypes=[torch.float64],
                                active_if=TEST_WITH_ROCM),
                   )),
    UnaryUfuncInfo('tanh',
                   ref=np.tanh,
                   decorators=(precisionOverride({torch.bfloat16: 1e-2}),),
                   dtypes=all_types_and_complex_and(torch.bool),
                   dtypesIfCPU=all_types_and_complex_and(torch.bool, torch.bfloat16),
                   dtypesIfCUDA=all_types_and_complex_and(torch.bool, torch.half, torch.bfloat16),
                   assert_autodiffed=True,
                   safe_casts_outputs=True,
                   skips=(
                       # "tanh_backward_cpu" not implemented for 'BFloat16'
                       SkipInfo('TestOpInfo', 'test_supported_backward',
                                dtypes=(torch.bfloat16,)),
                       SkipInfo('TestUnaryUfuncs', 'test_reference_numerics_extremal',
                                device_type='cpu', dtypes=[torch.cfloat, torch.cdouble],
                                active_if=(IS_MACOS or IS_WINDOWS)),
                       SkipInfo('TestUnaryUfuncs', 'test_reference_numerics_hard',
                                device_type='cpu', dtypes=[torch.cfloat, torch.cdouble],
                                active_if=(IS_MACOS or IS_WINDOWS)),
                       SkipInfo('TestUnaryUfuncs', 'test_reference_numerics_normal',
                                device_type='cpu', dtypes=[torch.cfloat, torch.cdouble],
                                active_if=(IS_MACOS or IS_WINDOWS)),
                   )),
    OpInfo('tensor_split',
           dtypes=all_types_and_complex_and(torch.bool),
           dtypesIfCPU=all_types_and_complex_and(torch.bool, torch.bfloat16, torch.float16),
           dtypesIfCUDA=all_types_and_complex_and(torch.bool, torch.bfloat16, torch.float16),
           supports_out=False,
           skips=(SkipInfo('TestOpInfo', 'test_duplicate_method_tests'),),
           sample_inputs_func=sample_inputs_tensor_split,),
    OpInfo('triangular_solve',
           op=torch.triangular_solve,
           dtypes=floating_and_complex_types(),
           supports_out=False,
           sample_inputs_func=sample_inputs_legacy_solve,
           check_batched_gradgrad=False,
           decorators=[skipCUDAIfNoMagma, skipCUDAIfRocm, skipCPUIfNoLapack],
           # CUDA gradchecks are slow and triangular solve backward is a composite operation
           # see discussion https://github.com/pytorch/pytorch/pull/47761#issuecomment-747316775
           skips=(SkipInfo('TestGradients', 'test_fn_gradgrad', device_type='cuda'),)),
    UnaryUfuncInfo('trunc',
                   aliases=('fix', ),
                   ref=np.trunc,
                   dtypes=floating_types_and(torch.bfloat16),
                   dtypesIfCPU=floating_types_and(torch.bfloat16),
                   dtypesIfCUDA=floating_types_and(torch.float16),
                   assert_autodiffed=True),
    UnaryUfuncInfo('exp2',
                   aliases=('special.exp2', ),
                   ref=np_unary_ufunc_integer_promotion_wrapper(np.exp2),
                   dtypes=all_types_and(torch.bool, torch.half),
                   dtypesIfCPU=all_types_and(torch.bool, torch.half),
                   dtypesIfCUDA=all_types_and(torch.bool, torch.half),
                   safe_casts_outputs=True),
    UnaryUfuncInfo('expm1',
                   aliases=('special.expm1', ),
                   ref=np_unary_ufunc_integer_promotion_wrapper(np.expm1),
                   dtypes=all_types_and(torch.bool, torch.half),
                   dtypesIfCPU=all_types_and(torch.bool, torch.bfloat16),
                   dtypesIfCUDA=all_types_and(torch.bool, torch.half),
                   safe_casts_outputs=True,
                   assert_autodiffed=True,
                   skips=(
                       # Reference: https://github.com/pytorch/pytorch/pull/48926#issuecomment-739734774
                       SkipInfo('TestUnaryUfuncs', 'test_reference_numerics_extremal',
                                device_type='cpu', dtypes=[torch.bfloat16]),
                       SkipInfo('TestUnaryUfuncs', 'test_reference_numerics_hard',
                                device_type='cpu', dtypes=[torch.bfloat16]),
                       SkipInfo('TestUnaryUfuncs', 'test_reference_numerics_normal',
                                device_type='cpu', dtypes=[torch.bfloat16]),
                   )),
    UnaryUfuncInfo('nan_to_num',
                   ref=np.nan_to_num,
                   dtypes=all_types_and(torch.half, torch.bool),
                   dtypesIfCPU=None,
                   dtypesIfCUDA=None),
    UnaryUfuncInfo('reciprocal',
                   ref=np_unary_ufunc_integer_promotion_wrapper(np.reciprocal),
                   dtypes=all_types_and_complex_and(torch.bool, torch.half, torch.bfloat16),
                   dtypesIfCPU=None,
                   dtypesIfCUDA=None,
                   assert_autodiffed=True,
                   safe_casts_outputs=True,
                   skips=(
                       # Reference: https://github.com/pytorch/pytorch/issues/45690
                       SkipInfo('TestUnaryUfuncs', 'test_reference_numerics_extremal',
                                dtypes=[torch.cfloat, torch.cdouble]),
                       # Reference: https://github.com/pytorch/pytorch/pull/49102#issuecomment-744604601
                       SkipInfo('TestUnaryUfuncs', 'test_reference_numerics_extremal',
                                dtypes=[torch.bfloat16]),
                       SkipInfo('TestUnaryUfuncs', 'test_reference_numerics_hard',
                                dtypes=[torch.bfloat16]),
                       SkipInfo('TestUnaryUfuncs', 'test_reference_numerics_normal',
                                dtypes=[torch.bfloat16]),
                   )),
    UnaryUfuncInfo('rsqrt',
                   ref=lambda x: np.reciprocal(np.sqrt(x)),
                   domain=(0, float('inf')),
                   dtypes=all_types_and_complex_and(torch.bool),
                   dtypesIfCPU=all_types_and_complex_and(torch.bool),
                   dtypesIfCUDA=all_types_and_complex_and(torch.bool, torch.half),
                   decorators=(precisionOverride({torch.half: 5e-2}),),
                   safe_casts_outputs=True,
                   assert_autodiffed=True,
                   handles_complex_extremals=False),
    UnaryUfuncInfo('sqrt',
                   ref=np.sqrt,
                   supports_sparse=True,
                   domain=(0, float('inf')),
                   dtypes=all_types_and_complex_and(torch.bool, torch.bfloat16),
                   dtypesIfCPU=all_types_and_complex_and(torch.bool, torch.bfloat16),
                   dtypesIfCUDA=all_types_and_complex_and(torch.bool, torch.half, torch.bfloat16),
                   assert_autodiffed=True,
                   decorators=(precisionOverride({torch.bfloat16: 7e-2}),),
                   skips=(
                       # Reference: https://github.com/pytorch/pytorch/issues/47358
                       SkipInfo('TestUnaryUfuncs', 'test_reference_numerics_hard',
                                device_type='cpu', dtypes=[torch.cfloat, torch.cdouble],
                                active_if=IS_MACOS),
                       # Reference: https://github.com/pytorch/pytorch/pull/47293#issuecomment-721774436
                       SkipInfo('TestUnaryUfuncs', 'test_reference_numerics_hard',
                                dtypes=[torch.bfloat16])),
                   safe_casts_outputs=True,
                   handles_complex_extremals=False),
    UnaryUfuncInfo('square',
                   ref=np.square,
                   dtypes=all_types_and_complex_and(torch.bool),
                   dtypesIfCPU=all_types_and_complex_and(torch.bool),
                   dtypesIfCUDA=all_types_and_complex_and(torch.bool, torch.half, torch.bfloat16),
                   decorators=(precisionOverride({torch.complex64: 3e-4, torch.bfloat16: 3e-1}),),
                   skips=(
                       # Reference: https://github.com/pytorch/pytorch/issues/52549
                       SkipInfo('TestUnaryUfuncs', 'test_reference_numerics_hard',
                                dtypes=[torch.cfloat, torch.cdouble]),
                       # >>> t = torch.tensor(complex(-0.01, float("inf")))
                       # >>> np.square(t.numpy())
                       # (-inf-infj)
                       # >>> t.square()
                       # tensor(-inf-infj)
                       # >>> t.cuda().square()
                       # tensor(inf+nanj, device='cuda:0')
                       SkipInfo('TestUnaryUfuncs', 'test_reference_numerics_extremal',
                                device_type='cuda', dtypes=[torch.cfloat, torch.cdouble]),
                       # Reference: https://github.com/pytorch/pytorch/pull/52551#issuecomment-782596181
                       SkipInfo('TestUnaryUfuncs', 'test_reference_numerics_hard',
                                device_type='cuda', dtypes=[torch.bfloat16]),
                   ),),
    OpInfo('lerp',
           dtypes=floating_and_complex_types(),
           dtypesIfCUDA=floating_and_complex_types_and(torch.half),
           dtypesIfROCM=floating_and_complex_types_and(torch.half),
           sample_inputs_func=sample_inputs_lerp,
           skips=(
               SkipInfo('TestOpInfo', 'test_duplicate_method_tests'),
           ),
           assert_autodiffed=True),
    OpInfo('linalg.inv',
           aten_name='linalg_inv',
           op=torch.linalg.inv,
           dtypes=floating_and_complex_types(),
           sample_inputs_func=sample_inputs_linalg_invertible,
           check_batched_gradgrad=False,
           decorators=[skipCUDAIfNoMagmaAndNoCusolver, skipCUDAIfRocm, skipCPUIfNoLapack],
           skips=(
               # linalg_inv does not correctly warn when resizing out= inputs
               SkipInfo('TestCommon', 'test_out'),
           )),
    UnaryUfuncInfo('angle',
                   ref=np.angle,
                   dtypes=all_types_and_complex_and(torch.bool),
                   dtypesIfCPU=all_types_and_complex_and(torch.bool, torch.bfloat16, torch.float16),
                   dtypesIfCUDA=all_types_and_complex_and(torch.bool),
                   dtypesIfROCM=all_types_and_complex_and(torch.bool),
                   decorators=(precisionOverride({torch.float16: 1e-2,
                                                  torch.bfloat16: 1e-2}),),
                   safe_casts_outputs=True,
                   supports_complex_to_float=True),
    OpInfo('linalg.solve',
           aten_name='linalg_solve',
           op=torch.linalg.solve,
           dtypes=floating_and_complex_types(),
           sample_inputs_func=sample_inputs_linalg_solve,
           check_batched_gradgrad=False,
           decorators=[skipCUDAIfNoMagma, skipCUDAIfRocm, skipCPUIfNoLapack],
           skips=(SkipInfo('TestGradients', 'test_fn_gradgrad', device_type='cuda'),)),
    OpInfo('linalg.pinv',
           aten_name='linalg_pinv',
           op=torch.linalg.pinv,
           dtypes=floating_and_complex_types(),
           check_batched_grad=False,
           check_batched_gradgrad=False,
           sample_inputs_func=sample_inputs_linalg_invertible,
           decorators=[skipCUDAIfNoMagmaAndNoCusolver, skipCUDAIfRocm, skipCPUIfNoLapack],
           skips=(
               # cuda gradchecks are slow
               # see discussion https://github.com/pytorch/pytorch/pull/47761#issuecomment-747316775
               SkipInfo('TestGradients', 'test_fn_gradgrad', device_type='cuda'),)),
    OpInfo('linalg.pinv',
           aten_name='linalg_pinv',
           variant_test_name='hermitian',
           dtypes=floating_and_complex_types(),
           check_batched_grad=False,
           check_batched_gradgrad=False,
           sample_inputs_func=sample_inputs_linalg_pinv_hermitian,
           gradcheck_wrapper=gradcheck_wrapper_hermitian_input,
           decorators=[skipCUDAIfNoMagma, skipCUDAIfRocm, skipCPUIfNoLapack],
           skips=(
               # cuda gradchecks are slow
               # see discussion https://github.com/pytorch/pytorch/pull/47761#issuecomment-747316775
               SkipInfo('TestGradients', 'test_fn_gradgrad', device_type='cuda'),)),
    OpInfo('eig',
           op=torch.eig,
           dtypes=floating_and_complex_types(),
           sample_inputs_func=sample_inputs_eig,
           decorators=[
               skipCUDAIfNoMagma,
               skipCPUIfNoLapack,
               skipCUDAIfRocm
           ],),
    OpInfo('svd',
           op=torch.svd,
           dtypes=floating_and_complex_types(),
           sample_inputs_func=sample_inputs_svd,
           decorators=[
               skipCUDAIfNoMagmaAndNoCusolver,
               skipCUDAIfRocm,
               skipCPUIfNoLapack,
               # gradgrad checks are slow
               DecorateInfo(slowTest, 'TestGradients', 'test_fn_gradgrad'),
           ],
           skips=(
               # cuda gradchecks are very slow
               # see discussion https://github.com/pytorch/pytorch/pull/47761#issuecomment-747316775
               SkipInfo('TestGradients', 'test_fn_gradgrad', device_type='cuda'),)),
    OpInfo('linalg.svd',
           op=torch.linalg.svd,
           aten_name='linalg_svd',
           dtypes=floating_and_complex_types(),
           sample_inputs_func=sample_inputs_linalg_svd,
           decorators=[
               skipCUDAIfNoMagmaAndNoCusolver,
               skipCUDAIfRocm,
               skipCPUIfNoLapack,
               # gradgrad checks are slow
               DecorateInfo(slowTest, 'TestGradients', 'test_fn_gradgrad'),
           ],
           skips=(
               # cuda gradchecks are very slow
               # see discussion https://github.com/pytorch/pytorch/pull/47761#issuecomment-747316775
               SkipInfo('TestGradients', 'test_fn_gradgrad', device_type='cuda'),)),
    OpInfo('polar',
           dtypes=floating_types(),
           sample_inputs_func=sample_inputs_polar),
    OpInfo('pinverse',
           op=torch.pinverse,
           dtypes=floating_and_complex_types(),
           check_batched_grad=False,
           check_batched_gradgrad=False,
           supports_out=False,
           sample_inputs_func=sample_inputs_linalg_invertible,
           decorators=[skipCUDAIfNoMagmaAndNoCusolver, skipCUDAIfRocm, skipCPUIfNoLapack],
           skips=(
               # cuda gradchecks are slow
               # see discussion https://github.com/pytorch/pytorch/pull/47761#issuecomment-747316775
               SkipInfo('TestGradients', 'test_fn_gradgrad', device_type='cuda'),)),
    OpInfo('gather',
           dtypes=all_types_and_complex_and(torch.bool, torch.float16),
           dtypesIfCUDA=all_types_and_complex_and(torch.bool, torch.float16, torch.bfloat16),
           sample_inputs_func=sample_inputs_gather,
           ),
    OpInfo('index_fill',
           dtypes=all_types_and_complex_and(torch.bool, torch.float16, torch.bfloat16),
           supports_inplace_autograd=False,
           skips=(SkipInfo('TestOpInfo', 'test_duplicate_method_tests'),),
           supports_out=False,
           sample_inputs_func=sample_inputs_index_fill),
    OpInfo('index_copy',
           dtypes=all_types_and_complex_and(torch.bool, torch.float16, torch.bfloat16),
           supports_inplace_autograd=False,
           supports_out=False,
           sample_inputs_func=sample_inputs_index_copy),
    OpInfo('index_select',
           dtypes=all_types_and_complex_and(torch.bool, torch.float16, torch.bfloat16),
           sample_inputs_func=sample_inputs_index_select),
    OpInfo('index_add',
           dtypes=all_types_and_complex_and(torch.bool, torch.float16, torch.bfloat16),
           supports_out=False,
           sample_inputs_func=sample_inputs_index_add),
    OpInfo('__getitem__',
           dtypes=all_types_and_complex_and(torch.bool, torch.float16, torch.bfloat16),
           supports_out=False,
           supports_inplace_autograd=False,
           op=torch.Tensor.__getitem__,
           sample_inputs_func=sample_inputs_getitem,
           skips=(SkipInfo('TestCommon', 'test_variant_consistency_jit'),)),
    OpInfo('index_put',
           dtypes=all_types_and_complex_and(torch.bool, torch.float16, torch.bfloat16),
           supports_out=False,
           supports_inplace_autograd=True,
           sample_inputs_func=sample_inputs_index_put,
           skips=(
               SkipInfo('TestCommon', 'test_variant_consistency_jit'),
           )),
    OpInfo('sort',
           dtypes=all_types_and(torch.bool, torch.float16),
           # sort on CUDA is still in the TH, no torch.bool/torch.float16 support yet
           dtypesIfCUDA=all_types_and(torch.float16),
           dtypesIfROCM=all_types_and(torch.float16),
           sample_inputs_func=sample_inputs_sort,
           skips=(
               # sort does not correctly warn when resizing out= inputs
               SkipInfo('TestCommon', 'test_out'),
           )),
    OpInfo('put',
           dtypes=all_types_and_complex_and(torch.bool, torch.float16, torch.bfloat16),
           supports_out=False,
           check_batched_gradgrad=False,  # vmap complains of the sizes
           sample_inputs_func=sample_inputs_put),
    OpInfo('take',
           dtypes=all_types_and_complex_and(torch.bool, torch.float16, torch.bfloat16),
           check_batched_grad=False,  # vmap complains of the sizes
           sample_inputs_func=sample_inputs_take),
    OpInfo('stack',
           dtypes=all_types_and_complex_and(torch.bool, torch.float16, torch.bfloat16),
           sample_inputs_func=sample_inputs_stack,
           assert_autodiffed=True,
           skips=(
               # stack does not correctly warn when resizing out= inputs
               SkipInfo('TestCommon', 'test_out'),),),
    OpInfo('hstack',
           dtypes=all_types_and_complex_and(torch.bool, torch.float16, torch.bfloat16),
           sample_inputs_func=sample_inputs_hstack_dstack_vstack,
           skips=(
               # hstack does not correctly warn when resizing out= inputs
               SkipInfo('TestCommon', 'test_out'),),),
    OpInfo('vstack',
           dtypes=all_types_and_complex_and(torch.bool, torch.float16, torch.bfloat16),
           sample_inputs_func=sample_inputs_hstack_dstack_vstack,
           skips=(
               # vstack does not correctly warn when resizing out= inputs
               SkipInfo('TestCommon', 'test_out'),),),
    OpInfo('dstack',
           dtypes=all_types_and_complex_and(torch.bool, torch.float16, torch.bfloat16),
           sample_inputs_func=sample_inputs_hstack_dstack_vstack,
           skips=(
               # dstack does not correctly warn when resizing out= inputs
               SkipInfo('TestCommon', 'test_out'),),),
    OpInfo('unfold',
           op=lambda x, *args: x.unfold(*args),
           dtypes=all_types_and_complex_and(torch.bool, torch.float16, torch.bfloat16),
           supports_out=False,
           check_batched_gradgrad=False,
           skips=(
               # torch.unfold does not exist so we get a RuntimeError.
               SkipInfo('TestCommon', 'test_variant_consistency_jit',
                        dtypes=all_types_and_complex_and(torch.bool, torch.float16, torch.bfloat16)),
               # Skip operator schema test because this is a functional and not an operator
               SkipInfo('TestOperatorSignatures', 'test_get_torch_func_signature_exhaustive'),
           ),
           sample_inputs_func=sample_inputs_unfold),
    OpInfo('movedim',
           dtypes=all_types_and_complex_and(torch.bool, torch.float16, torch.bfloat16),
           supports_out=False,
           sample_inputs_func=sample_movedim_moveaxis),
    OpInfo('moveaxis',
           dtypes=all_types_and_complex_and(torch.bool, torch.float16, torch.bfloat16),
           supports_out=False,
           sample_inputs_func=sample_movedim_moveaxis),
    ShapeFuncInfo('repeat',
                  op=lambda x, dims: x.repeat(dims),
                  ref=np.tile,
                  dtypes=all_types_and_complex_and(torch.bool, torch.float16, torch.bfloat16),
                  supports_out=False,
                  skips=(
                      # torch.repeat does not exist so we get a RuntimeError.
                      SkipInfo('TestCommon', 'test_variant_consistency_jit',
                               dtypes=all_types_and_complex_and(torch.bool, torch.float16, torch.bfloat16)),
                  ),
                  sample_inputs_func=sample_repeat_tile),
    OpInfo('take_along_dim',
           dtypes=all_types_and_complex_and(torch.bool, torch.float16),
           dtypesIfCUDA=all_types_and_complex_and(torch.bool, torch.float16, torch.bfloat16),
           supports_inplace_autograd=False,
           sample_inputs_func=sample_inputs_take_along_dim),
    ShapeFuncInfo('tile',
                  ref=np.tile,
                  dtypes=all_types_and_complex_and(torch.bool, torch.float16, torch.bfloat16),
                  supports_out=False,
                  sample_inputs_func=sample_repeat_tile),
    OpInfo('var',
           dtypes=floating_types_and(),
           dtypesIfCUDA=floating_and_complex_types_and(torch.half, torch.bfloat16),
           sample_inputs_func=sample_inputs_std_var,
           # TODO: revisit, some var signatures do support out (see std, too)
           supports_out=False,
           supports_complex_autograd=False,
           # var has only partial support for complex and half (#51127)
           skips=(SkipInfo('TestOpInfo', 'test_unsupported_dtypes',
                           dtypes=[torch.half, torch.complex64, torch.complex128]),),
           assert_autodiffed=True,
           ),
    OpInfo('xlogy',
           dtypes=all_types_and(torch.bool),
           dtypesIfCPU=all_types_and(torch.bool, torch.half, torch.bfloat16),
           dtypesIfCUDA=all_types_and(torch.bool, torch.half, torch.bfloat16),
           supports_inplace_autograd=True,
           safe_casts_outputs=True,
           sample_inputs_func=sample_inputs_xlogy),
    OpInfo('trace',
           dtypes=all_types_and_complex(),
           dtypesIfCUDA=all_types_and_complex_and(torch.bool, torch.half),
           supports_inplace_autograd=False,
           supports_out=False,
           sample_inputs_func=sample_inputs_trace),
    UnaryUfuncInfo('sigmoid',
                   aliases=('special.expit', ),
                   ref=reference_sigmoid if TEST_SCIPY else _NOTHING,
                   decorators=(precisionOverride({torch.float16: 1e-2,
                                                  torch.bfloat16: 1e-2}),),
                   skips=(
                       SkipInfo('TestUnaryUfuncs', 'test_reference_numerics_extremal',
                                device_type='cpu', dtypes=[torch.cfloat, torch.cdouble]),
                       SkipInfo('TestUnaryUfuncs', 'test_reference_numerics_hard',
                                device_type='cpu', dtypes=[torch.cfloat, torch.cdouble]),
                       SkipInfo('TestUnaryUfuncs', 'test_reference_numerics_normal',
                                device_type='cpu', dtypes=[torch.cfloat, torch.cdouble])),
                   dtypes=all_types_and_complex_and(torch.bool, torch.bfloat16),
                   dtypesIfCPU=all_types_and_complex_and(torch.bool, torch.bfloat16),
                   dtypesIfCUDA=all_types_and(torch.bool, torch.half, torch.bfloat16),
                   safe_casts_outputs=True,
                   assert_autodiffed=True,
                   supports_complex_autograd=False),  # Reference: https://github.com/pytorch/pytorch/issues/48552
    UnaryUfuncInfo('digamma',
                   ref=scipy.special.digamma if TEST_SCIPY else _NOTHING,
                   decorators=(precisionOverride({torch.float16: 5e-1}),),
                   dtypes=all_types_and(torch.bool),
                   dtypesIfCPU=all_types_and(torch.bool),
                   dtypesIfCUDA=all_types_and(torch.bool, torch.half),
                   safe_casts_outputs=True),
    UnaryUfuncInfo('special.entr',
                   ref=scipy.special.entr if TEST_SCIPY else _NOTHING,
                   aten_name='special_entr',
                   decorators=(precisionOverride({torch.float16: 1e-1,
                                                  torch.bfloat16: 1e-1}),),
                   dtypes=all_types_and(torch.bool),
                   dtypesIfCPU=all_types_and(torch.bool, torch.bfloat16),
                   dtypesIfCUDA=all_types_and(torch.bool, torch.half, torch.bfloat16),
                   skips=(
                       SkipInfo('TestUnaryUfuncs', 'test_reference_numerics_hard',
                                dtypes=[torch.bfloat16, torch.float16]),
                   ),
                   supports_inplace_autograd=False,
                   safe_casts_outputs=True,
                   sample_inputs_func=sample_inputs_entr),
    UnaryUfuncInfo('erf',
                   ref=scipy.special.erf if TEST_SCIPY else _NOTHING,
                   aliases=('special.erf', ),
                   decorators=(precisionOverride({torch.float16: 1e-2,
                                                  torch.bfloat16: 1e-2}),),
                   dtypes=all_types_and(torch.bool),
                   dtypesIfCPU=all_types_and(torch.bool, torch.bfloat16),
                   dtypesIfCUDA=all_types_and(torch.bool, torch.half, torch.bfloat16),
                   assert_autodiffed=True,
                   safe_casts_outputs=True,
                   skips=(
                       # "pow" not implemented for 'BFloat16'
                       SkipInfo('TestOpInfo', 'test_supported_backward', dtypes=(torch.bfloat16,)),
                   )),
    UnaryUfuncInfo('erfc',
                   ref=scipy.special.erfc if TEST_SCIPY else _NOTHING,
                   aliases=('special.erfc', ),
                   decorators=(precisionOverride({torch.float16: 1e-2,
                                                  torch.bfloat16: 1e-2}),),
                   dtypes=all_types_and(torch.bool),
                   dtypesIfCPU=all_types_and(torch.bool, torch.bfloat16),
                   dtypesIfCUDA=all_types_and(torch.bool, torch.half),
                   assert_autodiffed=True,
                   safe_casts_outputs=True,
                   skips=(
                       # "pow" not implemented for 'BFloat16'
                       SkipInfo('TestOpInfo', 'test_supported_backward', dtypes=(torch.bfloat16,)),
                   )),
    UnaryUfuncInfo('erfinv',
                   ref=scipy.special.erfinv if TEST_SCIPY else _NOTHING,
                   aliases=('special.erfinv', ),
                   decorators=(precisionOverride({torch.float16: 1e-2,
                                                  torch.bfloat16: 1e-2,
                                                  torch.float32: 1e-4}),),
                   dtypes=all_types_and(torch.bool),
                   dtypesIfCPU=all_types_and(torch.bool, torch.bfloat16),
                   dtypesIfCUDA=all_types_and(torch.bool, torch.half),
                   safe_casts_outputs=True,
                   domain=(-1, 1),
                   skips=(
                       # "pow" not implemented for 'BFloat16'
                       SkipInfo('TestOpInfo', 'test_supported_backward', dtypes=(torch.bfloat16,)),
                       # Reference: https://github.com/pytorch/pytorch/pull/49155#issuecomment-742664611
                       SkipInfo('TestUnaryUfuncs', 'test_reference_numerics_extremal',
                                active_if=TEST_SCIPY and LooseVersion(scipy.__version__) < "1.4.0"),
                       SkipInfo('TestUnaryUfuncs', 'test_reference_numerics_hard',
                                active_if=TEST_SCIPY and LooseVersion(scipy.__version__) < "1.4.0"),
                       SkipInfo('TestUnaryUfuncs', 'test_reference_numerics_normal',
                                active_if=TEST_SCIPY and LooseVersion(scipy.__version__) < "1.4.0"),
                   )),
    UnaryUfuncInfo('lgamma',
                   ref=reference_lgamma if TEST_SCIPY else _NOTHING,
                   aliases=('special.gammaln', ),
                   decorators=(precisionOverride({torch.float16: 7e-1}),),
                   dtypes=all_types_and(torch.bool),
                   dtypesIfCPU=all_types_and(torch.bool, torch.bfloat16),
                   dtypesIfCUDA=all_types_and(torch.bool, torch.half),
                   skips=(
                       # "digamma" not implemented for 'BFloat16'
                       SkipInfo('TestOpInfo', 'test_supported_backward', dtypes=(torch.bfloat16,)),
                       # Reference: https://github.com/pytorch/pytorch/pull/50140#discussion_r552615345
                       SkipInfo('TestUnaryUfuncs', 'test_reference_numerics_extremal',
                                dtypes=[torch.bfloat16]),
                       SkipInfo('TestUnaryUfuncs', 'test_reference_numerics_hard',
                                device_type='cpu', dtypes=[torch.bfloat16]),
                       SkipInfo('TestUnaryUfuncs', 'test_reference_numerics_normal',
                                device_type='cpu', dtypes=[torch.bfloat16]),
                       # Reference: https://github.com/pytorch/pytorch/pull/50140#issuecomment-756150214
                       SkipInfo('TestUnaryUfuncs', 'test_reference_numerics_extremal',
                                dtypes=[torch.float32, torch.float64], active_if=IS_WINDOWS),
                       SkipInfo('TestUnaryUfuncs', 'test_reference_numerics_hard',
                                dtypes=[torch.float32, torch.float64], active_if=IS_WINDOWS),
                       SkipInfo('TestUnaryUfuncs', 'test_reference_numerics_normal',
                                dtypes=[torch.float32, torch.float64], active_if=IS_WINDOWS),
                   ),
                   safe_casts_outputs=True),
    UnaryUfuncInfo('logit',
                   ref=scipy.special.logit if TEST_SCIPY else _NOTHING,
                   domain=(0, 1),
                   aliases=('special.logit', ),
                   decorators=(precisionOverride({torch.bfloat16: 5e-1,
                                                  torch.float16: 5e-1}),),
                   dtypes=all_types_and(torch.half),
                   dtypesIfCPU=all_types_and(torch.bool, torch.bfloat16),
                   dtypesIfCUDA=all_types_and(torch.bool, torch.half, torch.bfloat16),
                   sample_inputs_func=sample_inputs_logit,
                   safe_casts_outputs=True),
]

# Common operator groupings
unary_ufuncs = [op for op in op_db if isinstance(op, UnaryUfuncInfo)]
spectral_funcs = [op for op in op_db if isinstance(op, SpectralFuncInfo)]
sparse_unary_ufuncs = [op for op in op_db if isinstance(op, UnaryUfuncInfo) and op.supports_sparse is True]
shape_funcs = [op for op in op_db if isinstance(op, ShapeFuncInfo)]

def index_variable(shape, max_indices, device=torch.device('cpu')):
    if not isinstance(shape, tuple):
        shape = (shape,)
    index = torch.rand(*shape, device=device).mul_(max_indices).floor_().long()
    return index


def index_perm_variable(shape, max_indices):
    if not isinstance(shape, tuple):
        shape = (shape,)

    index = torch.randperm(max_indices).narrow(0, 0, reduce(mul, shape)).view(shape)
    return index


def gather_variable(shape, index_dim, max_indices, duplicate=False, device=torch.device('cpu')):
    assert len(shape) == 2
    assert index_dim < 2
    batch_dim = 1 - index_dim
    index = torch.zeros(*shape, dtype=torch.long, device=device)
    for i in range(shape[index_dim]):
        index.select(index_dim, i).copy_(
            torch.randperm(max_indices, device=device)[:shape[batch_dim]])
    if duplicate:
        index.select(batch_dim, 0).copy_(index.select(batch_dim, 1))
    return index


def bernoulli_scalar():
    return torch.tensor(0, dtype=torch.bool).bernoulli_()


def mask_not_all_zeros(shape):
    assert len(shape) > 0
    while True:
        result = torch.randn(shape).gt(0)
        if result.sum() > 0:
            return result


def uniform_scalar(offset=0, requires_grad=False):
    v = torch.rand(()) + offset
    v.requires_grad = requires_grad
    return v


def normal_scalar_clamp(amin, amax, requires_grad=False):
    v = torch.randn(()).clamp(amin, amax)
    v.requires_grad = requires_grad
    return v


def prod_zeros(dim_size, dim_select):
    assert len(dim_select) == 2
    result = torch.randn(dim_size, dim_size, dim_size)
    result.narrow(dim_select[0], 0, 1).narrow(dim_select[1], 1, 1).zero_()
    result.narrow(dim_select[0], 2, 1).narrow(dim_select[1], 3, 1).zero_()
    result.narrow(dim_select[0], 4, 1).narrow(dim_select[1], 3, 1).zero_()
    return result


non_differentiable = collections.namedtuple('non_differentiable', ['tensor'])


class dont_convert(tuple):
    pass


class NoArgsClass(object):
    def __iter__(self):
        return self

    def __next__(self):
        raise StopIteration()
    next = __next__  # Python 2 compatibility

    def __len__(self):
        return 0

NO_ARGS = NoArgsClass()

def ident(x):
    return x

# Do NOT add to this list. Method tests are being DEPRECATED and replaced by OpInfos.
# See https://github.com/pytorch/pytorch/wiki/Writing-tests-in-PyTorch-1.8
#
# (
#   method name,
#   input size/constructing fn,
#   args (tuple represents shape of a tensor arg),
#   test variant name (will be used at test name suffix),    // optional
#   (should_check_autodiff[bool], nonfusible_nodes, fusible_nodes) for autodiff, // optional
#   indices for possible dim arg,                            // optional
#   fn mapping output to part that should be gradcheck'ed,   // optional
#   kwargs                                                   // optional
# )
# Note: some functions have separate schema for (Tensor other) and (Scalar other),
#       and it's possible that we only support AD for Scalar version but not Tensor
#       version, and vice versa.
#       When writing tests, only scalar(float/int) input triggers the Scalar schema.
#       uniform_scalar produces a scalar **Tensor** which won't match Scalar input.
def method_tests():
    set_rng_seed(SEED)
    return [
        ('add', (S, S, S), ((S, S, S),), '', (True,)),
        ('add', (S, S, S), ((S, S),), 'broadcast_rhs', (True,)),
        ('add', (S, S), ((S, S, S),), 'broadcast_lhs', (True,)),
        ('add', (S, 1, S), ((M, S),), 'broadcast_all', (True,)),
        ('add', (), ((),), 'scalar', (True,)),
        ('add', (S, S, S), ((),), 'scalar_broadcast_rhs', (True,)),
        ('add', (), ((S, S, S),), 'scalar_broadcast_lhs', (True,)),
        ('add', (S, S, S), (3.14,), 'constant', (True,)),
        ('add', (), (3.14,), 'scalar_constant', (True,)),
        ('add', (S, S, S), (3.14j,), 'complex_scalar_constant', (True,)),
        ('__radd__', (S, S, S), (3.14,), 'constant', (True, 'aten::add')),
        ('__radd__', (), (3.14,), 'scalar_constant', (True, 'aten::add')),
        ('sub', (S, S, S), ((S, S, S),), '', (True,)),
        ('sub', (S, S, S), ((S, S),), 'broadcast_rhs', (True,)),
        ('sub', (S, S), ((S, S, S),), 'broadcast_lhs', (True,)),
        ('sub', (S, 1, S), ((M, S),), 'broadcast_all', (True,)),
        ('sub', (S, S, S), ((),), 'scalar_broadcast_rhs', (True,)),
        ('sub', (), ((S, S, S),), 'scalar_broadcast_lhs', (True,)),
        ('sub', (S, S, S), (3.14,), 'constant', (True,)),
        ('sub', (), (3.14,), 'scalar_constant', (True,)),
        ('sub', (S, S, S), (3.14j,), 'complex_scalar_constant', (True,)),
        ('__rsub__', (S, S, S), (3.14,), 'constant', (True, 'aten::rsub')),
        ('__rsub__', (), (3.14,), 'scalar_constant', (True, 'aten::rsub')),
        ('mul', (S, S, S), ((S, S, S),), '', (True,)),
        ('mul', (), ((),), 'scalar', (True,)),
        ('mul', (S, S, S), ((S, S),), 'broadcast_rhs', (True,)),
        ('mul', (S, S), ((S, S, S),), 'broadcast_lhs', (True,)),
        ('mul', (S, 1, S), ((M, S),), 'broadcast_all', (True,)),
        ('mul', (S, S, S), ((),), 'scalar_broadcast_rhs', (True,)),
        ('mul', (), ((S, S, S),), 'scalar_broadcast_lhs', (True,)),
        ('mul', (S, S, S), (3.14,), 'constant', (True,)),
        ('mul', (), (3.14,), 'scalar_constant', (True,)),
        # TODO(@anjali411): enable these tests
        # ('mul', (S, S, S), (3.14j,), 'imaginary_constant', (True,)),
        # ('mul', (), (3.14j,), 'imaginary_scalar_constant', (True,)),
        ('__rmul__', (S, S, S), (3.14,), 'constant', (True, 'aten::mul')),
        ('__rmul__', (), (3.14,), 'scalar_constant', (True, 'aten::mul')),
        ('div', (S, S, S), (torch.rand(S, S, S) + 0.1,), '', (True,)),
        ('div', (S, S, S), (torch.rand(S, S) + 0.1,), 'broadcast_rhs', (True,)),
        ('div', (S, S), (torch.rand(S, S, S) + 0.1,), 'broadcast_lhs', (True,)),
        ('div', (S, 1, S), (torch.rand(M, S) + 0.1,), 'broadcast_all', (True,)),
        ('div', (), (uniform_scalar(0.1),), 'scalar', (True,)),
        ('div', (S, S, S), (uniform_scalar(0.1),), 'scalar_broadcast_rhs', (True,)),
        ('div', (), (uniform_scalar(0.1),), 'scalar_broadcast_lhs', (True,)),
        ('div', torch.rand(S, S, S) + 1e-1, (3.14,), 'constant', (True,)),
        ('div', uniform_scalar(1e-1, requires_grad=True), (3.14,), 'scalar_constant', (True,)),
        ('true_divide', (S, S, S), (torch.rand(S, S, S) + 0.1,), '', (True,)),
        ('true_divide', (S, S, S), (torch.rand(S, S) + 0.1,), 'broadcast_rhs', (True,)),
        ('true_divide', (S, S), (torch.rand(S, S, S) + 0.1,), 'broadcast_lhs', (True,)),
        ('true_divide', (S, 1, S), (torch.rand(M, S) + 0.1,), 'broadcast_all', (True,)),
        ('true_divide', (), (uniform_scalar(0.1),), 'scalar', (True,)),
        ('true_divide', (S, S, S), (uniform_scalar(0.1),), 'scalar_broadcast_rhs', (True,)),
        ('true_divide', (), (uniform_scalar(0.1),), 'scalar_broadcast_lhs', (True,)),
        ('true_divide', torch.rand(S, S, S) + 1e-1, (3.14,), 'constant', (True,)),
        ('true_divide', uniform_scalar(1e-1, requires_grad=True), (3.14,), 'scalar_constant', (True,)),
        ('__rdiv__', torch.rand(S, S, S) + 1e-1, (3.14,), 'constant',
            (True, [], ['aten::mul', 'aten::reciprocal'])),
        ('__rdiv__', uniform_scalar(1e-1, requires_grad=True), (3.14,), 'scalar_constant',
            (True, [], ['aten::mul', 'aten::reciprocal'])),
        ('__rdiv__', torch.rand(S, S, S, dtype=torch.cdouble) + 1e-1, (3.14j,), 'complex_constant',
            (True, [], ['aten::mul', 'aten::reciprocal'])),
        ('__rdiv__', uniform_scalar(1e-1 * (1 + 1j), requires_grad=True), (3.14j,), 'complex_scalar_constant',
            (True, [], ['aten::mul', 'aten::reciprocal'])),
        ('div', (S, S, S), (torch.rand(S, S, S, dtype=torch.cdouble) + 0.1,), 'complex', (True,)),
        ('div', (S, S, S), (torch.rand(S, S, dtype=torch.cdouble) + 0.1,), 'complex_broadcast_rhs', (True,)),
        ('div', (S, S), (torch.rand(S, S, S, dtype=torch.cdouble) + 0.1,), 'complex_broadcast_lhs', (True,)),
        ('div', (S, 1, S), (torch.rand(M, S, dtype=torch.cdouble) + 0.1,), 'complex_broadcast_all', (True,)),
        ('div', (), (uniform_scalar(0.1j),), 'complex_scalar', (True,)),
        ('div', (S, S, S), (uniform_scalar(0.1j),), 'complex_scalar_broadcast_rhs', (True,)),
        ('div', (), (uniform_scalar(0.1j),), 'complex_scalar_broadcast_lhs', (True,)),
        ('div', torch.rand(S, S, S, dtype=torch.cdouble) + 1e-1, (3.14j,), 'complex_constant', (True,)),
        ('div', uniform_scalar(1e-1j, requires_grad=True), (3.14j,), 'complex_scalar_constant', (True,)),
        ('pow', torch.rand(S, S, S) + 1e-3, (torch.rand(S, S, S) + 0.1,), '', (True,)),
        ('pow', torch.rand(S, S, S) + 1e-3, (torch.rand(1,) + 0.1,), 'broadcast_rhs', (True,)),
        ('pow', torch.rand(1,) + 1e-3, (torch.rand(S, S, S) + 0.1,), 'broadcast_lhs', (True,)),
        ('pow', torch.rand(S, 1, S) + 1e-3, (torch.rand(1, S, 1) + 0.1,), 'broadcast_all', (True,)),
        ('pow', uniform_scalar(1e-3, requires_grad=True), (uniform_scalar(0.1),), 'scalar', (True,)),
        ('pow', torch.rand(S, S, S) + 1e-3, (uniform_scalar(0.1),), 'scalar_broadcast_rhs', (True,)),
        ('pow', uniform_scalar(1e-3, requires_grad=True), (torch.rand(S, S, S) + 0.1,), 'scalar_broadcast_lhs', (True,)),
        ('pow', torch.rand(S, S, S) + 1e-3, (3.14,), 'constant', (True,)),
        ('pow', torch.rand(S, S, S, dtype=torch.cdouble) + 1e-3 * (1 + 1j), (3.14,), 'complex_constant', (True,)),
        ('__rpow__', torch.rand(S, S, S) + 1e-3, (3.14,), 'constant', (True, 'aten::pow')),
        ('pow', uniform_scalar(1e-3, requires_grad=True), (3.14,), 'scalar_constant', (True,)),
        ('pow', uniform_scalar(1e-3 * (1 + 1j), requires_grad=True), (3.14,), 'complex_scalar_constant', (True,)),
        ('pow', uniform_scalar(1e-3 * (1 + 1j), requires_grad=True), (3.14j,), 'complex_imaginary_exponent', (True,)),
        ('__rpow__', uniform_scalar(1e-3, requires_grad=True), (3.14,), 'scalar_constant', (True, 'aten::pow')),
        ('float_power', torch.rand(S, S, S) + 1e-3, (torch.rand(S, S, S) + 0.1,), ''),
        ('float_power', torch.rand(S, S, S) + 1e-3, (torch.rand(1,) + 0.1,), 'broadcast_rhs'),
        ('float_power', torch.rand(1,) + 1e-3, (torch.rand(S, S, S) + 0.1,), 'broadcast_lhs'),
        ('float_power', torch.rand(S, 1, S) + 1e-3, (torch.rand(1, S, 1) + 0.1,), 'broadcast_all'),
        ('float_power', uniform_scalar(1e-3, requires_grad=True), (uniform_scalar(0.1),), 'scalar'),
        ('float_power', torch.rand(S, S, S) + 1e-3, (uniform_scalar(0.1),), 'scalar_broadcast_rhs'),
        ('float_power', uniform_scalar(1e-3, requires_grad=True), (torch.rand(S, S, S) + 0.1,), 'scalar_broadcast_lhs'),
        ('float_power', torch.rand(S, S, S) + 1e-3, (3.14,), 'constant'),
        ('transpose', (1, 2, 3), (1, 2), 'dim', (False,), [0, 1]),
        ('transpose', (), (0, 0), 'scalar', (False,)),
        ('transpose', (1,), (0, 0), '1d', (False,)),
        ('transpose', (L, L), (0, 1), '2d', (False,)),
        ('transpose', (S, S, S), (2, 0), '3d', (False,)),
        ('swapdims', (1, 2, 3), (1, 2), 'dim', (False,), [0, 1]),
        ('swapdims', (), (0, 0), 'scalar', (False,)),
        ('swapdims', (1,), (0, 0), '1d', (False,)),
        ('swapdims', (L, L), (0, 1), '2d', (False,)),
        ('swapdims', (S, S, S), (2, 0), '3d', (False,)),
        ('swapaxes', (1, 2, 3), (1, 2), 'dim', (False,), [0, 1]),
        ('swapaxes', (), (0, 0), 'scalar', (False,)),
        ('swapaxes', (1,), (0, 0), '1d', (False,)),
        ('swapaxes', (L, L), (0, 1), '2d', (False,)),
        ('swapaxes', (S, S, S), (2, 0), '3d', (False,)),
        ('t', (1, 2), NO_ARGS, '', (False,)),
        ('view', (S, S, S), (S * S, S), '', (False,)),
        ('view', (torch.Size([S * S, S]),), (S, S, S), 'size', (False,)),
        ('view', (S,), (S,), '1d', (False,)),
        ('view', (), (dont_convert(()),), 'scalar_to_scalar', (False,)),
        ('view', (), (1,), 'scalar_to_1d', (False,)),
        ('ravel', (S, S, S), NO_ARGS, '', (False,)),
        ('reshape', (S, S, S), (S * S, S), '', (False,)),
        ('reshape', (torch.Size([S * S, S]),), (S, S, S), 'size', (False,)),
        ('reshape', (S,), (S,), '1d', (False,)),
        ('reshape', (), (dont_convert(()),), 'scalar_to_scalar', (False,)),
        ('reshape', (), (1,), 'scalar_to_1d', (False,)),
        ('reshape_as', (S, S, S), (non_differentiable(torch.rand(S * S, S)),)),
        ('reshape_as', (), (non_differentiable(torch.tensor(42.)),), 'scalar'),
        ('reshape_as', (), (non_differentiable(torch.rand(1, 1)),), 'scalar_to_dims'),
        ('roll', (S, S, S), (0, 0), 'd0'),
        ('roll', (S, S, S), (1, 2), 'd12'),
        ('roll', (S, S, S), (0, 2,), 'd02'),
        ('roll', (S, S, S), (2, 0,), 'd20'),
        ('roll', (S, S, S), (-1, 0), 'neg_shift'),
        ('roll', (S, S, S), (10000, 1), 'loop_shift'),
        ('roll', (S, S, S), (2,), 'flattened'),
        ('roll', (S, S, S), ([1, 2, -1], [0, 1, 2]), 'three_dims'),
        ('rot90', (S, S, S), (1, [0, 1],), 'k1_d01'),
        ('rot90', (S, S, S), (1, [1, 2],), 'k1_d12'),
        ('rot90', (S, S, S), (1, [1, -1],), 'k1_neg_d'),
        ('rot90', (S, S, S), (), 'default'),
        ('view_as', (S, S, S), (non_differentiable(torch.rand(S * S, S)),)),
        ('view_as', (), (non_differentiable(torch.tensor(5.5)),), 'scalar'),
        ('view_as', (), (non_differentiable(torch.rand(1, 1)),), 'scalar_to_dims'),
        ('expand', (S, 1, 1), (S, S, S), '', (False,)),
        ('expand', (torch.Size([S, 1, S]),), (S, S, S), 'size', (False,)),
        ('expand', (S, 1), (S, S, S), 'new_dim', (False,)),
        ('expand', (1,), (S, S, S), '1_element', (False,)),
        ('expand', (1, S), (1, 1, S), 'new_dim_front_old_front_1', (False,)),
        ('expand', (), (dont_convert(()),), 'scalar_to_scalar'),
        ('expand', (), (1, 3, 2), 'scalar_to_dims', (False,)),
        ('expand_as', (S, 1, 1), (torch.rand(S, S, S),), '', (False,)),
        ('real', (S, S, S), NO_ARGS, 'complex'),
        ('imag', (S, S, S), NO_ARGS, 'complex'),
        ('view_as_real', (S, S, S), NO_ARGS, 'complex'),
        ('view_as_complex', (S, S, 2), NO_ARGS),
        ('complex', (S, S, S), ((S, S, S),), ''),
        ('fmod', (S, S, S), (1.5,), '', (True,)),
        ('fmod', (), (1.5,), 'scalar', (True,)),
        ('fmod', (S, S, S), (non_differentiable(torch.rand(S, S, S) + 1.5),), 'tensor'),
        ('fmod', (S,), (non_differentiable(torch.rand(S, S, S) + 1.5),), 'tensor_broadcast_lhs'),
        ('fmod', (S, S, S), (non_differentiable(torch.rand(S) + 1.5),), 'tensor_broadcast_rhs'),
        ('fmod', (S, 1, S), (non_differentiable(torch.rand(S, S) + 1.5),), 'tensor_broadcast_all'),
        ('fmod', (), (non_differentiable(uniform_scalar(1.5)),), 'scalar_tensor'),
        ('fmod', (), (non_differentiable(torch.rand(S, S, S) + 1.5),), 'scalar_tensor_broadcast_lhs'),
        ('fmod', (S, S, S), (non_differentiable(uniform_scalar(1.5)),), 'scalar_tensor_broadcast_rhs'),
        ('hypot', (S, S), ((S, S),)),
        ('remainder', (S, S, S), (1.5,), '', (True,)),
        ('remainder', (), (1.5,), 'scalar', (True,)),
        ('remainder', (S, S, S), (non_differentiable(torch.rand(S, S, S) + 1.5),), 'tensor'),
        ('remainder', (S,), (non_differentiable(torch.rand(S, S, S) + 1.5),), 'tensor_broadcast_lhs'),
        ('remainder', (S, 1, S), (non_differentiable(torch.rand(S, S) + 1.5),), 'tensor_broadcast_all'),
        ('remainder', (), (non_differentiable(uniform_scalar(1.5)),), 'scalar_tensor'),
        ('remainder', (), (non_differentiable(torch.rand(S, S, S) + 1.5),), 'scalar_tensor_broadcast_lhs'),
        ('lerp', (S,), ((S, S, S), 0.4), 'broadcast_lhs', (True,)),
        ('lerp', (S, 1, S), ((S, S), 0.4), 'broadcast_all', (True,)),
        ('lerp', (), ((S, S, S), 0.4), 'scalar_broadcast_lhs', (True,)),
        ('lerp', (S, 1, S), ((S, S), (S, 1, 1, S)), 'tensor_broadcast_all', (True,)),
        ('mean', (S, S, S), NO_ARGS, '', (True,)),
        ('mean', (S, S, S), (1,), 'dim', (True,), [0]),
        ('mean', (S, S, S), (1, True,), 'keepdim_dim', (True,), [0]),
        ('mean', (), NO_ARGS, 'scalar', (True,)),
        ('mean', (), (0,), 'scalar_dim', (True,), [0]),
        ('mean', (), (0, True,), 'scalar_keepdim_dim', (True,), [0]),
        ('mean', (S, S, S), (), 'dtype', (True,), (), (), ident, {'dtype': torch.float64}),
        ('kthvalue', (S, S, S), (2,)),
        ('kthvalue', (S, S, S), (2, 1,), 'dim', (), [1]),
        ('kthvalue', (S, S, S), (2, 1,), 'dim_alert_nondeterministic', (), [1],
            [skipMeta, expectedAlertNondeterministic('kthvalue CUDA', 'cuda')]),
        ('kthvalue', (S, S, S), (2, 1, True,), 'keepdim_dim', (), [1]),
        ('kthvalue', (S,), (2, 0,), 'dim_1d', (), [1]),
        ('kthvalue', (S,), (2, 0, True,), 'keepdim_dim_1d', (), [1]),
        ('kthvalue', (), (1,), 'scalar', (), ()),
        ('kthvalue', (), (1, 0,), 'scalar_dim', (), [1]),
        ('kthvalue', (), (1, 0, True), 'scalar_keepdim_dim', (), [1]),
        ('quantile', (S, S, S), (0.5,)),
        ('quantile', (S, S, S), (0.5, 0), 'dim', (), [1]),
        ('quantile', (S, S, S), (0.5, None, True), 'keepdim'),
        ('quantile', (S, S, S), (0.5, 0, False), 'linear', (), [1], NO_ARGS, ident, {'interpolation': 'linear'}),
        ('quantile', (S, S, S), (0.5, 0, False), 'lower', (), [1], NO_ARGS, ident, {'interpolation': 'lower'}),
        ('quantile', (S, S, S), (0.5, 0, False), 'higher', (), [1], NO_ARGS, ident, {'interpolation': 'higher'}),
        ('quantile', (S, S, S), (0.5, 0, False), 'midpoint', (), [1], NO_ARGS, ident, {'interpolation': 'midpoint'}),
        ('quantile', (S, S, S), (0.5, 0, False), 'nearest', (), [1], NO_ARGS, ident, {'interpolation': 'nearest'}),
        ('quantile', (), (0.5,), 'scalar'),
        ('nanquantile', (S, S, S), (0.5,)),
        ('nanquantile', (S, S, S), (0.5, 0), 'dim', (), [1]),
        ('nanquantile', (S, S, S), (0.5, None, True), 'keepdim'),
        ('nanquantile', (S, S, S), (0.5, 0, False), 'linear', (), [1], NO_ARGS, ident, {'interpolation': 'linear'}),
        ('nanquantile', (S, S, S), (0.5, 0, False), 'lower', (), [1], NO_ARGS, ident, {'interpolation': 'lower'}),
        ('nanquantile', (S, S, S), (0.5, 0, False), 'higher', (), [1], NO_ARGS, ident, {'interpolation': 'higher'}),
        ('nanquantile', (S, S, S), (0.5, 0, False), 'midpoint', (), [1], NO_ARGS, ident, {'interpolation': 'midpoint'}),
        ('nanquantile', (S, S, S), (0.5, 0, False), 'nearest', (), [1], NO_ARGS, ident, {'interpolation': 'nearest'}),
        ('nanquantile', (), (0.5,), 'scalar'),
        ('median', (S, S, S), NO_ARGS),
        ('median', (S, S, S), (1,), 'dim', (), [0]),
        ('median', (S, S, S), (1,), 'dim_alert_nondeterministic', (), [0],
            [skipMeta, expectedAlertNondeterministic('median CUDA with indices output', 'cuda')]),
        ('median', (S, S, S), (1, True,), 'keepdim_dim', (), [0]),
        ('median', (), NO_ARGS, 'scalar'),
        ('median', (), (0,), 'scalar_dim', (), [0]),
        ('median', (), (0, True,), 'scalar_keepdim_dim', (), [0]),
        ('nanmedian', (S, S, S), NO_ARGS),
        ('nanmedian', (S, S, S), (1,), 'dim', (), [0]),
        ('nanmedian', (S, S, S), (1, True,), 'keepdim_dim', (), [0]),
        ('nanmedian', (), NO_ARGS, 'scalar'),
        ('nanmedian', (), (0,), 'scalar_dim', (), [0]),
        ('nanmedian', (), (0, True,), 'scalar_keepdim_dim', (), [0]),
        ('sum', (S, S, S), NO_ARGS),
        ('sum', (S, S, S), (1,), 'dim', (), [0]),
        ('sum', (S, S, S), (1, True,), 'keepdim_dim', (), [0]),
        ('sum', (), NO_ARGS, 'scalar'),
        ('sum', (), (0,), 'scalar_dim', (), [0]),
        ('sum', (), (0, True,), 'scalar_keepdim_dim', (), [0]),
        ('sum', (S, S, S), ([1, 2],), 'multi_dim'),
        ('sum', (S, S, S), ([1, 2], True,), 'multi_dim_keepdim'),
        ('nansum', (S, S, S), NO_ARGS),
        ('nansum', (S, S, S), (1,), 'dim', (), [0]),
        ('nansum', (S, S, S), (1, True,), 'keepdim_dim', (), [0]),
        ('nansum', (), NO_ARGS, 'scalar'),
        ('nansum', (), (0,), 'scalar_dim', (), [0]),
        ('nansum', (), (0, True,), 'scalar_keepdim_dim', (), [0]),
        ('nansum', (S, S, S), ([1, 2],), 'multi_dim'),
        ('nansum', (S, S, S), ([1, 2], True,), 'multi_dim_keepdim'),
        ('var_mean', (S, S, S), NO_ARGS, ''),
        ('var_mean', (S, S, S), (1,), 'dim', [0]),
        ('var_mean', (S, S, S), (1, True, True), 'keepdim_dim', [0]),
        ('var_mean', (S,), (0,), 'dim_1d', [0]),
        ('var_mean', (S,), (0, True, True), 'keepdim_dim_1d', [0]),
        ('std_mean', (S, S, S), NO_ARGS, ''),
        ('std_mean', (S, S, S), (1,), 'dim', [0]),
        ('std_mean', (S, S, S), (1, True, True), 'keepdim_dim', [0]),
        ('std_mean', (S,), (0,), 'dim_1d', [0]),
        ('std_mean', (S,), (0, True, True), 'keepdim_dim_1d', [0]),
        ('renorm', (S, S, S), (2, 1, 0.5), 'dim', (), [1]),
        ('renorm', (S, S, S), (1, 2, 3), 'norm_1'),
        ('renorm', (S, S, S), (inf, 2, 0.5), 'norm_inf'),
        ('logcumsumexp', (S, S, S), (0,), 'dim0', (), [0]),
        ('logcumsumexp', (S, S, S), (1,), 'dim1', (), [0]),
        ('logcumsumexp', (), (0,), 'dim0_scalar', (), [0]),
        ('log_softmax', (S, S, S), (1, torch.float64,), 'kwarg_dtype_would_break_jit_loader', (True,)),
        ('addmm', (S, M), ((S, S), (S, M)), '', (True, ['aten::add', 'aten::mm'])),
        ('addmm', (1,), ((S, S), (S, M)), 'broadcast_lhs', (True, ['aten::add', 'aten::mm'])),
        ('addmm', (S, M), ((S, S), (S, M)), 'coef', (True,), (), (), ident, {'beta': 0.2, 'alpha': 0.6}),
        ('addmm', (1,), ((S, S), (S, M)), 'broadcast_lhs_coef', (True,), (), (), ident, {'beta': 0.2, 'alpha': 0.6}),
        ('addmm', (), ((S, S), (S, M)), 'scalar_broadcast_lhs', (True, ['aten::add', 'aten::mm'])),
        ('addmm', (), ((S, S), (S, M)), 'scalar_broadcast_lhs_coef', (True,), (), (), ident, {'beta': 0.2, 'alpha': 0.6}),
        ('baddbmm', (S, S, M), ((S, S, S), (S, S, M)),),
        ('baddbmm', (1,), ((S, S, S), (S, S, M)), 'broadcast_lhs'),
        ('baddbmm', (S, S, M), ((S, S, S), (S, S, M)), 'coef', (), (), (), ident, {'beta': 0.2, 'alpha': 0.6}),
        ('baddbmm', (1,), ((S, S, S), (S, S, M)), 'broadcast_lhs_coef', (),
         (), (), ident, {'beta': 0.2, 'alpha': 0.6}),
        ('baddbmm', (), ((S, S, S), (S, S, M)), 'scalar_broadcast_lhs'),
        ('baddbmm', (), ((S, S, S), (S, S, M)), 'scalar_broadcast_lhs_coef', (), (), (), ident,
         {'beta': 0.2, 'alpha': 0.6}),
        ('addmv', (S,), ((S, M), (M,)),),
        ('addmv', (1,), ((S, M), (M,)), 'broadcast_lhs'),
        ('addmv', (S,), ((S, M), (M,)), 'coef', (), (), (), ident, {'beta': 0.2, 'alpha': 0.6}),
        ('addmv', (1,), ((S, M), (M,)), 'broadcast_lhs_coef', (), (), (), ident, {'beta': 0.2, 'alpha': 0.6}),
        ('addmv', (), ((S, M), (M,)), 'scalar_broadcast_lhs'),
        ('addmv', (), ((S, M), (M,)), 'scalar_broadcast_lhs_coef', (), (), (), ident, {'beta': 0.2, 'alpha': 0.6}),
        ('dot', (L,), ((L,),), '', (True,)),
        ('vdot', (L,), ((L,),),),
        ('mm', (S, M), ((M, S),), '', (True,)),
        ('bmm', (M, S, M), ((M, M, S),), '', (True,)),
        ('mv', (S, M), ((M,),), '', (True,)),
        ('inner', (S,), ((S,),), "1d_1d", (False,)),
        ('inner', (), ((S, S),), "scalar_2d", (False,)),
        ('matmul', (L,), ((L,),), '', (True,)),
        ('matmul', (S, M), ((M,),), "2d_1d", (True,)),
        ('matmul', (M,), ((M, S),), "1d_2d", (True,)),
        ('matmul', (S, M), ((M, S),), "2d_2d", (True,)),
        ('matmul', (S, S, M), ((M,),), "3d_1d", (True,)),
        ('matmul', (S, S, M), ((M, S),), "3d_2d", (True,)),
        ('matmul', (M,), ((S, M, S),), "1d_3d", (True,)),
        ('matmul', (S, M), ((S, M, S),), "2d_3d", (True,)),
        ('matmul', (S, S, M, M), ((S, S, M, S),), "4d_4d", (True,)),
        ('matmul', (S, S, M, M), ((M,),), "4d_1d", (True,)),
        ('matmul', (M,), ((S, S, M, S),), "1d_4d", (True,)),
        ('matrix_exp', (S, S), NO_ARGS, "single_matrix"),
        ('matrix_exp', (S, S, S), NO_ARGS, "batch_of_matrices"),
        ('mvlgamma', torch.empty(S,).uniform_(0.5, 1), [1], "p=1"),
        ('mvlgamma', torch.empty(S,).uniform_(1, 2), [2], "p=2"),
        ('mvlgamma', torch.empty(S, S).uniform_(1.5, 3), [3], "p=3"),
        ('mvlgamma', torch.empty(S, S).uniform_(2.5, 5), [5], "p=5"),
        ('zero_', (S, S, S), NO_ARGS),
        ('zero_', (), NO_ARGS, 'scalar'),
        ('logsumexp', (S, S), (1,), '', (True,)),
        ('logsumexp', (), (0,), 'scalar', (True,)),
        ('norm', (S, S), (), 'default'),
        ('norm', (S, S), (2,), '2'),
        ('norm', (S, S), (0,), '0'),
        ('norm', (S, S), (0.5,), '0_5'),
        ('norm', (S, S), (1,), '1'),
        ('norm', (S, S), (3,), '3'),
        ('norm', (S, S), (inf,), 'inf'),
        ('norm', (S, S), (-inf,), '-inf'),
        ('norm', (S, S), ('fro',), 'fro_default'),
        ('norm', (S, S), ('fro', [0, 1],), 'fro'),
        ('norm', (S, S), ('nuc',), 'nuc', (), NO_ARGS, [skipCPUIfNoLapack, skipCUDAIfNoMagma]),
        ('norm', (S, S, S), ('nuc', [1, 2]), 'nuc_batched', (), NO_ARGS, [skipCPUIfNoLapack, skipCUDAIfNoMagma]),
        ('norm', (S, S), (-1,), 'neg_1'),
        ('norm', (S, S), (-2,), 'neg_2'),
        ('norm', (S, S), (-0.5,), 'neg_0_5'),
        ('norm', (S, S), (-1.5,), 'neg_1_5'),
        ('norm', (S, S), (-2, 1,), 'neg_2_2_dim', (), [1]),
        ('norm', (S, S), (-1, 1,), 'neg_1_2_dim', (), [1]),
        ('norm', (S, S), (0, 1,), '0_2_dim', (), [1]),
        ('norm', (S, S), (1, 1,), '1_2_dim', (), [1]),
        ('norm', (S, S), (2, 1,), '2_2_dim', (), [1]),
        ('norm', (S, S), (3, 1,), '3_2_dim', (), [1]),
        ('norm', (S, S), (inf, 1,), 'inf_2_dim'),
        ('norm', torch.rand(S, S, S) + 5e-2, (1.5,), '1_5_default'),
        ('norm', (S, S, S), (2, 1), '2_dim', (), [1]),
        ('norm', (S, S, S), (3, 1), '3_dim', (), [1]),
        ('norm', torch.rand(S, S, S) + 5e-2, (1.5, 1), '1_5_dim', (), [1]),
        ('norm', (S, S, S), (2, 1, True), 'keepdim_2_dim', (), [1]),
        ('norm', (S, S, S), (3, 1, True), 'keepdim_3_dim', (), [1]),
        ('norm', torch.rand(S, S, S) + 5e-2, (1.5, 1, True), 'keepdim_1_5_dim', (), [1]),
        ('norm', (), (2, 0), '2_dim_scalar', (), [1]),
        ('norm', (), (3, 0), '3_dim_scalar', (), [1]),
        ('norm', (), (2, 0, True), 'keepdim_2_dim_scalar', (), [1]),
        ('norm', (), (3, 0, True), 'keepdim_3_dim_scalar', (), [1]),
        ('clone', (S, M, S), NO_ARGS),
        ('clone', (), NO_ARGS, 'scalar'),
        ('contiguous', (S, S), NO_ARGS, '', (True,)),
        ('contiguous', torch.randn(S, S).transpose(0, 1), NO_ARGS, 'not_contiguous', (True,)),
        ('diag_embed', (S, S), NO_ARGS),
        ('diagonal', (M, M), NO_ARGS, '2d'),
        ('diagonal', (3, 5), NO_ARGS, '2d_wide'),
        ('diagonal', (3, 5), (2,), '2d_wide_pos'),
        ('diagonal', (3, 5), (-2,), '2d_wide_neg'),
        ('diagonal', (5, 3), NO_ARGS, '2d_tall'),
        ('diagonal', (5, 3), (2,), '2d_tall_pos'),
        ('diagonal', (5, 3), (-2,), '2d_tall_neg'),
        ('diagonal', (M, M), (1,), '2d_1'),
        ('diagonal', (M, M), (2,), '2d_2'),
        ('diagonal', (M, M, M), (1, 1, 2), '3d_1'),
        ('diagonal', (M, M, M), (2, 0, 1), '3d_2'),
        ('diagonal', (M, M, M), (-2, 0, 1), '3d_3'),
        ('tril', (M, M), NO_ARGS),
        ('tril', (M, M), (2,), 'idx'),
        ('tril', (S, M, M), NO_ARGS, 'batched'),
        ('tril', (S, M, M), (2,), 'batched_idx'),
        ('tril', (3, 3, S, S), NO_ARGS, 'more_batched'),
        ('triu', (M, M), NO_ARGS),
        ('triu', (M, M), (2,), 'idx'),
        ('triu', (S, M, M), NO_ARGS, 'batched'),
        ('triu', (S, M, M), (2,), 'batched_idx'),
        ('triu', (3, 3, S, S), NO_ARGS, 'more_batched'),
        ('cross', (S, 3), ((S, 3),)),
        ('cross', (S, 3, S), ((S, 3, S), 1), 'dim'),
        ('index_fill', (S, S), (0, index_variable(2, S), 2), 'dim', (), [0]),
        ('index_fill', (S, S), (0, index_variable(2, S), ()), 'variable_dim', (), [0]),
        ('index_fill', (S, S), (0, torch.tensor(0, dtype=torch.int64), 2), 'scalar_index_dim', (), [0]),
        ('index_fill', (), (0, torch.tensor([0], dtype=torch.int64), 2), 'scalar_input_dim', (), [0]),
        ('index_fill', (), (0, torch.tensor(0, dtype=torch.int64), 2), 'scalar_both_dim', (), [0]),
        # For `logdet` the function at det=0 is not smooth.
        # We need to exclude tests with det=0 (e.g. dim2_null, rank1, rank2) and use
        # `make_nonzero_det` to make the random matrices have nonzero det. For
        # `logdet`, we also set `make_nonzero_det(matrix, sign=1)` to make the
        # matrix have positive det.
        ('logdet', lambda dtype, device: make_nonzero_det(torch.randn(S, S), 1),
            NO_ARGS, '', (), NO_ARGS, [skipCPUIfNoLapack, skipCUDAIfNoMagma]),
        ('logdet', lambda dtype, device: make_nonzero_det(torch.randn(1, 1), 1),
            NO_ARGS, '1x1', (), NO_ARGS, [skipCPUIfNoLapack, skipCUDAIfNoMagma]),
        ('logdet', lambda dtype, device: make_nonzero_det(random_symmetric_matrix(S), 1), NO_ARGS,
         'symmetric', (), NO_ARGS, [skipCPUIfNoLapack, skipCUDAIfNoMagma]),
        ('logdet', lambda dtype, device: make_nonzero_det(random_symmetric_pd_matrix(S), 1), NO_ARGS,
         'symmetric_pd', (), NO_ARGS, [skipCPUIfNoLapack, skipCUDAIfNoMagma]),
        ('logdet', lambda dtype, device: make_nonzero_det(random_fullrank_matrix_distinct_singular_value(S), 1, 0), NO_ARGS,
         'distinct_singular_values', (), NO_ARGS, [skipCPUIfNoLapack, skipCUDAIfNoMagma]),
        ('logdet', lambda dtype, device: make_nonzero_det(torch.randn(3, 3, S, S), 1),
            NO_ARGS, 'batched', (), NO_ARGS, [skipCPUIfNoLapack, skipCUDAIfNoMagma, skipCUDAIfRocm]),
        ('logdet', lambda dtype, device: make_nonzero_det(torch.randn(3, 3, 1, 1), 1),
            NO_ARGS, 'batched_1x1', (), NO_ARGS, [skipCPUIfNoLapack, skipCUDAIfNoMagma]),
        ('logdet', lambda dtype, device: make_nonzero_det(random_symmetric_matrix(S, 3), 1), NO_ARGS,
         'batched_symmetric', (), NO_ARGS, [skipCPUIfNoLapack, skipCUDAIfNoMagma, skipCUDAIfRocm]),
        ('logdet', lambda dtype, device: make_nonzero_det(random_symmetric_pd_matrix(S, 3), 1), NO_ARGS,
         'batched_symmetric_pd', (), NO_ARGS, [skipCPUIfNoLapack, skipCUDAIfNoMagma, skipCUDAIfRocm]),
        ('logdet', lambda dtype, device: make_nonzero_det(random_fullrank_matrix_distinct_singular_value(S, 3), 1, 0), NO_ARGS,
         'batched_distinct_singular_values', (), NO_ARGS, [skipCPUIfNoLapack, skipCUDAIfNoMagma, skipCUDAIfRocm]),
        ('fill_', (S, S, S), (1,), 'number'),
        ('fill_', (), (1,), 'number_scalar'),
        ('fill_', (S, S, S), ((),), 'variable'),
        ('eq_', (S, S, S), ((S, S, S),)),
        ('eq_', (S, S, S), ((1,),), 'broadcast_rhs'),
        ('eq_', (), ((),), 'scalar'),
        ('eq_', (S, S, S), ((),), 'scalar_broadcast_rhs'),
        ('ne_', (S, S, S), ((S, S, S),)),
        ('ne_', (S, S, S), ((1,),), 'broadcast_rhs'),
        ('ne_', (), ((),), 'scalar'),
        ('ne_', (S, S, S), ((),), 'scalar_broadcast_rhs'),
        ('gt_', (S, S, S), ((S, S, S),)),
        ('gt_', (S, S, S), ((1,),), 'broadcast_rhs'),
        ('gt_', (), ((),), 'scalar'),
        ('gt_', (S, S, S), ((),), 'scalar_broadcast_rhs'),
        ('ge_', (S, S, S), ((S, S, S),)),
        ('ge_', (S, S, S), ((1,),), 'broadcast_rhs'),
        ('ge_', (), ((),), 'scalar'),
        ('ge_', (S, S, S), ((),), 'scalar_broadcast_rhs'),
        ('lt_', (S, S, S), ((S, S, S),)),
        ('lt_', (S, S, S), ((1,),), 'broadcast_rhs'),
        ('lt_', (), ((),), 'scalar'),
        ('lt_', (S, S, S), ((),), 'scalar_broadcast_rhs'),
        ('le_', (S, S, S), ((S, S, S),)),
        ('le_', (S, S, S), ((1,),), 'broadcast_rhs'),
        ('le_', (), ((),), 'scalar'),
        ('le_', (S, S, S), ((),), 'scalar_broadcast_rhs'),
        ('eq_', (S, S, S), (0,), 'pyscalar'),
        ('ne_', (S, S, S), (0,), 'pyscalar'),
        ('gt_', (S, S, S), (0,), 'pyscalar'),
        ('ge_', (S, S, S), (0,), 'pyscalar'),
        ('le_', (S, S, S), (0,), 'pyscalar'),
        ('lt_', (), (0,), 'pyscalar'),
        ('eq_', (), (0,), 'pyscalar_scalar'),
        ('ne_', (), (0,), 'pyscalar_scalar'),
        ('gt_', (), (0,), 'pyscalar_scalar'),
        ('ge_', (), (0,), 'pyscalar_scalar'),
        ('lt_', (), (0,), 'pyscalar_scalar'),
        ('le_', (), (0,), 'pyscalar_scalar'),
        ('permute', (1, 2, 3, 4), (0, 2, 3, 1), '', (True,)),
        ('permute', (1, 2, 3, 4), (0, -2, -1, 1), 'neg_dim', (True,)),
        ('permute', (), (dont_convert(()),), 'scalar', (True,)),
        ('select', (S, S, S), (1, 2), 'dim', (), [0]),
        ('select', (S, S, S), (1, -1), 'wrap_dim', (), [0]),
        ('select', (S,), (0, 2), '1d'),
        ('narrow', (S, S, S), (1, 2, 2), 'dim', (), [0]),
        ('narrow', (S, S, S), (1, 0, 0), 'empty_dim', (), [0]),
        ('squeeze', (S, 1, S, 1), NO_ARGS, '', (True,)),
        ('squeeze', (1, 1, 1, 1), NO_ARGS, 'input_sizes_are_ones', (True,)),
        ('squeeze', (S, 1, S, 1), (1,), '1_dim', (True,), [0]),
        ('squeeze', (S, 1, S, 1), (2,), 'not_1_dim', (True,), [0]),
        ('squeeze', (), (0,), 'scalar', (True,), [0]),
        ('unsqueeze', (S, S, S), (0,), 'first', (True,), [0]),
        ('unsqueeze', (S, S, S), (1,), 'middle', (True,), [0]),
        ('unsqueeze', (S, S, S), (3,), 'last', (True,), [0]),
        ('unsqueeze', (), (0,), 'scalar', (True,), [0]),
        ('chunk', (S, S, S), (2,), '', (True, 'prim::ConstantChunk')),
        ('chunk', (S, S, S), (S, 1), 'dim', (True, 'prim::ConstantChunk'), [1]),
        ('split', (S, S, S), (2,), '', (True,)),
        ('split', (S, S, S), (S, 1), 'dim', (True,), [1]),
        ('split', (S, S, S), ([int(S / 3), S - int(S / 3) * 2, int(S / 3)],), 'size_list',
            (True, 'aten::split_with_sizes')),
        ('split', (S, S, S), ([int(S / 2), S - int(S / 2) * 2, int(S / 2)], 2), 'size_list_dim',
            (True, 'aten::split_with_sizes'), [1]),
        ('split_with_sizes', (S, S, S), ([int(S / 3), S - int(S / 3) * 2, int(S / 3)],), '', (True,)),
        ('split_with_sizes', (S, S, S), ([int(S / 3), S - int(S / 3), 0],), 'size_0', (True, )),
        ('split_with_sizes', (S, S, S), ([int(S / 3), S - int(S / 3) * 2, int(S / 3)],), 'dim', (True, ), [1]),
        ('tensor_split', (S, S, S), (3,), 'sections', (False,)),
        ('tensor_split', (S, S, S), (3, 1), 'sections_dim', (False,), [1]),
        ('tensor_split', (S, S, S), ([2, 4],), 'indices', (False,)),
        ('tensor_split', (S, S, S), ([2, 4], 1), 'indices_dim', (False,), [1]),
        ('scatter', (M, S), (0, gather_variable((S, S), 1, M), (S, S)), 'dim0', (), [0]),
        ('scatter', (M, S), (1, gather_variable((M, S // 2), 0, S), (M, S // 2)), 'dim1', (), [0]),
        ('scatter', (), (0, torch.tensor(0, dtype=torch.int64), ()), 'scalartensor_all_dim0', (), [0]),
        ('scatter', (), (0, torch.tensor(0, dtype=torch.int64), 2.5), 'scalar_all_dim0', (), [0]),
        ('scatter_add', (M, S), (0, gather_variable((S, S), 1, M), (S, S)), 'dim0', (), [0]),
        ('scatter_add', (M, S), (1, gather_variable((M, S // 2), 0, S), (M, S // 2)), 'dim1', (), [0]),
        ('scatter_add', (), (0, torch.tensor(0, dtype=torch.int64), ()), 'scalar_all_dim0', (), [0]),
        ('scatter_add', (M, S), (0, gather_variable((S, S), 1, M), (S, S)), 'alert_nondeterministic', (), [0],
            [expectedAlertNondeterministic('scatter_add_cuda_kernel', 'cuda')]),
        ('maximum', (S, S), ((S, S),)),
        ('minimum', (S, S), ((S, S),)),
        ('fmax', (S, S), ((S, S),)),
        ('fmin', (S, S), ((S, S),)),
        ('resize_', (S, S, S), (torch.Size([S * S, S])), 'fewer_dims'),
        ('resize_', (), (dont_convert(()),), 'scalar'),
        ('resize_', (), (torch.Size([1, 1, 1])), 'scalar_to_dims'),
        ('resize_as_', (), (non_differentiable(torch.tensor(5.)),), 'scalar'),
        ('resize_as_', (), (non_differentiable(torch.randn((1, 1, 1))),), 'scalar_to_dims'),
        ('resize_as_', (S, S, S), (non_differentiable(torch.randn(S * S, S)),)),
        ('msort', (S, M, S), NO_ARGS),
        ('where', (M, M), (mask_not_all_zeros((M, M)), (M, M)), '', (True,)),
        ('where', (M, 1, M), (mask_not_all_zeros((M, M)), (M, M, 1)), 'broadcast_all', (True,)),
        ('where', (), (bernoulli_scalar(), ()), 'scalar', (True,)),
        ('where', (M, 1, M), (bernoulli_scalar(), (M, M, 1)), 'scalar_broadcast_mask', (True,)),
        ('where', (), (mask_not_all_zeros((M, M)), ()), 'scalar_broadcast_non_mask', (True,)),
        ('to_sparse', (S, S), (), '', (), (), [], lambda x: x.to_dense()),
        ('kron', (S, S), ((M, L),))
    ]

def create_input(call_args, requires_grad=True, non_contiguous=False, call_kwargs=None, dtype=torch.double, device=None):
    if not isinstance(call_args, tuple):
        call_args = (call_args,)

    def map_arg(arg):
        def maybe_non_contig(tensor):
            return tensor if not non_contiguous else make_non_contiguous(tensor)

        if isinstance(arg, torch.Size) or isinstance(arg, dont_convert):
            return arg
        elif isinstance(arg, tuple) and len(arg) == 0:
            var = torch.randn((), dtype=dtype, device=device)
            var.requires_grad = requires_grad
            return var
        elif isinstance(arg, tuple) and not isinstance(arg[0], torch.Tensor):
            return Variable(maybe_non_contig(torch.randn(*arg, dtype=dtype, device=device)), requires_grad=requires_grad)
        # double check casting
        elif isinstance(arg, non_differentiable):
            if isinstance(arg.tensor, torch.Tensor):
                return maybe_non_contig(arg.tensor.to(device=device))
            return maybe_non_contig(arg.tensor.to(device=device))
        elif isinstance(arg, torch.Tensor):
            if arg.dtype == torch.float:
                arg = arg.double()
            if arg.dtype == torch.cfloat:
                arg = arg.to(torch.cdouble)
            if arg.is_complex() != dtype.is_complex:
                raise RuntimeError("User provided tensor is real for a test that runs with complex dtype, ",
                                   "which is not supported for now")
            # NOTE: We do clone() after detach() here because we need to be able to change size/storage of v afterwards
            v = maybe_non_contig(arg).detach().to(device=device).clone()
            v.requires_grad = requires_grad and (v.is_floating_point() or v.is_complex())
            return v
        elif callable(arg):
            return map_arg(arg(dtype=dtype, device=device))
        else:
            return arg
    args_out = tuple(map_arg(arg) for arg in call_args)
    kwargs_out = {k: map_arg(v) for k, v in call_kwargs.items()} if call_kwargs else {}
    return args_out, kwargs_out


def _compare_trilu_indices(
        self, row, col, offset=0, dtype=torch.long, device='cpu'):
    if row == 0 or col == 0:
        # have to handle this separately as tril and triu does not take
        # empty matrix as input
        self.assertEqual(
            torch.empty(0, 2, dtype=dtype, device=device).transpose(0, 1),
            torch.tril_indices(row, col, offset, dtype=dtype, device=device))

        self.assertEqual(
            torch.empty(0, 2, dtype=dtype, device=device).transpose(0, 1),
            torch.triu_indices(row, col, offset, dtype=dtype, device=device))

    else:
        # TODO(#38095): Replace assertEqualIgnoreType. See issue #38095
        self.assertEqualIgnoreType(
            torch.ones(row, col, device='cpu')
                 .tril(offset).nonzero().to(dtype).transpose(0, 1),
            torch.tril_indices(row, col, offset, dtype=dtype, device=device))

        # TODO(#38095): Replace assertEqualIgnoreType. See issue #38095
        self.assertEqualIgnoreType(
            torch.ones(row, col, device='cpu')
                 .tril(offset).nonzero().to(dtype).transpose(0, 1),
            torch.tril_indices(row, col, offset, dtype=dtype, device=device))


def _compare_large_trilu_indices(
        self, row, col, offset=0, dtype=torch.long, device='cpu'):
    l = torch.ones(row, col, dtype=dtype, device='cpu').tril(offset) \
             .nonzero()[-100:-1, :].transpose(0, 1).to(device)
    torch.cuda.empty_cache()

    r = torch.tril_indices(
        row, col, offset, dtype=dtype, device=device)[:, -100:-1]
    self.assertEqual(l, r)
    torch.cuda.empty_cache()

    l = torch.ones(row, col, dtype=dtype, device='cpu').triu(offset) \
             .nonzero()[-100:-1, :].transpose(0, 1).to(device)
    torch.cuda.empty_cache()

    r = torch.triu_indices(
        row, col, offset, dtype=dtype, device=device)[:, -100:-1]
    self.assertEqual(l, r)
    torch.cuda.empty_cache()

# (
#   row
#   col
#   offset (optional)
#   dtype (optional)
# )
tri_tests_args = [
    (1, 1),
    (3, 3),
    (3, 3, 1),
    (3, 3, 2),
    (3, 3, 200),
    (3, 3, -1),
    (3, 3, -2),
    (3, 3, -200),
    (0, 3, 0),
    (0, 3, 1),
    (0, 3, -1),
    (3, 0, 0),
    (3, 0, 1),
    (3, 0, -1),
    (0, 0, 0),
    (0, 0, 1),
    (0, 0, -1),
    (3, 6, 0),
    (3, 6, 1),
    (3, 6, 3),
    (3, 6, 9),
    (3, 6, -1),
    (3, 6, -3),
    (3, 6, -9),
    (6, 3, 0),
    (6, 3, 1),
    (6, 3, 3),
    (6, 3, 9),
    (6, 3, -1),
    (6, 3, -3),
    (6, 3, -9),
    (258, 253, 1, torch.float32),
    (257, 258, 1, torch.float64),
    (258, 258, 1, torch.short),
    (3, 513, 1, torch.long),
    (513, 3, 1, torch.int),
    (513, 0, 1, torch.double),
    (1024, 1024),
    (1024, 1024, 500, torch.float32),
    (1024, 1024, 1023),
    (1024, 1024, -500),
    (1023, 1025),
    (1025, 1023, 1022),
    (1024, 1024, -500),
    (3, 2028),
    (3, 2028, 1),
    (3, 2028, -1),
    (2028, 3),
    (2028, 1),
    (2028, 1, -1)
]

tri_large_tests_args: List[Tuple[int, ...]] = [
    # Large test cases below are deliberately commented out to speed up CI
    # tests and to avoid OOM error. When modifying implementations of
    # tril_indices and triu_indices, please enable these tests and make sure
    # they pass.
    #
    # (1, 268435455),
    # (5000, 5000),
    # (10000, 10000),
    # (268435455, 1),
    # (134217727, 2, 1),
    # (2, 134217727, 1),
    # (536870901, 1),
    # (1, 536870901),
    # (268435455, 2, 1),
    # (2, 268435455, 1)
]


def run_additional_tri_tests(self, device):
    x = torch.ones(
        3, 3, dtype=torch.long, device=device, layout=torch.strided)
    l = x.tril(0).nonzero().transpose(0, 1)
    u = x.triu(0).nonzero().transpose(0, 1)
    self.assertEqual(l, torch.tril_indices(3, 3, device=device))
    self.assertEqual(
        l, torch.tril_indices(3, 3, device=device, layout=torch.strided))

    self.assertEqual(u, torch.triu_indices(3, 3, device=device))
    self.assertEqual(
        u, torch.triu_indices(3, 3, device=device, layout=torch.strided))

    self.assertRaises(
        RuntimeError,
        lambda: torch.triu_indices(
            1, 1, device=device, layout=torch.sparse_coo))

    self.assertRaises(
        RuntimeError,
        lambda: torch.tril_indices(
            1, 1, device=device, layout=torch.sparse_coo))


def unpack_variables(args):
    if isinstance(args, tuple):
        return tuple(unpack_variables(elem) for elem in args)
    else:
        return args


EXCLUDE_FUNCTIONAL = {
    'addmm',
    'addmm_',
    'addbmm',
    'baddbmm',
    'addmv',
    'addmv_',
    'addr',
    'addr_',
    'reshape',
    'where'  # argument order
}
EXCLUDE_GRADCHECK: Dict[str, Any] = {
}
EXCLUDE_GRADGRADCHECK: Dict[str, Any] = {
}
EXCLUDE_GRADGRADCHECK_BY_TEST_NAME = {
    # *det methods uses svd in backward when matrix is not invertible. However,
    # svd backward is unstable unless the matrix has positive distinct singular
    # values. Generated random matrices satisfy this with high probability, but
    # we can't rely on it. So only test gradgrad on invertible test cases and
    # _distinct_singular_values.
    'test_det',
    'test_det_1x1',
    'test_det_symmetric',
    'test_det_symmetric_psd',
    'test_det_dim2_null',
    'test_det_rank1',
    'test_det_rank2',
    'test_det_batched',
    'test_det_batched_1x1',
    'test_det_batched_symmetric',
    'test_det_batched_symmetric_psd',
    # `other` expand_as(self, other) is not used in autograd.
    'test_expand_as',
    'test_logdet',
    'test_logdet_1x1',
    'test_logdet_symmetric',
    'test_logdet_batched',
    'test_logdet_batched_1x1',
    'test_logdet_batched_symmetric',
    'test_cdist',
}


def exclude_tensor_method(name, test_name):
    # there are no tensor equivalents for these (inplace or out)
    exclude_all_tensor_method_by_test_name = {
        'test_slice',
        'test_where',
        'test_where_broadcast_all',
        'test_where_scalar',
        'test_where_scalar_broadcast_mask',
        'test_where_scalar_broadcast_non_mask',
        'test_var_mean_keepdim_dim_1d',
        'test_var_mean_keepdim_dim',
        'test_var_mean_dim_1d',
        'test_var_mean_dim',
        'test_var_mean',
        'test_std_mean_keepdim_dim_1d',
        'test_std_mean_keepdim_dim',
        'test_std_mean_dim_1d',
        'test_std_mean_dim',
        'test_std_mean',
        'test_view_as_complex',
        'test_view_as_real_complex',
        'test_real_complex',
        'test_imag_complex',
        'test_complex'
    }
    # there are no out-of-place tensor equivalents for these
    exclude_outplace_tensor_method = {
        'index_add',
        'index_copy',
        'index_fill',
        'masked_fill',
        'masked_scatter',
        'scatter',
        'scatter_add',
        'det',
    }
    if test_name in exclude_all_tensor_method_by_test_name:
        return True
    is_magic_method = name[:2] == '__' and name[-2:] == '__'
    is_inplace = name[-1] == "_" and not is_magic_method
    if not is_inplace and name in exclude_outplace_tensor_method:
        return True
    if 'fft.' in name:
        return True
    return False<|MERGE_RESOLUTION|>--- conflicted
+++ resolved
@@ -17,12 +17,8 @@
     (make_non_contiguous, floating_types, floating_types_and,
      floating_and_complex_types, floating_and_complex_types_and,
      all_types_and_complex_and, all_types_and, all_types_and_complex,
-<<<<<<< HEAD
      integral_types_and, all_types)
-=======
-     integral_types_and)
 from .._core import _dispatch_dtypes
->>>>>>> d4e83f52
 from torch.testing._internal.common_device_type import \
     (skipIf, skipMeta, skipCUDAIfNoMagma, skipCUDAIfNoMagmaAndNoCusolver, skipCUDAIfNoCusolver,
      skipCPUIfNoLapack, skipCPUIfNoMkl,
