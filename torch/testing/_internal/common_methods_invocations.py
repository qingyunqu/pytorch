from functools import reduce, wraps, partial
from itertools import product
from operator import mul
import collections
import operator
import random

import torch
import numpy as np
from torch._six import inf
from torch.autograd import Variable
import collections.abc

from typing import List, Sequence, Tuple, Dict, Any, Union

from torch.testing import \
    (make_non_contiguous, floating_types, floating_types_and,
     floating_and_complex_types, floating_and_complex_types_and,
     all_types_and_complex_and, all_types_and, all_types_and_complex,
     integral_types_and)
from .._core import _dispatch_dtypes
from torch.testing._internal.common_device_type import \
    (skipIf, skipMeta, skipCUDAIfNoMagma, skipCUDAIfNoMagmaAndNoCusolver, skipCUDAIfNoCusolver,
     skipCPUIfNoLapack, skipCPUIfNoMkl,
     skipCUDAIfRocm, expectedAlertNondeterministic, precisionOverride,)
from torch.testing._internal.common_cuda import CUDA11OrLater
from torch.testing._internal.common_utils import \
    (is_iterable_of_tensors,
     random_symmetric_matrix, random_symmetric_psd_matrix,
     random_symmetric_pd_matrix, make_nonzero_det,
     random_fullrank_matrix_distinct_singular_value, set_rng_seed, SEED,
     TEST_WITH_ROCM, IS_WINDOWS, IS_MACOS, make_tensor, TEST_SCIPY,
     torch_to_numpy_dtype_dict, slowTest, TEST_WITH_ASAN, _wrap_warn_once)

from distutils.version import LooseVersion

if TEST_SCIPY:
    import scipy.special


class DecorateInfo(object):
    """Describes which test, or type of tests, should be wrapped in the given
       decorators when testing an operator. Any test that matches all provided
       arguments will be decorated. The decorators will only be applied if the
       active_if argument is True."""

    __slots__ = ['decorators', 'cls_name', 'test_name', 'device_type', 'dtypes', 'active_if']

    def __init__(self, decorators, cls_name=None, test_name=None, *,
                 device_type=None, dtypes=None, active_if=True):
        self.decorators = list(decorators) if isinstance(decorators, collections.abc.Sequence) else [decorators]
        self.cls_name = cls_name
        self.test_name = test_name
        self.device_type = device_type
        self.dtypes = dtypes
        self.active_if = active_if

    def is_active(self, cls_name, test_name, device_type, dtype):
        return (
            self.active_if and
            (self.cls_name is None or self.cls_name == cls_name) and
            (self.test_name is None or self.test_name == test_name) and
            (self.device_type is None or self.device_type == device_type) and
            (self.dtypes is None or dtype in self.dtypes)
        )


class SkipInfo(DecorateInfo):
    """Describes which test, or type of tests, should be skipped when testing
       an operator. Any test that matches all provided arguments will be skipped.
       The skip will only be checked if the active_if argument is True."""

    def __init__(self, cls_name=None, test_name=None, *,
                 device_type=None, dtypes=None, active_if=True):
        super().__init__(decorators=skipIf(True, "Skipped!"), cls_name=cls_name,
                         test_name=test_name, device_type=device_type, dtypes=dtypes,
                         active_if=active_if)

class SampleInput(object):
    """Represents sample inputs to a function."""

    __slots__ = ['input', 'args', 'kwargs', 'output_process_fn_grad']

    def __init__(self, input, *, args=tuple(), kwargs=None, output_process_fn_grad=None):
        # input is the first input to the op and must be either a Tensor or TensorList (Sequence[Tensor]).
        # This follows the typical pattern where for Tensor inputs op(t, ...) = t.op(...).
        # op with TensorList inputs do not support method or inplace variants.
        assert isinstance(input, torch.Tensor) or is_iterable_of_tensors(input)
        self.input: Union[torch.Tensor, Sequence[torch.Tensor]] = input
        self.args = args
        self.kwargs = kwargs if kwargs is not None else {}
        self.output_process_fn_grad = output_process_fn_grad

    def __repr__(self):
        arguments = [
            'input=Tensor' if isinstance(self.input, torch.Tensor) else f'input=TensorList[{len(self.input)}]',
            f'args={self.args}' if len(self.args) > 0 else None,
            f'kwargs={self.kwargs}' if len(self.kwargs) > 0 else None,
            (f'output_process_fn_grad={self.output_process_fn_grad}'
             if self.output_process_fn_grad is not None else None)]

        return f'SampleInput({", ".join(a for a in arguments if a is not None)})'

class AliasInfo(object):
    """Class holds alias information. For example, torch.abs ->
    torch.absolute, torch.Tensor.absolute, torch.Tensor.absolute_
    """

    def __init__(self, alias_name):
        self.name = alias_name
        self.op = _getattr_qual(torch, alias_name)
        self.method_variant = getattr(torch.Tensor, alias_name, None)
        self.inplace_variant = getattr(torch.Tensor, alias_name + "_", None)

    def __call__(self, *args, **kwargs):
        return self.op(*args, **kwargs)


_NOTHING = object()  # Unique value to distinguish default from anything else


# Extension of getattr to support qualified names
# e.g. _getattr_qual(torch, 'linalg.norm') -> torch.linalg.norm
def _getattr_qual(obj, name, default=_NOTHING):
    try:
        for path in name.split('.'):
            obj = getattr(obj, path)
        return obj
    except AttributeError:
        if default is not _NOTHING:
            return default
        else:
            raise


# Classes and methods for the operator database
class OpInfo(object):
    """Operator information and helper functions for acquiring it."""

    def __init__(self,
                 name,  # the string name of the function
                 *,
                 op=None,  # the function variant of the operation, populated as torch.<name> if None
                 dtypes=floating_types(),  # dtypes this function is expected to work with
                 dtypesIfCPU=None,  # dtypes this function is expected to work with on CPU
                 dtypesIfCUDA=None,  # dtypes this function is expected to work with on CUDA
                 dtypesIfROCM=None,  # dtypes this function is expected to work with on ROCM
                 default_test_dtypes=None,  # dtypes to test with by default. Gets intersected
                                            # with the dtypes support on the tested device
                 assert_autodiffed=False,  # if a op's aten::node is expected to be symbolically autodiffed
                 autodiff_nonfusible_nodes=None,  # a list of strings with node names that are expected to be in a
                                                  # DifferentiableGraph when autodiffed. Ex: ['aten::add', 'aten::mm'],
                                                  # default is populated to be ['aten::(name of Python operator)']
                 autodiff_fusible_nodes=None,  # a list of strings with node names that are expected to be in FusionGroups
                                               # inside of DifferentiableGraphs when this operation is autodiffed.
                                               # Ex: ['aten::add', 'aten::mm'], defaults to an empty list
                                               # Note: currently no ops use fusible nodes
                 supports_out=True,  # whether the op supports the out kwarg
                 skips=tuple(),  # information about which tests to skip
                 decorators=None,  # decorators to apply to generated tests
                 safe_casts_outputs=False,  # whether op allows safe casting when writing to out arguments
                 sample_inputs_func=None,  # function to generate sample inputs
                 aten_name=None,  # name of the corresponding aten:: operator
                 aliases=None,  # iterable of aliases, e.g. ("absolute",) for torch.abs
                 variant_test_name='',  # additional string to include in the test name
                 supports_autograd=True,  # support for autograd
                 supports_inplace_autograd=None,  # whether the operation supports inplace autograd
                                                  # defaults to supports_autograd's value
                 supports_complex_autograd=None,  # whether the operation supports complex autograd
                                                  # defaults to supports_autograd's value
                 supports_sparse=False,  # whether the op supports sparse inputs
                 gradcheck_wrapper=lambda op, *args, **kwargs: op(*args, **kwargs),  # wrapper function for gradcheck
                 check_batched_grad=True,  # check batched grad when doing gradcheck
                 check_batched_gradgrad=True,  # check batched grad grad when doing gradgradcheck
                 ):

        # Validates the dtypes are generated from the dispatch-related functions
        for dtype_list in (dtypes, dtypesIfCPU, dtypesIfCUDA, dtypesIfROCM):
            assert isinstance(dtype_list, (_dispatch_dtypes, type(None)))

        self.name = name
        self.aten_name = aten_name if aten_name is not None else name
        self.variant_test_name = variant_test_name

        self.dtypes = set(dtypes)
        self.dtypesIfCPU = set(dtypesIfCPU) if dtypesIfCPU is not None else self.dtypes
        self.dtypesIfCUDA = set(dtypesIfCUDA) if dtypesIfCUDA is not None else self.dtypes
        self.dtypesIfROCM = set(dtypesIfROCM) if dtypesIfROCM is not None else self.dtypes
        self._default_test_dtypes = set(default_test_dtypes) if default_test_dtypes is not None else None

        # NOTE: if the op is unspecified it is assumed to be under the torch namespace
        self.op = op if op else _getattr_qual(torch, self.name)
        self.method_variant = getattr(torch.Tensor, name, None)
        inplace_name = name + "_"
        self.inplace_variant = getattr(torch.Tensor, inplace_name, None)
        self.operator_variant = getattr(operator, name, None)

        self.supports_out = supports_out
        self.safe_casts_outputs = safe_casts_outputs

        self.skips = skips
        self.decorators = decorators
        self.sample_inputs_func = sample_inputs_func

        self.assert_autodiffed = assert_autodiffed
        self.autodiff_fusible_nodes = autodiff_fusible_nodes if autodiff_fusible_nodes else []
        if autodiff_nonfusible_nodes is None:
            self.autodiff_nonfusible_nodes = ['aten::' + self.name]
        else:
            self.autodiff_nonfusible_nodes = autodiff_nonfusible_nodes

        # autograd support
        self.supports_autograd = supports_autograd
        self.supports_inplace_autograd = supports_inplace_autograd
        if self.supports_inplace_autograd is None:
            self.supports_inplace_autograd = supports_autograd
        self.supports_complex_autograd = supports_complex_autograd
        if self.supports_complex_autograd is None:
            self.supports_complex_autograd = supports_autograd

        self.gradcheck_wrapper = gradcheck_wrapper
        self.check_batched_grad = check_batched_grad
        self.check_batched_gradgrad = check_batched_gradgrad

        self.supports_sparse = supports_sparse

        self.aliases = ()  # type: ignore
        if aliases is not None:
            self.aliases = tuple(AliasInfo(a) for a in aliases)  # type: ignore

    def __call__(self, *args, **kwargs):
        """Calls the function variant of the operator."""
        return self.op(*args, **kwargs)

    def get_op(self):
        """Returns the function variant of the operator, torch.<op_name>."""
        return self.op

    def get_method(self):
        """Returns the method variant of the operator, torch.Tensor.<op_name>.
        Returns None if the operator has no method variant.
        """
        return self.method_variant

    def get_inplace(self):
        """Returns the inplace variant of the operator, torch.Tensor.<op_name>_.
        Returns None if the operator has no inplace variant.
        """
        return self.inplace_variant

    def get_operator_variant(self):
        """Returns operator variant of the operator, e.g. operator.neg
        Returns None if the operator has no operator variant.
        """
        return self.operator_variant

    def sample_inputs(self, device, dtype, requires_grad=False, **kwargs):
        """Returns an iterable of SampleInputs.

        These samples should be sufficient to test the function works correctly
        with autograd, TorchScript, etc.
        """

        # TODO: Remove the try/except once all operators have sample_inputs_func with
        #       **kwargs in their signature.
        try:
            samples = self.sample_inputs_func(self, device, dtype, requires_grad, **kwargs)
        except TypeError:
            samples = self.sample_inputs_func(self, device, dtype, requires_grad)
        return samples

    # Returns True if the test should be skipped and False otherwise
    def should_skip(self, cls_name, test_name, device_type, dtype):
        return any(si.is_active(cls_name, test_name, device_type, dtype)
                   for si in self.skips)

    def supported_dtypes(self, device_type):
        if device_type == 'cpu':
            return self.dtypesIfCPU
        if device_type == 'cuda':
            return self.dtypesIfROCM if TEST_WITH_ROCM else self.dtypesIfCUDA
        else:
            return self.dtypes


    def supports_dtype(self, dtype, device_type):
        return dtype in self.supported_dtypes(device_type)

    def default_test_dtypes(self, device_type):
        """Returns the default dtypes used to test this operator on the device.

        Equal to the operator's default_test_dtypes filtered to remove dtypes
        not supported by the device.
        """
        supported = self.supported_dtypes(device_type)
        return (supported if self._default_test_dtypes is None
                else supported.intersection(self._default_test_dtypes))


L = 20
M = 10
S = 5


def sample_inputs_unary(op_info, device, dtype, requires_grad, **kwargs):
    low, high = op_info.domain
    low = low if low is None else low + op_info._domain_eps
    high = high if high is None else high - op_info._domain_eps

    return (SampleInput(make_tensor((L,), device, dtype,
                                    low=low, high=high,
                                    requires_grad=requires_grad)),
            SampleInput(make_tensor((), device, dtype,
                                    low=low, high=high,
                                    requires_grad=requires_grad)))

# Metadata class for unary "universal functions (ufuncs)" that accept a single
# tensor and have common properties like:
class UnaryUfuncInfo(OpInfo):
    """Operator information for 'universal unary functions (unary ufuncs).'
    These are functions of a single tensor with common properties like:
      - they are elementwise functions
      - the input shape is the output shape
      - they typically have method and inplace variants
      - they typically support the out kwarg
      - they typically have NumPy or SciPy references
    See NumPy's universal function documentation
    (https://numpy.org/doc/1.18/reference/ufuncs.html) for more details
    about the concept of ufuncs.
    """

    def __init__(self,
                 name,  # the string name of the function
                 *,
                 ref,  # a reference function
                 dtypes=floating_types(),
                 dtypesIfCPU=floating_and_complex_types_and(torch.bfloat16),
                 dtypesIfCUDA=floating_and_complex_types_and(torch.half),
                 dtypesIfROCM=floating_types_and(torch.half),
                 default_test_dtypes=(
                     torch.uint8, torch.long, torch.half, torch.bfloat16,
                     torch.float32, torch.cfloat),  # dtypes which tests check by default
                 domain=(None, None),  # the [low, high) domain of the function
                 handles_large_floats=True,  # whether the op correctly handles large float values (like 1e20)
                 handles_extremals=True,  # whether the op correctly handles extremal values (like inf)
                 handles_complex_extremals=True,  # whether the op correct handles complex extremals (like inf -infj)
                 supports_complex_to_float=False,  # op supports casting from complex input to real output safely eg. angle
                 sample_inputs_func=sample_inputs_unary,
                 sample_kwargs=lambda device, dtype, input: ({}, {}),
                 supports_sparse=False,
                 **kwargs):
        super(UnaryUfuncInfo, self).__init__(name,
                                             dtypes=dtypes,
                                             dtypesIfCPU=dtypesIfCPU,
                                             dtypesIfCUDA=dtypesIfCUDA,
                                             dtypesIfROCM=dtypesIfROCM,
                                             default_test_dtypes=default_test_dtypes,
                                             sample_inputs_func=sample_inputs_func,
                                             supports_sparse=supports_sparse,
                                             **kwargs)
        self.ref = ref
        self.domain = domain
        self.handles_large_floats = handles_large_floats
        self.handles_extremals = handles_extremals
        self.handles_complex_extremals = handles_complex_extremals
        self.supports_complex_to_float = supports_complex_to_float

        # test_unary_ufuncs.py generates its own inputs to test the consistency
        # of the operator on sliced tensors, non-contig tensors, etc.
        # `sample_kwargs` is a utility function to provide kwargs
        # along with those inputs if required (eg. clamp).
        # It should return two dictionaries, first holding kwarg for
        # torch operator and second one for reference NumPy operator.
        self.sample_kwargs = sample_kwargs

        # Epsilon to ensure grad and gradgrad checks don't test values
        #   outside a function's domain.
        self._domain_eps = 1e-5

def sample_inputs_tensor_split(op_info, device, dtype, requires_grad, **kwargs):
    return (SampleInput(make_tensor((S, S, S), device, dtype,
                                    low=None, high=None,
                                    requires_grad=requires_grad),
                        args=(torch.tensor([1, 2, 3]),),),
            SampleInput(make_tensor((S, S, S), device, dtype,
                                    low=None, high=None,
                                    requires_grad=requires_grad),
                        args=(torch.tensor(1),),),
            SampleInput(make_tensor((S, S, S), device, dtype,
                                    low=None, high=None,
                                    requires_grad=requires_grad),
                        args=(torch.tensor([1, 2, 3]),),
                        kwargs=dict(dim=1)),)

def sample_inputs_linalg_det(op_info, device, dtype, requires_grad):
    kw = dict(device=device, dtype=dtype)
    inputs = [
        make_tensor((S, S), **kw),
        make_tensor((1, 1), **kw),  # 1x1
        random_symmetric_matrix(S, **kw),  # symmetric
        random_symmetric_psd_matrix(S, **kw),  # symmetric_psd
        random_symmetric_pd_matrix(S, **kw),  # symmetric_pd

        # dim2_null, rank1 and rank2 are disabled because of
        # https://github.com/pytorch/pytorch/issues/53364
        # we should re-enable them once the issue is solved
        # random_square_matrix_of_rank(S, S - 2, **kw),  # dim2_null
        # random_square_matrix_of_rank(S, 1, **kw),  # rank1
        # random_square_matrix_of_rank(S, 2, **kw),  # rank2

        random_fullrank_matrix_distinct_singular_value(S, **kw),  # distinct_singular_value
        make_tensor((3, 3, S, S), **kw),  # batched
        make_tensor((3, 3, 1, 1), **kw),  # batched_1x1
        random_symmetric_matrix(S, 3, **kw),  # batched_symmetric
        random_symmetric_psd_matrix(S, 3, **kw),  # batched_symmetric_psd
        random_symmetric_pd_matrix(S, 3, **kw),  # batched_symmetric_pd
        random_fullrank_matrix_distinct_singular_value(S, 3, 3, **kw),  # batched_distinct_singular_values
        make_tensor((0, 0), **kw),
        make_tensor((0, S, S), **kw),
    ]
    for t in inputs:
        t.requires_grad = requires_grad
    return [SampleInput(t) for t in inputs]

def sample_inputs_linalg_matrix_power(op_info, device, dtype, requires_grad):
    # (<matrix_size>, (<batch_sizes, ...>))
    test_sizes = [
        (1, ()),
        (2, (0,)),
        (2, (2,)),
    ]

    inputs = []
    for matrix_size, batch_sizes in test_sizes:
        size = batch_sizes + (matrix_size, matrix_size)
        for n in (0, 3, 5):
            t = make_tensor(size, device, dtype, requires_grad=requires_grad)
            inputs.append(SampleInput(t, args=(n,)))
        for n in [-4, -2, -1]:
            t = random_fullrank_matrix_distinct_singular_value(matrix_size, *batch_sizes, device=device, dtype=dtype)
            t.requires_grad = requires_grad
            inputs.append(SampleInput(t, args=(n,)))

    return inputs

def sample_inputs_linalg_multi_dot(op_info, device, dtype, requires_grad):
    # Each test case consists of the sizes in the chain of multiplications
    # e.g. [2, 3, 4, 5] generates matrices (2, 3) @ (3, 4) @ (4, 5)
    test_cases = [
        [1, 2, 1],
        [2, 0, 2],
        [0, 2, 2],
        [2, 2, 2, 2],
        [2, 3, 4, 5],
        [5, 4, 0, 2],
        [2, 4, 3, 5, 3, 2]
    ]

    result = []
    for sizes in test_cases:
        tensors = []
        for size in zip(sizes[:-1], sizes[1:]):
            t = make_tensor(size, device, dtype, requires_grad=requires_grad)
            tensors.append(t)
        result.append(SampleInput(tensors))

    return result

def sample_inputs_linalg_norm(op_info, device, dtype, requires_grad):
    test_sizes = [
        (S,),
        (0,),
        (S, S),
        (0, 0),
        (S, 0),
        (0, S),
        (S, S, S),
        (0, S, S),
        (S, 0, S),
        (0, 0, 0),
    ]

    vector_ords = (None, 0, 0.5, 1, 2, 3.5, inf, -0.5, -1, -2, -3.5, -inf)
    matrix_ords = (None, 'fro', 'nuc', 1, 2, inf, -1, -2, -inf)

    inputs = []

    is_dtype_half = dtype in [torch.float16, torch.bfloat16]

    for test_size in test_sizes:
        is_vector_norm = len(test_size) == 1
        is_matrix_norm = len(test_size) == 2

        for keepdim in [False, True]:
            inputs.append(SampleInput(
                make_tensor(
                    test_size, device, dtype, low=None, high=None,
                    requires_grad=requires_grad),
                kwargs=dict(
                    keepdim=keepdim)))

            if not (is_vector_norm or is_matrix_norm):
                continue

            ords = vector_ords if is_vector_norm else matrix_ords

            for ord in ords:

                inputs.append(SampleInput(
                    make_tensor(
                        test_size, device, dtype,
                        low=None, high=None,
                        requires_grad=requires_grad),
                    args=(ord,),
                    kwargs=dict(
                        keepdim=keepdim)))

                if ord in ['nuc', 'fro']:
                    inputs.append(SampleInput(
                        make_tensor(
                            test_size, device, dtype,
                            low=None, high=None,
                            requires_grad=requires_grad),
                        kwargs=dict(
                            ord=ord,
                            keepdim=keepdim,
                            dim=(0, 1))))
        return inputs

def sample_inputs_linalg_vector_norm(op_info, device, dtype, requires_grad, **kwargs):
    size_1D = (S,)
    size_2D = (2, 2)

    test_cases = [
        # input size, ord, dim args
        (size_1D, None, None),
        (size_1D, None, (0,)),
        (size_1D, 0, None),
        (size_1D, 0, (0,)),
        (size_1D, 0.9, None),
        (size_1D, 0.9, (0,)),
        (size_1D, 1, None),
        (size_1D, 1, (0,)),
        (size_1D, -2.1, None),
        (size_1D, -2.1, (0,)),
        (size_1D, inf, None),
        (size_1D, inf, (0,)),
        (size_1D, -inf, None),
        (size_1D, -inf, (0,)),

        (size_2D, None, None),
        (size_2D, None, (0,)),
        (size_2D, None, (-1, 0)),
        (size_2D, 0, None),
        (size_2D, 0, (0,)),
        (size_2D, 0, (-1, 0)),
        (size_2D, 0.9, None),
        (size_2D, 0.9, (0,)),
        (size_2D, 0.9, (-1, 0)),
        (size_2D, 1, None),
        (size_2D, 1, (0,)),
        (size_2D, 1, (-1, 0)),
        (size_2D, -2.1, None),
        (size_2D, -2.1, (0,)),
        (size_2D, -2.1, (-1, 0)),
        (size_2D, inf, None),
        (size_2D, inf, (0,)),
        (size_2D, inf, (-1, 0)),
        (size_2D, -inf, None),
        (size_2D, -inf, (0,)),
        (size_2D, -inf, (-1, 0)),
    ]
    inputs = []

    for test_size, ord, dim in test_cases:
        for keepdim in [False, True]:
            inputs.append(SampleInput(
                make_tensor(
                    test_size, device, dtype,
                    low=None, high=None,
                    requires_grad=requires_grad),
                args=(ord,),
                kwargs=dict(
                    keepdim=keepdim,
                    dim=dim)))

    return inputs

def sample_inputs_addmm(op_info, device, dtype, requires_grad, **kwargs):
    input = SampleInput(
        make_tensor((S, S), device, dtype, low=None, high=None, requires_grad=requires_grad),
        args=(
            make_tensor((S, S), device, dtype, low=None, high=None, requires_grad=requires_grad),
            make_tensor((S, S), device, dtype, low=None, high=None, requires_grad=False)))
    if dtype.is_complex:
        another_input = SampleInput(
            make_tensor((S, S), device, dtype, low=None, high=None, requires_grad=requires_grad),
            args=(
                make_tensor((S, S), device, dtype, low=None, high=None, requires_grad=requires_grad),
                make_tensor((S, S), device, dtype, low=None, high=None, requires_grad=False)),
            kwargs=dict(beta=1 + 2j, alpha=2 + 3j))
        return (input, another_input)
    else:
        return (input, )

<<<<<<< HEAD
def sample_inputs_addcmul_addcdiv(op_info, device, dtype, requires_grad, **kwargs):
=======
def sample_inputs_addbmm(op_info, device, dtype, requires_grad, **kwargs):
    test_cases = [((S, M), (S, S, S), (S, S, M), 1, 1),
                  ((1,), (S, S, S), (S, S, M), 1, 1),
                  ((S, M), (S, S, S), (S, S, M), 0.6, 0.2),
                  ((1,), (S, S, S), (S, S, M), 0.6, 0.2),
                  ((), (S, S, S), (S, S, M), 1, 1),
                  ((), (S, S, S), (S, S, M), 0.6, 0.2),
                  ]
    sample_inputs = []
    for input_args in test_cases:
        args = (make_tensor(input_args[0], device, dtype,
                            low=None, high=None,
                            requires_grad=requires_grad),
                make_tensor(input_args[1], device, dtype,
                            low=None, high=None,
                            requires_grad=requires_grad),
                make_tensor(input_args[2], device, dtype,
                            low=None, high=None,
                            requires_grad=requires_grad))
        alpha, beta = input_args[3], input_args[4]
        sample_inputs.append(SampleInput(args[0], args=(args[1], args[2]), kwargs=dict(beta=beta, alpha=alpha)))
        if dtype.is_complex:
            sample_inputs.append(SampleInput(args[0], args=(args[1], args[2]),
                                             kwargs=dict(beta=beta * (1 + 2j), alpha=alpha * (2 + 3j))))

    return tuple(sample_inputs)

def sample_inputs_addcmul(op_info, device, dtype, requires_grad, **kwargs):
>>>>>>> 2b74a02c
    test_cases = [((S, S), (S, S), (S, S)),
                  ((S, S), (S, 1), (1, S)),
                  ((1,), (S, S, 1), (1, S)),
                  ((), (), ()),
                  ((S, S), (), ()),
                  ((), (S, S, 1), (1, S)),
                  ]

    sample_inputs = []
    for input_args in test_cases:
        args = tuple(make_tensor(arg, device, dtype, requires_grad=requires_grad) if isinstance(arg, tuple) else arg
                     for arg in input_args)
        sample_inputs.append(SampleInput(args[0], args=args[1:]))

        sample_inputs.append(SampleInput(args[0], args=args[1:], kwargs=dict(value=3.14)))

    return tuple(sample_inputs)

def sample_inputs_addr(op_info, device, dtype, requires_grad, **kwargs):
    input1 = SampleInput(
        make_tensor((S, M), device, dtype, low=None, high=None, requires_grad=requires_grad),
        args=(
            make_tensor((S, ), device, dtype, low=None, high=None, requires_grad=requires_grad),
            make_tensor((M, ), device, dtype, low=None, high=None, requires_grad=requires_grad)))

    input2 = SampleInput(
        make_tensor((), device, dtype, low=None, high=None, requires_grad=requires_grad),
        args=(
            make_tensor((S, ), device, dtype, low=None, high=None, requires_grad=requires_grad),
            make_tensor((M, ), device, dtype, low=None, high=None, requires_grad=requires_grad)))

    if dtype.is_complex:
        alpha, beta = 0.1 + 0.3j, 0.4 + 0.6j
    elif dtype.is_floating_point:
        alpha, beta = 0.2, 0.6
    else:
        alpha, beta = 2, 3

    input3 = SampleInput(
        make_tensor((S, M), device, dtype, low=None, high=None, requires_grad=requires_grad),
        args=(
            make_tensor((S, ), device, dtype, low=None, high=None, requires_grad=requires_grad),
            make_tensor((M, ), device, dtype, low=None, high=None, requires_grad=requires_grad)),
        kwargs=dict(beta=beta, alpha=alpha))

    input4 = SampleInput(
        make_tensor((), device, dtype, low=None, high=None, requires_grad=requires_grad),
        args=(
            make_tensor((S, ), device, dtype, low=None, high=None, requires_grad=requires_grad),
            make_tensor((M, ), device, dtype, low=None, high=None, requires_grad=requires_grad)),
        kwargs=dict(beta=beta, alpha=alpha))

    return (input1, input2, input3, input4)

def sample_inputs_xlogy(self, device, dtype, requires_grad, **kwargs):
    return (
        SampleInput(
            make_tensor((S, S), device, dtype, low=None, high=None, requires_grad=requires_grad),
            args=(
                make_tensor((S, S), device, dtype, low=0, high=None, requires_grad=requires_grad),
            )
        ),
    )

def sample_inputs_trace(self, device, dtype, requires_grad, **kwargs):
    return (SampleInput((make_tensor((S, S), device, dtype,
                                     low=None, high=None,
                                     requires_grad=requires_grad))),)

def sample_inputs_linalg_invertible(op_info, device, dtype, requires_grad=False, **kwargs):
    """
    This function generates always invertible input for linear algebra ops using
    random_fullrank_matrix_distinct_singular_value.
    The input is generated as the itertools.product of 'batches' and 'ns'.
    In total this function generates 8 SampleInputs
    'batches' cases include:
        () - single input,
        (0,) - zero batched dimension,
        (2,) - batch of two matrices,
        (1, 1) - 1x1 batch of matrices
    'ns' gives 0x0 and 5x5 matrices.
    Zeros in dimensions are edge cases in the implementation and important to test for in order to avoid unexpected crashes.
    """
    from torch.testing._internal.common_utils import random_fullrank_matrix_distinct_singular_value

    batches = [(), (0, ), (2, ), (1, 1)]
    ns = [5, 0]
    out = []
    for batch, n in product(batches, ns):
        a = random_fullrank_matrix_distinct_singular_value(n, *batch, dtype=dtype, device=device)
        a.requires_grad = requires_grad
        out.append(SampleInput(a))
    return out

def np_sinc_with_fp16_as_fp32(x):
    # Wraps numpy's sinc function so that fp16 values are promoted to fp32
    # before sinc is invoked. Context: numpy's sinc returns NaN when evaluated
    # at 0 for fp16.
    if x.dtype == np.float16:
        return np.sinc(x.astype(np.float32))
    else:
        return np.sinc(x)

def sample_inputs_broadcast_to(op_info, device, dtype, requires_grad, **kwargs):
    test_cases = (
        ((S, 1, 1), (S, S, S)),
        ((S, 1, S), (S, S, S)),
        ((S, 1), (S, S, S)),
        ((1,), (S, S, S)),
        ((1, S), (1, 1, S)),
        ((), ()),
        ((), (1, 3, 2)),
    )

    return tuple(
        SampleInput(
            make_tensor(size, device, dtype, low=None, high=None, requires_grad=requires_grad),
            args=(shape,)) for size, shape in test_cases)

def sample_inputs_div(self, device, dtype, requires_grad, rounding_mode=None, **kwargs):
    a = make_tensor((S, S, S), device, dtype, low=None, high=None, requires_grad=requires_grad)
    is_integral = not dtype.is_floating_point and not dtype.is_complex
    b = make_tensor((S, S, S), device, dtype, low=1 if is_integral else 0.1, high=None,
                    requires_grad=requires_grad)

    kwargs = None  # type: ignore
    if rounding_mode is not None:
        kwargs = dict(rounding_mode=rounding_mode)  # type: ignore

    return (
        SampleInput(a, args=(b,), kwargs=kwargs),
        SampleInput(a, args=(2,)),
    )

def sample_inputs_stack(op_info, device, dtype, requires_grad, **kwargs):
    tensors = [
        make_tensor((S, S), device, dtype, requires_grad=requires_grad),
        make_tensor((S, S), device, dtype, requires_grad=requires_grad),
        make_tensor((S, S), device, dtype, requires_grad=requires_grad),
    ]

    return (SampleInput(tensors, args=(0,)),)

def sample_inputs_hstack_dstack_vstack(op_info, device, dtype, requires_grad, **kwargs):
    tensors = [
        make_tensor((S, S), device, dtype, requires_grad=requires_grad),
        make_tensor((S, S), device, dtype, requires_grad=requires_grad),
        make_tensor((S, S), device, dtype, requires_grad=requires_grad),
    ]

    return (SampleInput(tensors),)

def sample_inputs_gather(op_info, device, dtype, requires_grad, **kwargs):
    return (
        SampleInput(
            make_tensor((M, S), device, dtype, low=None, high=None, requires_grad=requires_grad),
            args=(0, gather_variable((S, S), 1, M, True, device=device))),
        SampleInput(
            make_tensor((M, S), device, dtype, low=None, high=None, requires_grad=requires_grad),
            args=(1, gather_variable((M, S // 2), 0, S, True, device=device))),
        SampleInput(
            make_tensor((), device, dtype, low=None, high=None, requires_grad=requires_grad),
            args=(0, torch.tensor([0], dtype=torch.int64, device=device))),
        SampleInput(
            make_tensor((S,), device, dtype, low=None, high=None, requires_grad=requires_grad),
            args=(0, torch.tensor(0, dtype=torch.int64, device=device))),
        SampleInput(
            make_tensor((), device, dtype, low=None, high=None, requires_grad=requires_grad),
            args=(0, torch.tensor(0, dtype=torch.int64, device=device))),
    )


def sample_inputs_take_along_dim(op_info, device, dtype, requires_grad, **kwargs):
    return (SampleInput(make_tensor((S, S), device, dtype,
                                    low=None, high=None,
                                    requires_grad=requires_grad),
                        args=(gather_variable((S, S), 1, S, True, device=device), 0)),

            # `indices` broadcast
            SampleInput(make_tensor((S, S), device, dtype,
                                    low=None, high=None,
                                    requires_grad=requires_grad),
                        args=(gather_variable((1, S // 2), 0, S, True, device=device), 1)),

            # `self` broadcast
            SampleInput(make_tensor((1, S), device, dtype,
                                    low=None, high=None,
                                    requires_grad=requires_grad),
                        args=(gather_variable((S, S // 2), 0, S, True, device=device), 1)),

            # without `dim` arg
            SampleInput(make_tensor((S, S), device, dtype,
                                    low=None, high=None,
                                    requires_grad=requires_grad),
                        args=(gather_variable((S, S // 2), 0, S, True, device=device), )),
            SampleInput(make_tensor((S, S), device, dtype,
                                    low=None, high=None,
                                    requires_grad=requires_grad),
                        args=(gather_variable((S, S // 2), 0, S, True, device=device),)),
            )

def sample_inputs_amax_amin(op_info, device, dtype, requires_grad, **kwargs):
    test_cases = (
        ((S, S, S), ()),
        ((S, S, S), (1,)),
        ((S, S, S), ((1, 2,),)),
        ((S, S, S), (1, True,)),
        ((), (0,)),
        ((), ()),
        ((), (0, True,)),
    )
    return tuple(SampleInput((make_tensor(size, device, dtype,
                                          low=None, high=None,
                                          requires_grad=requires_grad)),
                             args=args)
                 for size, args in test_cases)

def sample_inputs_argmax_argmin(op_info, device, dtype, requires_grad, **kwargs):
    test_cases = (
        ((2, 2, 2), ()),
        ((2, 2, 2), (0,)),
        ((2, 2, 2), (1,)),
        ((2, 2, 2), (2,)),
        ((2, 2, 2), (2, True,)),
        ((2, 2, 2), (None,)),
        ((), (0,)),
        ((), ()),
        ((), (None, True,)),
        ((1,), ()),
        ((1,), (0,)),
        ((1,), (0, True)),
        ((2,), ()),
        ((2,), (0,)),
        ((2,), (0, True)),
        ((2, 2, 3), ()),
        ((2, 2, 3), (0,)),
        ((2, 2, 3), (1,)),
        ((2, 2, 3), (None, True)),
    )
    return tuple(SampleInput((make_tensor(size, device, dtype,
                                          requires_grad=requires_grad)),
                             args=args)
                 for size, args in test_cases)

def sample_inputs_diff(op_info, device, dtype, requires_grad, **kwargs):
    test_cases = (
        ((1,), 0, None, None),
        ((S,), 0, None, None),
        ((S, 1), 0, None, None),
        ((S, 1), 1, None, None),
        ((S, S), 0, None, None),
        ((S, S), 1, None, None),
        ((S, S), 0, (1, S), (2, S)),
        ((S, S), 0, None, (2, S)),
        ((S, S, S), 1, None, None),
        ((S, S, S), 1, (S, 1, S), (S, 1, S)),)

    sample_inputs = []
    for size, dim, size_prepend, size_append in test_cases:
        args = (make_tensor(size, device, dtype,
                            low=None, high=None,
                            requires_grad=requires_grad), 1, dim,
                make_tensor(size_prepend, device, dtype,
                            low=None, high=None,
                            requires_grad=requires_grad) if size_prepend else None,
                make_tensor(size_append, device, dtype,
                            low=None, high=None,
                            requires_grad=requires_grad) if size_append else None)
        sample_inputs.append(SampleInput(args[0], args=(args[1], args[2])))

    return tuple(sample_inputs)

def sample_inputs_index_select(op_info, device, dtype, requires_grad, **kwargs):
    return (
        SampleInput(
            make_tensor((S, S, S), device, dtype, low=None, high=None, requires_grad=requires_grad),
            args=(0, index_variable(2, S, device=device))),
        SampleInput(
            make_tensor((), device, dtype, low=None, high=None, requires_grad=requires_grad),
            args=(0, torch.tensor([0], dtype=torch.int64, device=device))),
        SampleInput(
            make_tensor((), device, dtype, low=None, high=None, requires_grad=requires_grad),
            args=(0, torch.tensor(0, dtype=torch.int64, device=device))),
    )

def sample_inputs_getitem(op_info, device, dtype, requires_grad, **kwargs):
    test_args = [
        (dont_convert([1, 2]),),
        (slice(0, 3),),
        (dont_convert([slice(0, 3), 1]),),
        (dont_convert([[0, 2, 3], [1, 3, 3], [0, 0, 2]]),),
        (dont_convert([[0, 0, 3], [1, 1, 3], [0, 0, 2]]),),
        (dont_convert([slice(None), slice(None), [0, 3]]),),
        (dont_convert([slice(None), [0, 3], slice(None)]),),
        (dont_convert([[0, 3], slice(None), slice(None)]),),
        (dont_convert([[0, 3], [1, 2], slice(None)]),),
        (dont_convert([[0, 3], ]),),
        (dont_convert([[0, 3], slice(None)]),),
        (dont_convert([[0, 3], Ellipsis]),),
        (dont_convert([[0, 2, 3], [1, 3, 3], torch.LongTensor([0, 0, 2])]),),
        (index_variable(2, S, device=device),),
        (mask_not_all_zeros((S,)),),
    ]

    return tuple(SampleInput(
        make_tensor((S, S, S), device, dtype, low=None, high=None, requires_grad=requires_grad),
        args=args)
        for args in test_args)

def sample_inputs_index_put(op_info, device, dtype, requires_grad, **kwargs):
    inputs = []
    for accumulate in [False, True]:
        # Test with indices arg
        inputs.append(SampleInput(
            make_tensor((S, S,), device, dtype, low=None, high=None, requires_grad=requires_grad),
            args=(
                (index_variable(2, S, device=device), ),
                make_tensor((2, S), device, dtype, low=None, high=None)),
            kwargs=dict(accumulate=accumulate)))

        # Test with mask arg
        mask = torch.zeros(S, dtype=torch.bool) if accumulate else mask_not_all_zeros((S,))
        inputs.append(SampleInput(
            make_tensor((S, S), device, dtype, low=None, high=None, requires_grad=requires_grad),
            args=(
                (mask, ),
                make_tensor((S,), device, dtype, low=None, high=None),),
            kwargs=dict(accumulate=accumulate)))

    return inputs

# Missing to test the nondeterminism of the operation
# https://github.com/pytorch/pytorch/issues/53352
def sample_inputs_index_add(op_info, device, dtype, requires_grad, **kwargs):
    # These testa are pretty much the same as those from index_copy.
    # Perhaps merge?
    make_arg = partial(make_tensor, dtype=dtype, device=device, requires_grad=requires_grad)

    t = make_arg((S, S))
    s = make_arg((S, S))
    # non-contiguous target
    t_nonctg = t.transpose(0, 1)
    # non-contiguous source
    s_nonctg = s.transpose(0, 1)

    idx = make_arg((S,), dtype=torch.int64, low=0, high=S)
    idx_nonctg = make_arg((S,), dtype=torch.int64, low=0, high=S, discontiguous=True)
    samples = [SampleInput(tensor, args=(1, idx, source))
               for tensor, idx, source in product([t, t_nonctg], [idx, idx_nonctg], [s, s_nonctg])]
    samples.extend(SampleInput(tensor, args=(1, idx, source), kwargs=dict(alpha=a))
                   for tensor, idx, source, a in product([t, t_nonctg], [idx, idx_nonctg], [s, s_nonctg], [-1, 0, 2]))

    # Add scalar cases
    scalar_sizes = [(), (1,)]
    ts = (make_arg(size) for size in scalar_sizes)
    idxs = (make_arg(size, dtype=torch.int64, low=0, high=1) for size in scalar_sizes)
    ss = (make_arg(size) for size in scalar_sizes)

    samples.extend(SampleInput(t, args=(0, idx, s)) for t, idx, s in product(ts, idxs, ss))
    samples.extend(SampleInput(t, args=(0, idx, s), kwargs=dict(alpha=a)) for t, idx, s, a in product(ts, idxs, ss, [-1, 0, 2]))
    return samples

def sample_inputs_sort(op_info, device, dtype, requires_grad, **kwargs):
    def apply_grad(t):
        if dtype in floating_types_and(torch.float16, torch.bfloat16):
            t.requires_grad_(requires_grad)

    def small_3d_unique(dtype, device):
        res = torch.randperm(S * S * S, dtype=torch.int64, device=device).view(S, S, S)
        res = res.to(dtype)
        apply_grad(res)
        return res

    samples = []

    # Test cases for small 3d tensors.
    # Imitates legacy tests from test/test_torch.py
    t = small_3d_unique(dtype, device)
    dims = range(-3, 3)
    flag = [True, False]
    for dim, descending, stable in product(dims, flag, flag):
        # default schema without stable sort
        samples.append(SampleInput(t, args=(dim, descending)))
        # schema with stable sort, no CUDA support yet
        if torch.device(device).type == 'cpu':
            samples.append(
                SampleInput(t, kwargs=dict(dim=dim, descending=descending, stable=stable))
            )

    # Test cases for scalar tensor
    scalar = torch.tensor(1, dtype=dtype, device=device)
    apply_grad(scalar)
    samples.append(SampleInput(scalar))
    samples.append(SampleInput(scalar, args=(0,)))
    samples.append(SampleInput(scalar, args=(0, True)))
    # no CUDA support for stable sort yet
    if not device.startswith('cuda'):
        samples.append(SampleInput(scalar, kwargs=dict(stable=True)))
        samples.append(SampleInput(scalar, kwargs=dict(dim=0, stable=True)))
        samples.append(SampleInput(scalar, kwargs=dict(dim=0, descending=True, stable=True)))

    return samples

def sample_inputs_index_fill(op_info, device, dtype, requires_grad, **kwargs):
    samples = []
    t = make_tensor((S, S, S), device, dtype,
                    low=None, high=None,
                    requires_grad=requires_grad)
    fill_val = torch.tensor(-1 + 1j if t.is_complex() else -1)
    # non-contiguous input
    t01 = t.transpose(0, 1)
    t02 = t.transpose(0, 2)
    t12 = t.transpose(1, 2)
    idx = index_variable(1, S, device=device)
    # non-contiguous index
    idx_nonctg = torch.empty_strided((S,), (2,), device=device, dtype=torch.int64)
    idx_nonctg.copy_(idx)
    for d in range(t.dim()):
        for tensor in [t, t01, t02, t12]:
            samples.append(SampleInput(tensor, args=(d, idx, fill_val)))
            samples.append(SampleInput(tensor, args=(d, -idx - 1, fill_val)))
            samples.append(SampleInput(tensor, args=(d, idx_nonctg, fill_val)))
    return samples

def sample_inputs_max_min_binary(op_info, device, dtype, requires_grad, **kwargs):
    inputs = []
    args_for_binary_op = (
        ((S, S, S), (S, S, S),),
        ((S, S, S), (S,),),
        ((S,), (S, S, S),),
        ((S, 1, S), (S, S),),
        ((), (),),
        ((S, S, S), (),),
        ((), (S, S, S),),
    )
    inputs = list((SampleInput(make_tensor(input_tensor, device, dtype,
                                           low=None, high=None,
                                           requires_grad=requires_grad),
                               args=(make_tensor(other_tensor, device, dtype,
                                                 low=None, high=None,
                                                 requires_grad=requires_grad),),))
                  for input_tensor, other_tensor in args_for_binary_op)
    return inputs

def sample_inputs_max_min_reduction_with_dim(op_info, device, dtype, requires_grad, **kwargs):
    inputs = []
    args_for_reduction_with_dim = (
        ((S, S, S), (1,),),
        ((S, S, S), (1, True, ),),
        ((), (0,),),
        ((), (0, True,),),
    )
    inputs = list((SampleInput(make_tensor(input_tensor, device, dtype,
                                           low=None, high=None,
                                           requires_grad=requires_grad),
                               args=args,))
                  for input_tensor, args in args_for_reduction_with_dim)
    return inputs

def sample_inputs_max_min_reduction_no_dim(op_info, device, dtype, requires_grad, **kwargs):
    inputs = []
    inputs.append(SampleInput(make_tensor((S, S, S), device, dtype,
                                          low=None, high=None,
                                          requires_grad=requires_grad),))
    inputs.append(SampleInput(make_tensor((), device, dtype,
                                          low=None, high=None,
                                          requires_grad=requires_grad),))
    return inputs

def sample_inputs_outer(op_info, device, dtype, requires_grad, **kwargs):
    inputs = []
    arg_a = make_tensor((S,), device, dtype, requires_grad=requires_grad)
    arg_b = make_tensor((M,), device, dtype, requires_grad=requires_grad)
    inputs.append(SampleInput(arg_a, args=(arg_b,)))
    return inputs

def sample_inputs_dist(op_info, device, dtype, requires_grad):
    make_arg = partial(make_tensor, device=device, dtype=dtype, requires_grad=requires_grad)
    sizes = ((S, S, S), (S,), (S, 1, S), (), (S, S))
    ps = (2, 4)

    def generate_samples():
        for size_x, size_y, p in product(sizes, sizes, ps):
            yield SampleInput(make_arg(size_x), args=(make_arg(size_y), p))

    return list(generate_samples())

# Missing to test the nondeterminism of the operation
# https://github.com/pytorch/pytorch/issues/53352
def sample_inputs_index_copy(op_info, device, dtype, requires_grad, **kwargs):
    def make_arg(shape, low=None, high=None, dtype=dtype):
        return make_tensor(shape, device=device, dtype=dtype,
                           low=low, high=high,
                           requires_grad=requires_grad)

    t = make_arg((S, S))
    s = make_arg((S, S))
    # non-contiguous input
    t01 = t.transpose(0, 1)
    # non-contiguous input
    s01 = s.transpose(0, 1)

    # idx is a permutation of 0...S-1 for this function to be deterministic
    idx = torch.randperm(S, device=device, dtype=torch.int64)
    # non-contiguous index
    idx_nonctg = torch.repeat_interleave(idx, 2, dim=-1)[::2]
    # index_copy_ does not support negative indices
    # idx_neg = -idx - 1
    samples = [SampleInput(tensor, args=(1, idx, source))
               for tensor, idx, source in product([t, t01], [idx, idx_nonctg], [s, s01])]

    # Add scalar cases
    scalar_sizes = [(), (1,)]
    ts = (make_arg(size) for size in scalar_sizes)
    idxs = (make_arg(size, dtype=torch.int64, low=0, high=1) for size in scalar_sizes)
    ss = (make_arg(size) for size in scalar_sizes)

    samples.extend(SampleInput(t, args=(0, idx, s)) for t, idx, s in product(ts, idxs, ss))
    return samples

def sample_inputs_mode(op_info, device, dtype, requires_grad):
    inputs = []
    args = (
        ((S, S, S), (),),
        ((S, S, S), (1, ),),
        ((S, S, S), (1, True, ),),
        ((), (),),
        ((), (0,),),
        ((), (0, True,),),
    )
    inputs = list((SampleInput(make_tensor(input_tensor, device, dtype,
                                           low=None, high=None,
                                           requires_grad=requires_grad),
                               args=args,))
                  for input_tensor, args in args)
    return inputs

# Missing to test the nondeterminism of the operation
# https://github.com/pytorch/pytorch/issues/53352
def sample_inputs_put(op_info, device, dtype, requires_grad):
    make_arg = partial(make_tensor, dtype=dtype, device=device, requires_grad=requires_grad)
    make_idx = partial(make_tensor, low=0, dtype=torch.int64, device=device, requires_grad=False)

    S = 3

    def gen_inputs():
        # Generic inputs
        tgt_gen = (make_arg((S, S), discontiguous=not ctg) for ctg in (True, False))
        src_gen = (make_arg((S,), discontiguous=not ctg) for ctg in (True, False))
        idx = torch.randperm(S * S, device=device, dtype=torch.int64)[:S]
        idx_nonctg = torch.repeat_interleave(idx, 2, dim=-1)[::2]
        idx_neg = -idx - 1
        idx_list = [idx, idx_nonctg, idx_neg]
        for tgt, idx, src, acc in product(tgt_gen, idx_list, src_gen, (True, False)):
            yield SampleInput(input=tgt, args=(idx, src, acc))

        # Scalar cases
        scalar_sizes = [(), (1,)]
        tgt_gen = (make_arg(size) for size in scalar_sizes)
        idx_gen = (make_idx(size, high=1) for size in scalar_sizes)
        src_gen = (make_arg(size) for size in scalar_sizes)
        for tgt, idx, src, acc in product(tgt_gen, idx_gen, src_gen, (True, False)):
            yield SampleInput(input=tgt, args=(idx, src, acc))

        # Empty cases
        tgt_sizes = [(0,), (), (1,), (3, 2)]
        tgt_gen = (make_arg(size) for size in tgt_sizes)
        idx = make_idx((0,), high=1)
        src = make_arg((0,))
        for tgt, acc in product(tgt, (True, False)):
            yield SampleInput(input=tgt, args=(idx, src, acc))

    return list(gen_inputs())

def sample_inputs_take(op_info, device, dtype, requires_grad):
    make_arg = partial(make_tensor, dtype=dtype, device=device, requires_grad=requires_grad)
    make_idx = partial(make_tensor, low=0, dtype=torch.int64, device=device, requires_grad=False)

    S = 3

    def gen_inputs():
        # Generic inputs: take S elements out of S * S
        src_gen = (make_arg((S, S), discontiguous=not ctg) for ctg in (True, False))
        idx = make_idx((S,), high=S * S)
        idx_nonctg = make_idx((S,), high=S * S, discontiguous=True)
        idx_neg = -idx - 1
        idx_list = [idx, idx_nonctg, idx_neg]
        for src, idx in product(src_gen, idx_list):
            yield SampleInput(input=src, args=(idx,))

        # Scalar cases
        scalar_sizes = [(), (1,)]
        src_gen = (make_arg(size) for size in scalar_sizes)
        idx_gen = (make_idx(size, high=1) for size in scalar_sizes)
        for src, idx in product(src_gen, idx_gen):
            yield SampleInput(input=src, args=(idx,))

        # Empty cases
        src_sizes = [(0,), (), (1,), (3, 2)]
        src_gen = (make_arg(size) for size in src_sizes)
        idx = make_idx((0,), high=1)
        for src in src_gen:
            yield SampleInput(input=src, args=(idx,))

    return list(gen_inputs())

def sample_movedim_moveaxis(op_info, device, dtype, requires_grad):
    return (
        SampleInput(
            make_tensor((4, 3, 2, 1), device, dtype, low=None, high=None, requires_grad=requires_grad),
            args=((0, 1, 2, 3), (3, 2, 1, 0))),
        SampleInput(
            make_tensor((4, 3, 2, 1), device, dtype, low=None, high=None, requires_grad=requires_grad),
            args=((0, -1, -2, -3), (-3, -2, -1, -0)))
    )


def sample_repeat_tile(op_info, device, dtype, requires_grad, **kwargs):
    rep_dims = ((), (0, ), (1, ), (0, 2), (1, 1), (2, 3), (2, 3, 2), (0, 2, 3), (2, 1, 1, 1),)
    shapes = ((), (0,), (2,), (3, 0), (3, 2), (3, 0, 1))

    if requires_grad:
        # Tests for variant_consistency_jit, grad, gradgrad
        # are slower. Use smaller bags of `rep_dims` and `shapes`
        # in this case.
        rep_dims = ((), (0, ), (0, 2), (1, 1), (2, 3), (1, 3, 2), (3, 1, 1))  # type: ignore
        shapes = ((), (0,), (2,), (3, 2))  # type: ignore

    tensors = [make_tensor(shape, device, dtype,
                           low=None, high=None,
                           requires_grad=requires_grad) for shape in shapes]

    samples = []
    for rep_dim, tensor in product(rep_dims, tensors):
        for t in (tensor, tensor.T):
            if op_info.name == 'repeat' and len(rep_dim) >= t.dim():
                # `torch.repeat` errors for `len(rep_dims) < t.dim()`,
                # so we filter such combinations.
                samples.append(SampleInput(t, args=(rep_dim,),))
            elif op_info.name == 'tile':
                samples.append(SampleInput(t, args=(rep_dim,),))

    return samples

def np_unary_ufunc_integer_promotion_wrapper(fn):
    # Wrapper that passes PyTorch's default scalar
    #   type as an argument to the wrapped NumPy
    #   unary ufunc when given an integer input.
    #   This mimicks PyTorch's integer->floating point
    #   type promotion.
    #
    # This is necessary when NumPy promotes
    #   integer types to double, since PyTorch promotes
    #   integer types to the default scalar type.

    # Helper to determine if promotion is needed
    def is_integral(dtype):
        return dtype in [np.bool_, bool, np.uint8, np.int8, np.int16, np.int32, np.int64]

    # NOTE: Promotion in PyTorch is from integer types to the default dtype
    np_dtype = torch_to_numpy_dtype_dict[torch.get_default_dtype()]

    @wraps(fn)
    def wrapped_fn(x):
        if is_integral(x.dtype):
            return fn(x, dtype=np_dtype)
        return fn(x)

    return wrapped_fn


# Metadata class for Fast Fourier Transforms in torch.fft.
class SpectralFuncInfo(OpInfo):
    """Operator information for torch.fft transforms. """

    def __init__(self,
                 name,  # the string name of the function
                 *,
                 ref=None,  # Reference implementation (probably in np.fft namespace)
                 dtypes=floating_and_complex_types(),
                 ndimensional: bool,  # Whether dim argument can be a tuple
                 decorators=None,
                 **kwargs):
        decorators = list(decorators) if decorators is not None else []
        decorators += [
            skipCPUIfNoMkl,
            skipCUDAIfRocm,
            # gradgrad is quite slow
            DecorateInfo(slowTest, 'TestGradients', 'test_fn_gradgrad'),
        ]

        super().__init__(name=name,
                         dtypes=dtypes,
                         decorators=decorators,
                         **kwargs)
        self.ref = ref if ref is not None else _getattr_qual(np, name)
        self.ndimensional = ndimensional


    def sample_inputs(self, device, dtype, requires_grad=False, **kwargs):
        nd_tensor = make_tensor((S, S + 1, S + 2), device, dtype, low=None, high=None,
                                requires_grad=requires_grad)
        tensor = make_tensor((31,), device, dtype, low=None, high=None,
                             requires_grad=requires_grad)

        if self.ndimensional:
            return [
                SampleInput(nd_tensor, kwargs=dict(s=(3, 10), dim=(1, 2), norm='ortho')),
                SampleInput(nd_tensor, kwargs=dict(norm='ortho')),
                SampleInput(nd_tensor, kwargs=dict(s=(8,))),
                SampleInput(tensor),

                *(SampleInput(nd_tensor, kwargs=dict(dim=dim))
                  for dim in [-1, -2, -3, (0, -1)]),
            ]
        else:
            return [
                SampleInput(nd_tensor, kwargs=dict(n=10, dim=1, norm='ortho')),
                SampleInput(nd_tensor, kwargs=dict(norm='ortho')),
                SampleInput(nd_tensor, kwargs=dict(n=7)),
                SampleInput(tensor),

                *(SampleInput(nd_tensor, kwargs=dict(dim=dim))
                  for dim in [-1, -2, -3]),
            ]


class ShapeFuncInfo(OpInfo):
    """Early version of a specialized OpInfo for Shape manipulating operations like tile and roll"""
    def __init__(self,
                 name,  # the string name of the function
                 *,
                 ref,  # a reference function
                 dtypes=floating_types(),
                 dtypesIfCPU=None,
                 dtypesIfCUDA=None,
                 dtypesIfROCM=None,
                 sample_inputs_func=None,
                 **kwargs):
        super(ShapeFuncInfo, self).__init__(name,
                                            dtypes=dtypes,
                                            dtypesIfCPU=dtypesIfCPU,
                                            dtypesIfCUDA=dtypesIfCUDA,
                                            dtypesIfROCM=dtypesIfROCM,
                                            sample_inputs_func=sample_inputs_func,
                                            **kwargs)
        self.ref = ref

def sample_inputs_foreach(self, device, dtype, N):
    tensors = [make_tensor((N, N), device, dtype) for _ in range(N)]
    return tensors


def get_foreach_method_names(name):
    # get torch inplace reference function
    method_name = "_foreach_" + name
    method_name_inplace = "_foreach_" + name + "_"

    method = getattr(torch, method_name, None)
    method_inplace = getattr(torch, method_name_inplace, None)

    ref = getattr(torch.Tensor, name, None)

    return method, method_inplace, ref

class ForeachUnaryFuncInfo(OpInfo):
    """Early version of a specialized OpInfo for foreach unary functions"""
    def __init__(self,
                 name,
                 dtypes=floating_and_complex_types(),
                 dtypesIfCPU=all_types_and_complex(),
                 dtypesIfCUDA=floating_and_complex_types_and(torch.half),
                 dtypesIfROCM=None,
                 safe_casts_outputs=True,
                 sample_inputs_func=sample_inputs_foreach,
                 **kwargs):
        super(ForeachUnaryFuncInfo, self).__init__("_foreach_" + name,
                                                   dtypes=dtypes,
                                                   dtypesIfCPU=dtypesIfCPU,
                                                   dtypesIfCUDA=dtypesIfCUDA,
                                                   dtypesIfROCM=dtypesIfROCM,
                                                   safe_casts_outputs=safe_casts_outputs,
                                                   sample_inputs_func=sample_inputs_func,
                                                   **kwargs)

        foreach_method, foreach_method_inplace, torch_ref_method = get_foreach_method_names(name)
        self.method_variant = foreach_method
        self.inplace_variant = foreach_method_inplace
        self.ref = torch_ref_method


def sample_inputs_linalg_cholesky_inverse(op_info, device, dtype, requires_grad=False):
    # Generate Cholesky factors of positive-definite (non-singular) Hermitian (symmetric) matrices
    from torch.testing._internal.common_utils import random_hermitian_pd_matrix
    inputs = (
        torch.zeros(0, 0, dtype=dtype, device=device),  # 0x0 matrix
        torch.zeros(0, 2, 2, dtype=dtype, device=device),  # zero batch of matrices
        random_hermitian_pd_matrix(S, dtype=dtype, device=device),  # single matrix
        random_hermitian_pd_matrix(S, 2, dtype=dtype, device=device),  # batch of matrices
    )
    test_cases = (torch.linalg.cholesky(a) for a in inputs)
    out = []
    for a in test_cases:
        a.requires_grad = requires_grad
        out.append(SampleInput(a))
        out.append(SampleInput(a, kwargs=dict(upper=True)))
    return out

def sample_inputs_linalg_lstsq(op_info, device, dtype, requires_grad=False, **kwargs):
    from torch.testing._internal.common_utils import random_well_conditioned_matrix
    out = []
    for batch in ((), (3,), (3, 3)):
        shape = batch + (3, 3)
        # NOTE: inputs are not marked with `requires_grad` since
        # linalg_lstsq is not differentiable
        a = random_well_conditioned_matrix(*shape, dtype=dtype, device=device)
        b = make_tensor(shape, device, dtype, low=None, high=None)
        out.append(SampleInput(a, args=(b,)))
    return out

def sample_inputs_householder_product(op_info, device, dtype, requires_grad, **kwargs):
    """
    This function generates input for torch.linalg.householder_product (torch.orgqr).
    The first argument should be a square matrix or batch of square matrices, the second argument is a vector or batch of vectors.
    Empty, square, rectangular, batched square and batched rectangular input is generated.
    """
    # Each column of the matrix is getting multiplied many times leading to very large values for
    # the Jacobian matrix entries and making the finite-difference result of grad check less accurate.
    # That's why gradcheck with the default range [-9, 9] fails and [-2, 2] is used here.
    samples = (
        SampleInput(make_tensor((S, S), device, dtype, low=-2, high=2, requires_grad=requires_grad),
                    args=(make_tensor((S,), device, dtype, low=-2, high=2, requires_grad=requires_grad),)),

        SampleInput(make_tensor((S + 1, S), device, dtype, low=-2, high=2, requires_grad=requires_grad),
                    args=(make_tensor((S,), device, dtype, low=-2, high=2, requires_grad=requires_grad),)),

        SampleInput(make_tensor((2, 1, S, S), device, dtype, low=-2, high=2, requires_grad=requires_grad),
                    args=(make_tensor((2, 1, S,), device, dtype, low=-2, high=2, requires_grad=requires_grad),)),

        SampleInput(make_tensor((2, 1, S + 1, S), device, dtype, low=-2, high=2, requires_grad=requires_grad),
                    args=(make_tensor((2, 1, S,), device, dtype, low=-2, high=2, requires_grad=requires_grad),)),

        SampleInput(make_tensor((0, 0), device, dtype, low=None, high=None, requires_grad=requires_grad),
                    args=(make_tensor((0,), device, dtype, low=None, high=None, requires_grad=requires_grad),)),

        SampleInput(make_tensor((S, S), device, dtype, low=-2, high=2, requires_grad=requires_grad),
                    args=(make_tensor((0,), device, dtype, low=None, high=None, requires_grad=requires_grad),)),
    )

    return samples

def sample_inputs_linalg_cholesky(op_info, device, dtype, requires_grad=False, **kwargs):
    """
    This function generates always positive-definite input for torch.linalg.cholesky using
    random_hermitian_pd_matrix.
    The input is generated as the itertools.product of 'batches' and 'ns'.
    In total this function generates 8 SampleInputs
    'batches' cases include:
        () - single input,
        (0,) - zero batched dimension,
        (2,) - batch of two matrices,
        (1, 1) - 1x1 batch of matrices
    'ns' gives 0x0 and 5x5 matrices.
    Zeros in dimensions are edge cases in the implementation and important to test for in order to avoid unexpected crashes.
    """
    from torch.testing._internal.common_utils import random_hermitian_pd_matrix

    batches = [(), (0, ), (2, ), (1, 1)]
    ns = [5, 0]
    out = []
    for batch, n in product(batches, ns):
        a = random_hermitian_pd_matrix(n, *batch, dtype=dtype, device=device)
        a.requires_grad = requires_grad
        out.append(SampleInput(a))
    return out


def sample_inputs_linalg_eigh(op_info, device, dtype, requires_grad=False, **kwargs):
    """
    This function generates input for torch.linalg.eigh with UPLO="U" or "L" keyword argument.
    """
    def out_fn(output):
        return output[0], abs(output[1])

    samples = sample_inputs_linalg_invertible(op_info, device, dtype, requires_grad)
    for sample in samples:
        sample.kwargs = {"UPLO": np.random.choice(["L", "U"])}
        sample.output_process_fn_grad = out_fn

    return samples


def sample_inputs_linalg_slogdet(op_info, device, dtype, requires_grad=False):
    def out_fn(output):
        return output[1]

    samples = sample_inputs_linalg_invertible(op_info, device, dtype, requires_grad)
    for sample in samples:
        sample.output_process_fn_grad = out_fn

    return samples


def sample_inputs_linalg_pinv_hermitian(op_info, device, dtype, requires_grad=False, **kwargs):
    """
    This function generates input for torch.linalg.pinv with hermitian=True keyword argument.
    """
    out = sample_inputs_linalg_invertible(op_info, device, dtype, requires_grad, **kwargs)
    for o in out:
        o.kwargs = {"hermitian": True}
    return out

def sample_inputs_linalg_solve(op_info, device, dtype, requires_grad=False, vector_rhs_allowed=True, **kwargs):
    """
    This function generates always solvable input for torch.linalg.solve
    Using random_fullrank_matrix_distinct_singular_value gives a non-singular (=invertible, =solvable) matrices 'a'.
    The first input to torch.linalg.solve is generated as the itertools.product of 'batches' and 'ns'.
    The second input is generated as the product of 'batches', 'ns' and 'nrhs'.
    In total this function generates 18 SampleInputs
    'batches' cases include:
        () - single input,
        (0,) - zero batched dimension,
        (2,) - batch of two matrices.
    'ns' gives 0x0 and 5x5 matrices.
    and 'nrhs' controls the number of vectors to solve for:
        () - using 1 as the number of vectors implicitly
        (1,) - same as () but explicit
        (3,) - solve for 3 vectors.
    Zeros in dimensions are edge cases in the implementation and important to test for in order to avoid unexpected crashes.
    'vector_rhs_allowed' controls whether to include nrhs = () to the list of SampleInputs.
    torch.solve / triangular_solve / cholesky_solve (opposed to torch.linalg.solve) do not allow
    1D tensors (vectors) as the right-hand-side.
    Once torch.solve / triangular_solve / cholesky_solve and its testing are removed,
    'vector_rhs_allowed' may be removed here as well.
    """
    from torch.testing._internal.common_utils import random_fullrank_matrix_distinct_singular_value

    batches = [(), (0, ), (2, )]
    ns = [5, 0]
    if vector_rhs_allowed:
        nrhs = [(), (1,), (3,)]
    else:
        nrhs = [(1,), (3,)]
    out = []
    for n, batch, rhs in product(ns, batches, nrhs):
        a = random_fullrank_matrix_distinct_singular_value(n, *batch, dtype=dtype, device=device)
        a.requires_grad = requires_grad
        b = torch.randn(*batch, n, *rhs, dtype=dtype, device=device)
        b.requires_grad = requires_grad
        out.append(SampleInput(a, args=(b,)))
    return out


def sample_inputs_legacy_solve(op_info, device, dtype, requires_grad=False, **kwargs):
    """
    This function generates always solvable input for legacy solve functions
    (the ones that are not in torch.linalg module).
    The difference from sample_inputs_linalg_solve is that here the right-hand-side of A x = b equation
    should have b.ndim >= 2, vectors are not allowed.
    Also the arguments order is swapped.
    """
    out = sample_inputs_linalg_solve(
        op_info, device, dtype, requires_grad=requires_grad, vector_rhs_allowed=False
    )

    # Reverses tensor order
    for sample in out:
        sample.input, sample.args = sample.args[0], (sample.input,)

    return out


def sample_inputs_lu(op_info, device, dtype, requires_grad=False, **kwargs):
    # not needed once OpInfo tests support Iterables
    def generate_samples():
        batch_shapes = ((), (3,), (3, 3))
        for batch_shape, get_infos in product(batch_shapes, (True, False)):
            shape = batch_shape + (S, S)
            input = make_tensor(shape, device, dtype, requires_grad=requires_grad, low=None, high=None)
            yield SampleInput(input, args=(True, get_infos))

    return list(generate_samples())


def sample_inputs_std_var(op_info, device, dtype, requires_grad, **kwargs):
    tensor_nd = make_tensor((S, S, S), device=device, dtype=dtype,
                            low=None, high=None, requires_grad=requires_grad)
    tensor_1d = make_tensor((S,), device=device, dtype=dtype,
                            low=None, high=None, requires_grad=requires_grad)

    return [
        SampleInput(tensor_nd),
        SampleInput(tensor_nd, kwargs=dict(dim=1)),
        SampleInput(tensor_nd, kwargs=dict(dim=1, unbiased=True, keepdim=True)),
        SampleInput(tensor_1d, kwargs=dict(dim=0, unbiased=True, keepdim=True)),
        SampleInput(tensor_1d, kwargs=dict(dim=0, unbiased=False, keepdim=False)),
    ]


def _sample_inputs_svd(op_info, device, dtype, requires_grad=False, is_linalg_svd=False):
    """
    This function generates input for torch.svd with distinct singular values so that autograd is always stable.
    Matrices of different size:
        square matrix - S x S size
        tall marix - S x (S-2)
        wide matrix - (S-2) x S
    and batched variants of above are generated.
    Each SampleInput has a function 'output_process_fn_grad' attached to it that is applied on the output of torch.svd
    It is needed for autograd checks, because backward of svd doesn't work for an arbitrary loss function.
    """
    from torch.testing._internal.common_utils import random_fullrank_matrix_distinct_singular_value

    # svd and linalg.svd returns V and V.conj().T, respectively. So we need to slice
    # along different dimensions when needed (this is used by
    # test_cases2:wide_all and wide_all_batched below)
    if is_linalg_svd:
        def slice_V(v):
            return v[..., :(S - 2), :]

        def uv_loss(usv):
            u00 = usv[0][0, 0]
            v00_conj = usv[2][0, 0]
            return u00 * v00_conj
    else:
        def slice_V(v):
            return v[..., :, :(S - 2)]

        def uv_loss(usv):
            u00 = usv[0][0, 0]
            v00_conj = usv[2][0, 0].conj()
            return u00 * v00_conj

    test_cases1 = (  # some=True (default)
        # loss functions for complex-valued svd have to be "gauge invariant",
        # i.e. loss functions shouldn't change when sigh of the singular vectors change.
        # the simplest choice to satisfy this requirement is to apply 'abs'.
        (random_fullrank_matrix_distinct_singular_value(S, dtype=dtype).to(device),
            lambda usv: usv[1]),  # 'check_grad_s'
        (random_fullrank_matrix_distinct_singular_value(S, dtype=dtype).to(device),
            lambda usv: abs(usv[0])),  # 'check_grad_u'
        (random_fullrank_matrix_distinct_singular_value(S, dtype=dtype).to(device),
            lambda usv: abs(usv[2])),  # 'check_grad_v'
        # this test is important as it checks the additional term that is non-zero only for complex-valued inputs
        # and when the loss function depends both on 'u' and 'v'
        (random_fullrank_matrix_distinct_singular_value(S, dtype=dtype).to(device),
            uv_loss),  # 'check_grad_uv'
        (random_fullrank_matrix_distinct_singular_value(S, dtype=dtype).to(device)[:(S - 2)],
            lambda usv: (abs(usv[0]), usv[1], abs(usv[2][..., :, :(S - 2)]))),  # 'wide'
        (random_fullrank_matrix_distinct_singular_value(S, dtype=dtype).to(device)[:, :(S - 2)],
            lambda usv: (abs(usv[0]), usv[1], abs(usv[2]))),  # 'tall'
        (random_fullrank_matrix_distinct_singular_value(S, 2, dtype=dtype).to(device),
            lambda usv: (abs(usv[0]), usv[1], abs(usv[2]))),  # 'batched'
        (random_fullrank_matrix_distinct_singular_value(S, 2, dtype=dtype).to(device)[..., :(S - 2), :],
            lambda usv: (abs(usv[0]), usv[1], abs(usv[2]))),  # 'wide_batched'
        (random_fullrank_matrix_distinct_singular_value(S, 2, dtype=dtype).to(device)[..., :, :(S - 2)],
            lambda usv: (abs(usv[0]), usv[1], abs(usv[2]))),  # 'tall_batched'
    )
    test_cases2 = (  # some=False
        (random_fullrank_matrix_distinct_singular_value(S, dtype=dtype).to(device)[:(S - 2)],
            lambda usv: (abs(usv[0]), usv[1], abs(slice_V(usv[2])))),  # 'wide_all'
        (random_fullrank_matrix_distinct_singular_value(S, dtype=dtype).to(device)[:, :(S - 2)],
            lambda usv: (abs(usv[0][:, :(S - 2)]), usv[1], abs(usv[2]))),  # 'tall_all'
        (random_fullrank_matrix_distinct_singular_value(S, 2, dtype=dtype).to(device)[..., :(S - 2), :],
            lambda usv: (abs(usv[0]), usv[1], abs(slice_V(usv[2])))),  # 'wide_all_batched'
        (random_fullrank_matrix_distinct_singular_value(S, 2, dtype=dtype).to(device)[..., :, :(S - 2)],
            lambda usv: (abs(usv[0][..., :, :(S - 2)]), usv[1], abs(usv[2]))),  # 'tall_all_batched'
    )

    out = []
    for a, out_fn in test_cases1:
        a.requires_grad = requires_grad
        if is_linalg_svd:
            kwargs = {'full_matrices': False}
        else:
            kwargs = {'some': True}
        out.append(SampleInput(a, kwargs=kwargs, output_process_fn_grad=out_fn))

    for a, out_fn in test_cases2:
        a.requires_grad = requires_grad
        if is_linalg_svd:
            kwargs = {'full_matrices': True}
        else:
            kwargs = {'some': False}
        out.append(SampleInput(a, kwargs=kwargs, output_process_fn_grad=out_fn))

    return out

def sample_inputs_svd(op_info, device, dtype, requires_grad=False, **kwargs):
    return _sample_inputs_svd(op_info, device, dtype, requires_grad, is_linalg_svd=False)

def sample_inputs_linalg_svd(op_info, device, dtype, requires_grad=False, **kwargs):
    return _sample_inputs_svd(op_info, device, dtype, requires_grad, is_linalg_svd=True)

def sample_inputs_eig(op_info, device, dtype, requires_grad=False, **kwargs):
    eigvecs = make_tensor((S, S), device=device, dtype=dtype,
                          low=None, high=None)
    eigvals = make_tensor((S,), device=device, dtype=dtype,
                          low=None, high=None)
    # we produce only diagonazible inputs which do not have
    # complex eigenvalues for real inputs, as there is no
    # backward implementation for real inputs with complex
    # eigenvalues yet.
    input = (eigvecs * eigvals.unsqueeze(-2)) @ eigvecs.inverse()
    input.requires_grad_(requires_grad)

    def process_output(eigpair):
        eigvals, eigvecs = eigpair
        if dtype.is_complex:
            # eig produces eigenvectors which are normalized to 1 norm.
            # Note that if v is an eigenvector, so is v * e^{i \phi},
            # and |v| = |v * e^{i \phi}| = 1.
            # This, however, makes the eigenvector backward computation process
            # rather unstable unless the objective function is gauge-invariant,
            # that is if f(z) == f(|z|), for example.
            # Hence for complex inputs we ignore the phases and return only
            # the absolute values.
            return eigvals, eigvecs.abs()
        else:
            return eigvals, eigvecs

    return [
        SampleInput(
            input,
            kwargs=dict(eigenvectors=True),
            output_process_fn_grad=process_output
        ),
    ]

def sample_inputs_linalg_qr(op_info, device, dtype, requires_grad=False, **kwargs):
    """
    This function generates input for torch.linalg.qr
    The input is generated as the itertools.product of 'batches' and 'ns'.
    """
    # TODO: add 0 to 'ns' and (0, ) to 'batches'
    # Currently tests fail most probably because of
    # https://github.com/pytorch/pytorch/issues/50576
    batches = [(), (2, ), (1, 1)]
    ns = [2, 5]
    out = []
    for batch, (m, n) in product(batches, product(ns, ns)):
        a = torch.randn(*batch, m, n, dtype=dtype, device=device, requires_grad=requires_grad)
        out.append(SampleInput(a))
    return out

def sample_inputs_flip(op_info, device, dtype, requires_grad, **kwargs):
    tensors = (
        make_tensor((S, M, S), device, dtype, low=None, high=None, requires_grad=requires_grad),
        make_tensor((S, 0, M), device, dtype, low=None, high=None, requires_grad=requires_grad)
    )

    dims = ((0, 1, 2), (0,), (0, 2), (-1,), ())

    samples = [SampleInput(tensor, kwargs={'dims': dim}) for tensor, dim in product(tensors, dims)]

    return samples

def sample_inputs_fliplr_flipud(op_info, device, dtype, requires_grad, **kwargs):
    tensors = (
        make_tensor((S, M, S), device, dtype, low=None, high=None, requires_grad=requires_grad),
        make_tensor((S, 0, M), device, dtype, low=None, high=None, requires_grad=requires_grad)
    )
    return [SampleInput(tensor) for tensor in tensors]

# TODO: clamp shares tensors among its sample inputs --- we should prohibit this!
def sample_inputs_clamp(op_info, device, dtype, requires_grad, **kwargs):
    tensors = (
        make_tensor((2, 3, 2), device, dtype, low=None, high=None, requires_grad=requires_grad),
        make_tensor((2, 0, 3), device, dtype, low=None, high=None, requires_grad=requires_grad),
    )
    if dtype is torch.uint8:
        min_max_vals = ((2, 5), (3, 7))
    else:
        min_max_vals = ((0, 1), (-1, 1))
    output = [SampleInput(tensor, args=vals) for tensor, vals in product(tensors, min_max_vals)]
    output += [SampleInput(tensors[0], args=(0.5, None)), SampleInput(tensors[0], args=(None, 0.5))]
    empty_tensor = make_tensor((), device, dtype, low=None, high=None, requires_grad=requires_grad)
    output += [SampleInput(empty_tensor, args=(0.0, 1.0)), ]
    return output

def sample_kwargs_clamp(device, dtype, input):
    if dtype is torch.uint8:
        min_val, max_val = (random.randint(1, 3), random.randint(4, 8))
    elif dtype.is_floating_point:
        min_val, max_val = (random.uniform(-8, 0), random.uniform(1, 8))  # type: ignore
    else:
        min_val, max_val = (random.randint(-8, 0), random.randint(1, 8))  # type: ignore
    return {'min': min_val, 'max': max_val}, {'a_min': min_val, 'a_max': max_val}

def sample_inputs_cumprod(op_info, device, dtype, requires_grad, **kwargs):
    def make_arg(shape):
        # shrink values to be in the interval [-1, +1] for better precision in gradgradcheck
        return make_tensor(shape, device, dtype, low=-1, high=+1, requires_grad=requires_grad)

    def prod_zeros(dim_select):
        assert len(dim_select) == 2
        result = make_arg(3 * (S,))
        with torch.no_grad():
            result.narrow(dim_select[0], 0, 1).narrow(dim_select[1], 1, 1).zero_()
            result.narrow(dim_select[0], 2, 1).narrow(dim_select[1], 3, 1).zero_()
            result.narrow(dim_select[0], 4, 1).narrow(dim_select[1], 3, 1).zero_()
        return result

    # will not be needed once OpInfo tests suport Iterables
    def sample_generator():
        for dim in range(3):
            yield SampleInput(make_arg((S, S, S)), args=(dim,))
        # Scalar tensors and empty tensor
        for size in [(), (1,), (0,)]:
            yield SampleInput(make_arg(size), args=(0,))

        yield SampleInput(prod_zeros([0, 1]), args=(1,))
        yield SampleInput(prod_zeros([0, 2]), args=(1,))
        yield SampleInput(prod_zeros([1, 2]), args=(1,))

        # test dtype kwarg
        yield SampleInput(prod_zeros([1, 2]), args=(1,), kwargs={'dtype': dtype})

    return list(sample_generator())

def sample_inputs_copysign(op_info, device, dtype, requires_grad, **kwargs):
    def _make_tensor(*shape, low=None, high=None):
        return make_tensor(shape, device, dtype, low=low, high=high, requires_grad=requires_grad)

    for_inplace_variant = kwargs.get('for_inplace_variant', False)

    cases = [
        # no broadcast
        ((S, S, S), (S, S, S)),
        # broadcast rhs
        ((S, S, S), (S, S)),

        # scalar
        ((S, S), 3.14),
        # scalar positive zero
        ((S, S), 0.0),
        # scalar negative zero
        ((S, S), -0.0),
    ]

    if not for_inplace_variant:
        # broadcast lhs
        cases.append(((S, S), (S, S, S)))
        # broadcast all
        cases.append(((S, 1, S), (M, S)))

    def generator():
        for input_shape, arg_val in cases:
            if isinstance(arg_val, tuple):
                arg = _make_tensor(*arg_val)
            else:
                # arg_val is scalar
                arg = arg_val

            yield SampleInput(_make_tensor(*input_shape), args=(arg, ))

    return list(generator())

def sample_inputs_prod(op_info, device, dtype, requires_grad):
    def make_arg(shape):
        # shrink values to be in the interval [-1, +1] for better precision in gradgradcheck
        return make_tensor(shape, device, dtype, low=-1, high=+1, requires_grad=requires_grad)

    def prod_single_zero():
        result = make_arg(2 * (S,))
        with torch.no_grad():
            result[0, 1] = 0
        return result

    # will not be needed once OpInfo tests support Iterables
    def sample_generator():
        for sample in sample_inputs_cumprod(op_info, device, dtype, requires_grad):
            yield SampleInput(sample.input)  # only Tensor, ignore other inputs
            yield sample
            sample.kwargs['keepdim'] = True
            yield sample
        yield SampleInput(prod_single_zero())
        yield SampleInput(make_arg((3, 3, 3)), args=(1,))
        yield SampleInput(make_arg((3, 3, 3)), args=(1,), kwargs={'keepdim': True})

        # test zero scalar tensor
        zero = make_arg(())
        with torch.no_grad():
            zero.zero_()
        yield SampleInput(zero)
        yield SampleInput(zero, args=(0,))
        yield SampleInput(zero, args=(0,), kwargs={'keepdim': True})

    return list(sample_generator())

def sample_inputs_diag(op_info, device, dtype, requires_grad, **kwargs):
    vec_sample = SampleInput(make_tensor((M, ), device, dtype, low=None, high=None, requires_grad=requires_grad))

    tensors = (
        make_tensor((M, M), device, dtype, low=None, high=None, requires_grad=requires_grad),
        make_tensor((3, 5), device, dtype, low=None, high=None, requires_grad=requires_grad),
        make_tensor((5, 3), device, dtype, low=None, high=None, requires_grad=requires_grad),
    )

    args = ((), (2,), (-2,), (1,), (2,))

    samples = []
    for tensor, arg in product(tensors, args):
        samples.append(SampleInput(tensor, args=arg))

    return samples + [vec_sample]

def sample_inputs_logit(op_info, device, dtype, requires_grad, **kwargs):
    low, high = op_info.domain

    # Note: Operator is very sensitive at points near the
    # start and end of domain and leads to NaN for float16
    # if domain_eps is 1e-5.
    domain_eps = op_info._domain_eps if dtype != torch.float16 else 3e-2

    low = low + domain_eps
    high = high - domain_eps

    samples = (
        SampleInput(make_tensor((S, S, S), device, dtype, low=low, high=high, requires_grad=requires_grad)),
        SampleInput(make_tensor((S, S, S), device, dtype, low=low,
                                high=high, requires_grad=requires_grad), args=(0.2,)),
        SampleInput(make_tensor((), device, dtype, low=low, high=high, requires_grad=requires_grad)),
        SampleInput(make_tensor((), device, dtype, low=low,
                                high=high, requires_grad=requires_grad), args=(0.2,)),
    )

    return samples

def sample_inputs_floor_divide(op_info, device, dtype, requires_grad, **kwargs):
    lhs = make_tensor((S, S, S), device, dtype, low=None, high=None, requires_grad=requires_grad)
    rhs = make_tensor((S, S, S), device, dtype, low=None, high=None, requires_grad=requires_grad)
    # Avoid integer divide by 0
    if not (dtype.is_floating_point or dtype.is_complex):
        rhs[rhs == 0] = 1

    return [
        SampleInput(lhs, args=(rhs,)),
        SampleInput(lhs, args=(rhs[0],)),
        SampleInput(lhs, args=(3.14,)),
    ]


def sample_inputs_masked_scatter(op_info, device, dtype, requires_grad, **kwargs):
    make_arg = partial(make_tensor, device=device, dtype=dtype, requires_grad=requires_grad)

    for_inplace_variant = kwargs.get('for_inplace_variant', False)

    def samples_generator():
        yield SampleInput(make_arg((S, S)), args=(torch.randn(S, S, device=device) > 0, make_arg((S, S))))
        yield SampleInput(make_arg((S, S)), args=(torch.randn((S,), device=device) > 0, make_arg((S, S))))
        yield SampleInput(make_arg((S, S)), args=(bernoulli_scalar().to(device), make_arg((S, S))))

        if not for_inplace_variant:
            yield SampleInput(make_arg((S,)), args=(torch.randn(S, S, device=device) > 0, make_arg((S, S))))

    samples = tuple(samples_generator())
    return samples


def sample_inputs_masked_fill(op_info, device, dtype, requires_grad, **kwargs):
    make_arg = partial(make_tensor, device=device, dtype=dtype, requires_grad=requires_grad)

    for_inplace_variant = kwargs.get('for_inplace_variant', False)

    def sample_generator():
        yield SampleInput(make_arg((S, S)), args=(torch.randn(S, S, device=device) > 0, 10))
        yield SampleInput(make_arg((S, S)), args=(torch.randn(S, S, device=device) > 0, make_arg(())))
        yield SampleInput(make_arg((S, S)), args=(torch.randn(S, device=device) > 0, 10))
        yield SampleInput(make_arg(()), args=(torch.randn((), device=device) > 0, 10))
        yield SampleInput(make_arg(()), args=(torch.randn((), device=device) > 0, make_arg(())))
        yield SampleInput(make_arg((S, S)), args=(torch.randn((), device=device) > 0, 10))

        if not for_inplace_variant:
            yield SampleInput(make_arg((S,)),
                              args=(torch.randn(S, S, device=device) > 0, make_arg(())))
            yield SampleInput(make_arg((S,)),
                              args=(torch.randn(S, S, device=device) > 0, 10))

    samples = tuple(sample_generator())
    return samples

def sample_inputs_masked_select(op_info, device, dtype, requires_grad, **kwargs):
    samples = (
        SampleInput(make_tensor((M, M), device, dtype, low=None, high=None, requires_grad=requires_grad),
                    args=(torch.randn(M, M, device=device) > 0,)),

        SampleInput(make_tensor((M, M), device, dtype, low=None, high=None, requires_grad=requires_grad),
                    args=(torch.randn((M,), device=device) > 0,)),

        SampleInput(make_tensor((M,), device, dtype, low=None, high=None, requires_grad=requires_grad),
                    args=(torch.randn((M, M), device=device) > 0,)),

        SampleInput(make_tensor((M, 1, M), device, dtype, low=None, high=None, requires_grad=requires_grad),
                    args=(torch.randn((M, M), device=device) > 0,)),

        SampleInput(make_tensor((), device, dtype, low=None, high=None, requires_grad=requires_grad),
                    args=(torch.tensor(1, device=device, dtype=torch.bool),)),

        SampleInput(make_tensor((M, M), device, dtype, low=None, high=None, requires_grad=requires_grad),
                    args=(torch.tensor(1, device=device, dtype=torch.bool),)),

        SampleInput(make_tensor((), device, dtype, low=None, high=None, requires_grad=requires_grad),
                    args=(torch.randn((M, M), device=device) > 0,)),
    )

    return samples


def sample_inputs_polar(op_info, device, dtype, requires_grad, **kwargs):
    def _make_tensor_helper(shape, low=None, high=None):
        return make_tensor(shape, device, dtype, low=low, high=high, requires_grad=requires_grad)

    samples = (
        SampleInput(_make_tensor_helper((S, S), low=0), args=(_make_tensor_helper((S, S)),)),
        SampleInput(_make_tensor_helper((), low=0), args=(_make_tensor_helper(()),)),
    )

    return samples


def sample_inputs_entr(op_info, device, dtype, requires_grad, **kwargs):
    low, _ = op_info.domain

    if requires_grad:
        low = 0 + op_info._domain_eps

    return (SampleInput(make_tensor((L,), device, dtype,
                                    low=low,
                                    requires_grad=requires_grad)),
            SampleInput(make_tensor((), device, dtype,
                                    low=low,
                                    requires_grad=requires_grad)))


def sample_inputs_rsub(op_info, device, dtype, requires_grad, variant='tensor', **kwargs):
    def _make_tensor_helper(shape, low=None, high=None):
        return make_tensor(shape, device, dtype, low=low, high=high, requires_grad=requires_grad)

    def _samples_with_alpha_helper(args, alphas, filter_fn=lambda arg_alpha: True):
        filtered_product = filter(filter_fn, product(args, alphas))  # type: ignore
        return (SampleInput(input, args=(arg,), kwargs=dict(alpha=alpha))
                for (input, arg), alpha in filtered_product)  # type: ignore

    int_alpha, float_alpha, complex_alpha = 2, 0.1, 1 + 0.6j

    if variant == 'tensor':
        samples = (  # type: ignore
            SampleInput(_make_tensor_helper((S, S)), args=(_make_tensor_helper((S, S)),)),
            SampleInput(_make_tensor_helper((S, S)), args=(_make_tensor_helper((S,)),)),
            SampleInput(_make_tensor_helper((S,)), args=(_make_tensor_helper((S, S)),)),
            SampleInput(_make_tensor_helper(()), args=(_make_tensor_helper(()),)),
            SampleInput(_make_tensor_helper(()), args=(_make_tensor_helper((S,)),)),
            SampleInput(_make_tensor_helper((S,)), args=(_make_tensor_helper(()),)),
        )

        if dtype.is_complex:
            alphas = [int_alpha, float_alpha, complex_alpha]
        elif dtype.is_floating_point:
            alphas = [int_alpha, float_alpha]
        else:
            alphas = [int_alpha]

        args = ((_make_tensor_helper((S, S)), _make_tensor_helper((S, S))),
                (_make_tensor_helper((S, S)), _make_tensor_helper((S,))),
                (_make_tensor_helper(()), _make_tensor_helper(())))
        samples += tuple(_samples_with_alpha_helper(args, alphas))  # type: ignore
    elif variant == 'scalar':
        # Scalar Other
        samples = (SampleInput(_make_tensor_helper((S, S)), args=(0.5,)),
                   SampleInput(_make_tensor_helper(()), args=(0.5,)),
                   SampleInput(_make_tensor_helper((S, S)), args=(1.5j,)),
                   SampleInput(_make_tensor_helper(()), args=(1.5j,)),
                   SampleInput(_make_tensor_helper((S, S)), args=(0.4 + 1.2j,)),
                   SampleInput(_make_tensor_helper(()), args=(1.2 + 1.76j,)))  # type: ignore

        scalar_args = [(_make_tensor_helper((S, S)), 0.5), (_make_tensor_helper(()), 0.5),
                       (_make_tensor_helper((S, S)), 2.7j), (_make_tensor_helper(()), 2.7j),
                       (_make_tensor_helper((S, S)), 1 - 2.7j), (_make_tensor_helper(()), 1 + 2.7j)]  # type: ignore

        alphas = [int_alpha, float_alpha, complex_alpha]

        def filter_fn(arg_alpha):
            arg, alpha = arg_alpha
            if isinstance(alpha, complex):
                if dtype.is_complex or isinstance(arg[1], complex):
                    return True
                else:
                    # complex alpha is valid only if either `self` or `other` is complex
                    return False

            # Non-Complex Alpha
            return True

        # Samples with alpha (scalar version) covers the following cases
        # self    | other   | alpha
        # -----------------------------------------
        # real    | real    | real (int and float)
        # real    | complex | real and complex
        # complex | real    | real and complex
        # complex | complex | real and complex
        #
        # It does not cover
        # real    | real    | complex
        # x = torch.randn(2, requires_grad=True, dtype=torch.float64)
        # torch.rsub(x, 1, alpha=1. + 1.6j)
        # RuntimeError: value cannot be converted to type double without overflow: (-1,-1.6)

        samples += tuple(_samples_with_alpha_helper(scalar_args, alphas, filter_fn=filter_fn))  # type: ignore
    else:
        raise Exception("Invalid variant!")

    return samples


def sample_inputs_cumulative_ops(op_info, device, dtype, requires_grad, supports_dtype_kwargs=True, **kwargs):
    def _make_tensor_helper(shape, low=None, high=None):
        return make_tensor(shape, device, dtype, low=low, high=high, requires_grad=requires_grad)

    samples = [
        SampleInput(_make_tensor_helper((S, S, S)), args=(0,)),
        SampleInput(_make_tensor_helper((S, S, S)), args=(1,)),
        SampleInput(_make_tensor_helper(()), args=(0,)),
    ]

    if supports_dtype_kwargs:
        # NOTE: if `dtype` is not same as input, then inplace variants fail with
        # `provided dtype must match the dtype of self tensor in cumsum`
        samples.append(SampleInput(_make_tensor_helper((S, S, S)), args=(1,), kwargs={'dtype': dtype}))

    return samples


def sample_inputs_unfold(op_info, device, dtype, requires_grad, **kwargs):
    test_cases = (
        ((), (0, 1, 1)),
        ((S, S, S, S), (0, 3, 1)),
        ((S, S, S, S), (1, 3, 1)),
        ((S, S, S, S), (2, 3, 1)),
        ((S, S, S, S), (3, 3, 1)),
        ((S, S, S, S), (0, 3, 2)),
        ((S, S, S, S), (1, 3, 2)),
        ((S, S, S, S), (2, 3, 2)),
        ((S, S, S, S), (3, 3, 2)),
        ((S, S, S, S), (0, 4, 1)),
        ((S, S, S, S), (1, 4, 1)),
        ((S, S, S, S), (2, 4, 1)),
        ((S, S, S, S), (3, 4, 1)),
        ((M,), (0, 3, 1)),
        ((M,), (0, 3, 2)),
        ((M,), (0, 3, 3)),
        ((1000,), (0, 3, 11)),
        ((1000,), (0, 2, 27)),
        ((10, 10), (0, 1, 2)),
        ((10, 10), (1, 2, 3)),
        ((10, 10), (1, 2, 2)),
        ((S, S, S), (2, 3, 2)),
    )

    sample_inputs = []
    for shape, arguments in test_cases:
        sample_inputs += [SampleInput(make_tensor(shape, device, dtype,
                                      low=None, high=None,
                                      requires_grad=requires_grad),
                                      args=arguments)]
    return sample_inputs


def sample_inputs_atan2(op_info, device, dtype, requires_grad, **kwargs):
    make_arg = partial(make_tensor, device=device, dtype=dtype, requires_grad=requires_grad)
    cases = (
        ((S, S, S), (S, S, S)),
        ((), ()),
        ((S, S, S), (S,)),
        # Enable the cases below once gh-53014 is in
        # ((S,), (S, S, S)),
        # ((S, 1, S), (S, S)),
    )

    def generator():
        for x_shape, y_shape in cases:
            yield SampleInput(make_arg(x_shape), args=(make_arg(y_shape),))

    return list(generator())


def sample_inputs_lerp(op_info, device, dtype, requires_grad):
    def _make_tensor_helper(shape, low=None, high=None):
        return make_tensor(shape, device, dtype, low=low, high=high, requires_grad=requires_grad)

    samples = (
        # no broadcast
        SampleInput(_make_tensor_helper((S, S)), args=(_make_tensor_helper((S, S)), 0.4)),
        # broadcast rhs
        SampleInput(_make_tensor_helper((S, S)), args=(_make_tensor_helper((S,)), 0.4)),
        # scalar tensor
        SampleInput(_make_tensor_helper(()), args=(_make_tensor_helper(()), 0.4)),
        # broadcast rhs scalar-tensor
        SampleInput(_make_tensor_helper((S, S)), args=(_make_tensor_helper(()), 0.4)),
        # broadcast rhs with weight tensor
        SampleInput(_make_tensor_helper((S, S)), args=(_make_tensor_helper((S,)), _make_tensor_helper((S, S)))),
        # broadcast rhs and weight tensor
        SampleInput(_make_tensor_helper((S, S)), args=(_make_tensor_helper((S, 1)), _make_tensor_helper((S,)))),

        # Broadcasts `self` : Issue with inplace-variants
        # Reference: https://github.com/pytorch/pytorch/issues/50747
        # SampleInput((_make_tensor_helper((S,)), _make_tensor_helper((S, S)), 0.4)),
        # SampleInput((_make_tensor_helper(()), _make_tensor_helper((S, S)), 0.4)),
        # SampleInput((_make_tensor_helper((S, 1)), _make_tensor_helper((S, S)), 0.4)),
        # SampleInput((_make_tensor_helper((S, 1)), _make_tensor_helper((S, S)), _make_tensor_helper((S, 1)))),
    )  # type: ignore

    if dtype.is_complex:
        samples = samples + (  # type: ignore
            # no broadcast
            SampleInput(_make_tensor_helper((S, S)), args=(_make_tensor_helper((S, S)), 0.4j)),
            SampleInput(_make_tensor_helper((S, S)), args=(_make_tensor_helper((S, S)), 1.2 + 0.1j)),
            # broadcast rhs
            SampleInput(_make_tensor_helper((S, S)), args=(_make_tensor_helper((S,)), 0.4j)),
            SampleInput(_make_tensor_helper((S, S)), args=(_make_tensor_helper((S, S)), 5.4 + 9j)),
            # scalar tensor
            SampleInput(_make_tensor_helper(()), args=(_make_tensor_helper(()), 0.4j)),
            SampleInput(_make_tensor_helper(()), args=(_make_tensor_helper(()), 6.1 + 0.004j)),
            # broadcast rhs scalar-tensor
            SampleInput(_make_tensor_helper((S, S)), args=(_make_tensor_helper(()), 0.4j)),
            SampleInput(_make_tensor_helper((S, S)), args=(_make_tensor_helper(()), 1 + 2j)),
        )

    return samples

foreach_unary_op_db: List[OpInfo] = [
    ForeachUnaryFuncInfo('exp'),
    ForeachUnaryFuncInfo('acos'),
    ForeachUnaryFuncInfo('asin'),
    ForeachUnaryFuncInfo('atan'),
    ForeachUnaryFuncInfo('cos'),
    ForeachUnaryFuncInfo('cosh'),
    ForeachUnaryFuncInfo('log'),
    ForeachUnaryFuncInfo('log10'),
    ForeachUnaryFuncInfo('log2'),
    ForeachUnaryFuncInfo('tan'),
    ForeachUnaryFuncInfo('tanh'),
    ForeachUnaryFuncInfo('sin'),
    ForeachUnaryFuncInfo('sinh'),

    ForeachUnaryFuncInfo('neg',
                         dtypes=all_types_and_complex(),
                         dtypesIfCPU=all_types_and_complex(),
                         dtypesIfCUDA=all_types_and_complex(),
                         sample_inputs_func=sample_inputs_foreach,
                         safe_casts_outputs=False),

    ForeachUnaryFuncInfo('sqrt',
                         dtypes=floating_types(),
                         dtypesIfCPU=floating_and_complex_types_and(torch.bfloat16),
                         dtypesIfCUDA=floating_and_complex_types_and(torch.half)),

    ForeachUnaryFuncInfo('ceil',
                         dtypes=floating_types(),
                         dtypesIfCPU=floating_types_and(torch.bfloat16),
                         dtypesIfCUDA=floating_types_and(torch.half)),

    ForeachUnaryFuncInfo('erf',
                         dtypes=floating_types(),
                         dtypesIfCPU=floating_types_and(torch.bfloat16),
                         dtypesIfCUDA=floating_types_and(torch.half)),

    ForeachUnaryFuncInfo('erfc',
                         dtypes=floating_types(),
                         dtypesIfCPU=floating_types_and(torch.bfloat16),
                         dtypesIfCUDA=floating_types_and(torch.half)),

    ForeachUnaryFuncInfo('expm1',
                         dtypes=floating_types(),
                         dtypesIfCPU=floating_types_and(torch.bfloat16),
                         dtypesIfCUDA=floating_types_and(torch.half)),

    ForeachUnaryFuncInfo('floor',
                         dtypes=floating_types(),
                         dtypesIfCPU=floating_types_and(torch.bfloat16),
                         dtypesIfCUDA=floating_types_and(torch.half)),

    ForeachUnaryFuncInfo('log1p',
                         dtypes=floating_types(),
                         dtypesIfCPU=floating_types_and(torch.bfloat16),
                         dtypesIfCUDA=floating_types_and(torch.half)),

    ForeachUnaryFuncInfo('round',
                         dtypes=floating_types(),
                         dtypesIfCPU=floating_types_and(torch.bfloat16),
                         dtypesIfCUDA=floating_types_and(torch.half)),

    ForeachUnaryFuncInfo('frac',
                         dtypes=floating_types(),
                         dtypesIfCPU=floating_types_and(torch.bfloat16),
                         dtypesIfCUDA=floating_types_and(torch.half)),

    ForeachUnaryFuncInfo('reciprocal',
                         dtypes=floating_types(),
                         dtypesIfCPU=floating_types_and(torch.bfloat16),
                         dtypesIfCUDA=floating_types_and(torch.half)),

    ForeachUnaryFuncInfo('sigmoid',
                         dtypes=floating_types(),
                         dtypesIfCPU=floating_types_and(torch.bfloat16),
                         dtypesIfCUDA=floating_types_and(torch.half)),

    ForeachUnaryFuncInfo('trunc',
                         dtypes=floating_types(),
                         dtypesIfCPU=floating_types_and(torch.bfloat16),
                         dtypesIfCUDA=floating_types_and(torch.half)),

    ForeachUnaryFuncInfo('abs',
                         dtypes=all_types_and_complex_and(torch.bfloat16, torch.half, torch.bool),
                         dtypesIfCPU=all_types_and_complex_and(torch.bfloat16, torch.half),
                         dtypesIfCUDA=all_types_and_complex_and(torch.bfloat16, torch.half, torch.bool),
                         safe_casts_outputs=False)
]

def reference_sign(x):
    if x.dtype == np.bool_:
        # `np.sign` doesn't support `bool`.
        # >>> np.sign(True)
        # ufunc 'sign' did not contain a loop
        # with signature matching types dtype('bool') -> dtype('bool')
        return np.sign(x, dtype=np.uint8).astype(np.bool_)
    return np.sign(x)


def reference_sgn(x):
    # NumPy doesn't have an equivalent to `torch.sgn` when the dtype is complex.
    # For complex inputs, `np.sign` returns sign(x.real) + 0j if x.real != 0 else sign(x.imag) + 0j.
    # while `torch.sgn` returns, 0 if abs(input) == 0 else input/abs(input)
    if x.dtype not in [np.complex64, np.complex128]:
        return reference_sign(x)

    out = (x / np.abs(x))
    if out.ndim == 0:
        # Handle x == 0 case
        if (x == 0):
            # Can't assign to np.complex object
            # So make a new one.
            return np.array(complex(0, 0), dtype=x.dtype)
        return out

    # Handle x == 0 case
    mask = (x == 0)
    out[mask] = complex(0, 0)
    return out


def reference_sigmoid(x):
    # 'scipy.special.expit' not supported for the input types
    if x.dtype in [np.complex64, np.complex128]:
        return (1 / (1 + np.exp(-x)))
    return scipy.special.expit(x)


def reference_lgamma(x):
    # scipy.special.gammaln returns `-inf` when input is `-inf`.
    # While Pytorch, C and C++, all return `inf` when input is `-inf`.
    # Reference:
    # https://en.cppreference.com/w/cpp/numeric/math/lgamma
    # https://en.cppreference.com/w/c/numeric/math/lgamma

    # To handle the above discrepancy,
    # we replace -inf with inf so values
    # that were originally -inf map to inf as expected
    if x.dtype.kind == 'f':
        x = np.where(x == float('-inf'), np.array(float('inf'), dtype=x.dtype), x)

    out = scipy.special.gammaln(x)

    if x.dtype == np.float16:
        # `scipy.special.gammaln` returns output of float32 when input is float16,
        # while `torch.lgamma` preserves `float16`. But due to smaller range of float16,
        # Pytorch version outputs `inf` while SciPy returns finite values.
        out = out.astype(np.float16)

    return out


def gradcheck_wrapper_hermitian_input(op, input, *args, **kwargs):
    """Gradcheck wrapper for functions that take Hermitian matrices as input.

    They require a modified function because the finite-difference algorithm
    for calculating derivatives does not preserve the Hermitian property of the input.
    """
    return op(input + input.conj().transpose(-2, -1), *args, **kwargs)


def gradcheck_wrapper_triangular_input(op, input, *args, upper=False, **kwargs):
    """Gradcheck wrpper for functions that take lower or upper triangular matrices as input.

    They require a modified function because the finite-difference algorithm
    for calculating derivatives does not preserve the triangular property of the input.
    """
    return op(input.triu() if upper else input.tril(), upper)


# Operator database (sorted alphabetically)
op_db: List[OpInfo] = [
    UnaryUfuncInfo('abs',
                   aliases=('absolute', ),
                   ref=np.abs,
                   dtypes=all_types_and_complex_and(torch.half, torch.bfloat16),
                   dtypesIfCPU=all_types_and_complex_and(torch.half, torch.bfloat16),
                   dtypesIfCUDA=all_types_and_complex_and(torch.bool, torch.half, torch.bfloat16),
                   skips=(
                       SkipInfo('TestUnaryUfuncs', 'test_reference_numerics_extremal',
                                device_type='cpu', dtypes=[torch.cfloat, torch.cdouble]),
                       SkipInfo('TestUnaryUfuncs', 'test_reference_numerics_hard',
                                device_type='cpu', dtypes=[torch.cfloat]),
                       # Reference: https://github.com/pytorch/pytorch/issues/49224
                       SkipInfo('TestUnaryUfuncs', 'test_reference_numerics_normal',
                                dtypes=[torch.int8], active_if=TEST_WITH_ASAN),
                       # TODO: Fix test_out_arg_all_dtypes as torch.empty_like(expected_output) where expected_output=op(input)
                       # We can break the logic of the loop over all possible types but it is OK.
                       # https://github.com/pytorch/pytorch/blob/master/test/test_unary_ufuncs.py#L440-L449
                       SkipInfo('TestUnaryUfuncs', 'test_out_arg_all_dtypes',
                                dtypes=[torch.cfloat, torch.cdouble]),
                   ),
                   supports_inplace_autograd=False,
                   assert_autodiffed=True),
    # NOTE: CPU complex acos produces incorrect outputs (https://github.com/pytorch/pytorch/issues/42952)
    UnaryUfuncInfo('acos',
                   aliases=('arccos', ),
                   ref=np.arccos,
                   domain=(-1, 1),
                   handles_complex_extremals=False,
                   dtypes=all_types_and_complex_and(torch.bool),
                   dtypesIfCPU=all_types_and_complex_and(torch.bool, torch.bfloat16),
                   dtypesIfCUDA=all_types_and_complex_and(torch.bool, torch.half),
                   assert_autodiffed=True,
                   decorators=(precisionOverride({torch.float16: 1e-2,
                                                  torch.bfloat16: 1e-1,
                                                  torch.complex64: 1e-2}),),
                   safe_casts_outputs=True,
                   skips=(
                       # "rsqrt_cpu" not implemented for 'BFloat16'
                       SkipInfo('TestOpInfo', 'test_supported_backward', dtypes=(torch.bfloat16,)),
                       SkipInfo('TestUnaryUfuncs', 'test_reference_numerics_hard',
                                device_type='cpu', dtypes=[torch.cfloat, torch.cdouble]),
                       SkipInfo('TestGradients', 'test_fn_grad',
                                dtypes=[torch.cdouble], active_if=IS_WINDOWS),
                       SkipInfo('TestGradients', 'test_method_grad',
                                dtypes=[torch.cdouble], active_if=IS_WINDOWS),
                       SkipInfo('TestGradients', 'test_inplace_grad',
                                dtypes=[torch.cdouble], active_if=IS_WINDOWS),
                   )),
    # NOTE: the derivative for inplace acosh is not implemented
    UnaryUfuncInfo('acosh',
                   aliases=('arccosh', ),
                   ref=np.arccosh,
                   domain=(1, float('inf')),
                   dtypes=all_types_and_complex_and(torch.bool),
                   dtypesIfCPU=all_types_and_complex_and(torch.bool),
                   dtypesIfCUDA=all_types_and_complex_and(torch.bool, torch.half, torch.bfloat16),
                   safe_casts_outputs=True,
                   decorators=(precisionOverride({torch.bfloat16: 5e-2}),),
                   supports_inplace_autograd=False,
                   skips=(
                       # "rsqrt_cuda" not implemented for 'BFloat16'
                       SkipInfo('TestOpInfo', 'test_supported_backward', dtypes=(torch.bfloat16,)),
                       SkipInfo('TestUnaryUfuncs', 'test_reference_numerics_extremal',
                                device_type='cpu', dtypes=[torch.cfloat, torch.cdouble]),
                       SkipInfo('TestUnaryUfuncs', 'test_reference_numerics_hard',
                                device_type='cpu', dtypes=[torch.cfloat, torch.cdouble]),
                       SkipInfo('TestUnaryUfuncs', 'test_reference_numerics_extremal',
                                device_type='cuda', dtypes=[torch.cdouble],
                                active_if=IS_WINDOWS),
                       SkipInfo('TestUnaryUfuncs', 'test_reference_numerics_hard',
                                device_type='cuda', dtypes=[torch.cdouble],
                                active_if=IS_WINDOWS),
                       SkipInfo('TestUnaryUfuncs', 'test_reference_numerics_normal',
                                device_type='cuda', dtypes=[torch.cdouble],
                                active_if=IS_WINDOWS),
                       # Reference: https://github.com/pytorch/pytorch/issues/50692
                       SkipInfo('TestGradients', 'test_fn_grad',
                                device_type='cuda', dtypes=[torch.cdouble], active_if=IS_WINDOWS),
                       SkipInfo('TestGradients', 'test_method_grad',
                                device_type='cuda', dtypes=[torch.cdouble], active_if=IS_WINDOWS),
                   )),
    OpInfo('addmm',
           dtypes=floating_types(),
           dtypesIfCPU=all_types_and_complex_and(torch.float16, torch.bfloat16),
           # BFloat16 support on CUDA requires CUDA 11 and SM53
           dtypesIfCUDA=floating_types_and(torch.float16, torch.complex64, torch.complex128,
                                           *[torch.bfloat16] if CUDA11OrLater else []),
           dtypesIfROCM=floating_types_and(torch.half),
           assert_autodiffed=True,
           autodiff_nonfusible_nodes=['aten::add', 'aten::mm'],
           skips=(
               # Skips unsupported bfloat16 check because above support check
               #   doesn't work on all platforms
               SkipInfo('TestOpInfo', 'test_unsupported_dtypes', dtypes=(torch.bfloat16,)),
               # TODO: remove redundant method_tests() entries
               SkipInfo('TestOpInfo', 'test_duplicate_method_tests')),
           sample_inputs_func=sample_inputs_addmm),
    OpInfo('addbmm',
           dtypes=floating_types(),
           dtypesIfCPU=all_types_and_complex_and(torch.float16, torch.bfloat16),
           dtypesIfCUDA=floating_types_and(torch.float16, torch.complex64, torch.complex128,
                                           *[torch.bfloat16] if CUDA11OrLater else []),
           dtypesIfROCM=floating_types_and(torch.half),
           skips=(
               # addbmm does not correctly warn when resizing out= inputs
               SkipInfo('TestCommon', 'test_out'),
               # cuda gradchecks are slow
               # see discussion https://github.com/pytorch/pytorch/pull/47761#issuecomment-747316775
               SkipInfo('TestGradients', 'test_fn_gradgrad', device_type='cuda'),),
           sample_inputs_func=sample_inputs_addbmm),
    OpInfo('addr',
           dtypes=all_types_and_complex_and(torch.bool, torch.bfloat16, torch.float16),
           # Reference: https://github.com/pytorch/pytorch/issues/50747
           supports_inplace_autograd=False,
           skips=(
               # "addmv_impl_cpu" not implemented for 'Half'
               # at::cuda::blas::gemv: not implemented for N3c108BFloat16E
               SkipInfo('TestOpInfo', 'test_supported_backward', dtypes=(torch.float16, torch.bfloat16)),
               # Reference: https://github.com/pytorch/pytorch/issues/50747
               SkipInfo('TestCommon', 'test_variant_consistency_eager',
                        dtypes=all_types_and_complex_and(torch.bool, torch.bfloat16, torch.float16)),),
           sample_inputs_func=sample_inputs_addr),
    OpInfo('addcmul',
           dtypes=all_types_and_complex(),
           dtypesIfCUDA=all_types_and_complex_and(torch.float16, torch.bfloat16),
           assert_autodiffed=True,
           supports_inplace_autograd=False,
           skips=(
               # TODO: update sample inputs with for_inplace_variant kwarg to support this test
               SkipInfo('TestCommon', 'test_variant_consistency_eager'),),
           sample_inputs_func=sample_inputs_addcmul_addcdiv),
    OpInfo('addcdiv',
           dtypes=floating_and_complex_types(),
           dtypesIfCUDA=floating_and_complex_types_and(torch.float16, torch.bfloat16),
           supports_inplace_autograd=False,
           skips=(
               # TODO: update sample inputs with for_inplace_variant kwarg to support this test
               SkipInfo('TestCommon', 'test_variant_consistency_eager'),),
           sample_inputs_func=sample_inputs_addcmul_addcdiv),
    OpInfo('amax',
           dtypes=all_types_and(torch.float16, torch.bfloat16, torch.bool),
           sample_inputs_func=sample_inputs_amax_amin,),
    OpInfo('amin',
           dtypes=all_types_and(torch.float16, torch.bfloat16, torch.bool),
           sample_inputs_func=sample_inputs_amax_amin),
    OpInfo('argmax',
           dtypes=all_types_and(torch.float16, torch.bfloat16),
           supports_autograd=False,
           sample_inputs_func=sample_inputs_argmax_argmin,),
    OpInfo('argmin',
           dtypes=all_types_and(torch.float16, torch.bfloat16),
           supports_autograd=False,
           sample_inputs_func=sample_inputs_argmax_argmin,),
    UnaryUfuncInfo('asin',
                   aliases=('arcsin', ),
                   ref=np.arcsin,
                   domain=(-1, 1),
                   supports_sparse=True,
                   decorators=(precisionOverride({torch.bfloat16: 1e-2}),),
                   safe_casts_outputs=True,
                   dtypes=all_types_and_complex_and(torch.bool),
                   dtypesIfCPU=all_types_and_complex_and(torch.bool, torch.bfloat16),
                   dtypesIfCUDA=all_types_and_complex_and(torch.bool, torch.half),
                   assert_autodiffed=True,
                   skips=(
                       # "rsqrt_cpu" not implemented for 'BFloat16'
                       SkipInfo('TestOpInfo', 'test_supported_backward', dtypes=(torch.bfloat16,)),
                       SkipInfo('TestUnaryUfuncs', 'test_reference_numerics_extremal',
                                device_type='cpu', dtypes=[torch.cfloat, torch.cdouble]),
                       SkipInfo('TestUnaryUfuncs', 'test_reference_numerics_hard',
                                device_type='cpu', dtypes=[torch.cfloat, torch.cdouble]),
                       SkipInfo('TestUnaryUfuncs', 'test_reference_numerics_extremal',
                                device_type='cuda', dtypes=[torch.cdouble],
                                active_if=IS_WINDOWS),
                       SkipInfo('TestUnaryUfuncs', 'test_reference_numerics_hard',
                                device_type='cuda', dtypes=[torch.cdouble],
                                active_if=IS_WINDOWS)
                   )),
    # NOTE: derivative for inplace asinh is not implemented
    UnaryUfuncInfo('asinh',
                   aliases=('arcsinh', ),
                   ref=np.arcsinh,
                   dtypes=all_types_and_complex_and(torch.bool),
                   dtypesIfCPU=all_types_and_complex_and(torch.bool),
                   dtypesIfCUDA=all_types_and_complex_and(torch.bool, torch.half, torch.bfloat16),
                   safe_casts_outputs=True,
                   decorators=(precisionOverride({torch.bfloat16: 5e-2}),),
                   supports_inplace_autograd=False,
                   skips=(
                       # "rsqrt_cuda" not implemented for 'BFloat16'
                       SkipInfo('TestOpInfo', 'test_supported_backward', dtypes=(torch.bfloat16,)),
                       SkipInfo('TestUnaryUfuncs', 'test_reference_numerics_extremal',
                                device_type='cpu', dtypes=[torch.cfloat, torch.cdouble]),
                       SkipInfo('TestUnaryUfuncs', 'test_reference_numerics_hard',
                                device_type='cpu', dtypes=[torch.cfloat, torch.cdouble]),
                       SkipInfo('TestUnaryUfuncs', 'test_reference_numerics_normal',
                                device_type='cpu', dtypes=[torch.cfloat, torch.cdouble]),
                       SkipInfo('TestUnaryUfuncs', 'test_reference_numerics_extremal',
                                device_type='cuda', dtypes=[torch.cdouble],
                                active_if=IS_WINDOWS),
                       SkipInfo('TestUnaryUfuncs', 'test_reference_numerics_hard',
                                device_type='cuda', dtypes=[torch.cdouble],
                                active_if=IS_WINDOWS),
                   )),
    UnaryUfuncInfo('atan',
                   aliases=('arctan', ),
                   ref=np.arctan,
                   dtypes=all_types_and_complex_and(torch.bool),
                   dtypesIfCPU=all_types_and_complex_and(torch.bool, torch.bfloat16),
                   dtypesIfCUDA=all_types_and_complex_and(torch.bool, torch.half),
                   assert_autodiffed=True,
                   decorators=(precisionOverride({torch.bfloat16: 1e-2}),),
                   safe_casts_outputs=True,
                   skips=(
                       SkipInfo('TestUnaryUfuncs', 'test_reference_numerics_extremal',
                                device_type='cpu', dtypes=[torch.cfloat, torch.cdouble]),
                       SkipInfo('TestUnaryUfuncs', 'test_reference_numerics_hard',
                                device_type='cpu', dtypes=[torch.cfloat, torch.cdouble]),
                       SkipInfo('TestUnaryUfuncs', 'test_reference_numerics_normal',
                                device_type='cpu', dtypes=[torch.cfloat, torch.cdouble]),
                       SkipInfo('TestUnaryUfuncs', 'test_reference_numerics_extremal',
                                device_type='cuda', dtypes=[torch.cfloat, torch.cdouble],
                                active_if=IS_WINDOWS),
                       SkipInfo('TestUnaryUfuncs', 'test_reference_numerics_hard',
                                device_type='cuda', dtypes=[torch.cfloat, torch.cdouble],
                                active_if=IS_WINDOWS),
                       SkipInfo('TestUnaryUfuncs', 'test_reference_numerics_normal',
                                device_type='cuda', dtypes=[torch.cfloat, torch.cdouble],
                                active_if=IS_WINDOWS),
                   )),
    OpInfo('atan2',
           dtypes=all_types_and(torch.bool),
           dtypesIfCPU=all_types_and(torch.bool),
           dtypesIfCUDA=all_types_and(torch.bool, torch.half),
           sample_inputs_func=sample_inputs_atan2,
           ),
    UnaryUfuncInfo('atanh',
                   aliases=('arctanh', ),
                   ref=np.arctanh,
                   domain=(-1, 1),
                   dtypes=all_types_and_complex_and(torch.bool),
                   dtypesIfCPU=all_types_and_complex_and(torch.bool),
                   dtypesIfCUDA=all_types_and_complex_and(torch.bool, torch.half, torch.bfloat16),
                   safe_casts_outputs=True,
                   decorators=(precisionOverride({torch.bfloat16: 1e-2}),),
                   supports_inplace_autograd=False,
                   skips=(
                       SkipInfo('TestUnaryUfuncs', 'test_reference_numerics_extremal',
                                device_type='cpu', dtypes=[torch.cfloat, torch.cdouble]),
                       SkipInfo('TestUnaryUfuncs', 'test_reference_numerics_normal',
                                device_type='cpu', dtypes=[torch.cfloat, torch.cdouble]),
                       SkipInfo('TestUnaryUfuncs', 'test_reference_numerics_extremal',
                                device_type='cuda', dtypes=[torch.cfloat, torch.cdouble],
                                active_if=IS_WINDOWS),
                       SkipInfo('TestUnaryUfuncs', 'test_reference_numerics_hard',
                                device_type='cuda', dtypes=[torch.cfloat],
                                active_if=IS_WINDOWS),
                   )),
    OpInfo('broadcast_to',
           dtypes=all_types_and_complex_and(torch.bool, torch.float16, torch.bfloat16),
           supports_out=False,
           sample_inputs_func=sample_inputs_broadcast_to),
    UnaryUfuncInfo('bitwise_not',
                   ref=np.bitwise_not,
                   dtypes=integral_types_and(torch.bool),
                   dtypesIfCPU=None,
                   dtypesIfCUDA=None,
                   dtypesIfROCM=None,
                   supports_autograd=False),
    UnaryUfuncInfo('ceil',
                   ref=np.ceil,
                   dtypes=floating_types_and(torch.half),
                   dtypesIfCPU=floating_types_and(torch.bfloat16),
                   dtypesIfCUDA=floating_types_and(torch.half),
                   assert_autodiffed=True),
    OpInfo('cholesky',
           dtypes=floating_and_complex_types(),
           check_batched_gradgrad=False,
           sample_inputs_func=sample_inputs_linalg_cholesky,
           gradcheck_wrapper=gradcheck_wrapper_hermitian_input,
           decorators=[skipCUDAIfNoMagma, skipCUDAIfRocm, skipCPUIfNoLapack],
           skips=(
               # cuda gradchecks are slow
               # see discussion https://github.com/pytorch/pytorch/pull/47761#issuecomment-747316775
               SkipInfo('TestGradients', 'test_fn_gradgrad', device_type='cuda'),)),
    OpInfo('cholesky_inverse',
           dtypes=floating_and_complex_types(),
           # TODO: RuntimeError: cholesky_inverse does not support automatic differentiation for outputs
           # with complex dtype.
           supports_complex_autograd=False,
           check_batched_gradgrad=False,
           sample_inputs_func=sample_inputs_linalg_cholesky_inverse,
           gradcheck_wrapper=gradcheck_wrapper_triangular_input,
           decorators=[skipCUDAIfNoMagma, skipCPUIfNoLapack],
           skips=(
               # cholesky_inverse does not correctly warn when resizing out= inputs
               SkipInfo('TestCommon', 'test_out'),)),
    UnaryUfuncInfo('clamp',
                   aliases=('clip', ),
                   decorators=(precisionOverride({torch.bfloat16: 7e-2, torch.float16: 1e-2}),),
                   ref=np.clip,
                   dtypes=all_types_and(torch.half, torch.bfloat16),
                   dtypesIfCPU=all_types_and(torch.bfloat16),
                   dtypesIfCUDA=all_types_and(torch.half, torch.bfloat16),
                   assert_autodiffed=True,
                   skips=(
                       # Reference: https://github.com/pytorch/pytorch/issues/54841
                       SkipInfo('TestUnaryUfuncs', 'test_reference_numerics_extremal',
                                device_type='cpu', dtypes=[torch.bfloat16]),
                   ),
                   sample_kwargs=sample_kwargs_clamp,
                   sample_inputs_func=sample_inputs_clamp),
    UnaryUfuncInfo('conj',
                   ref=np.conj,
                   dtypes=all_types_and_complex_and(torch.bool,
                                                    torch.bfloat16, torch.half),
                   dtypesIfCPU=None,
                   dtypesIfCUDA=None,
                   dtypesIfROCM=None,
                   skips=(
                       # File "test_unary_ufuncs.py", line 289, in test_reference_numerics
                       #  if not torch.can_cast(numpy_to_torch_dtype_dict[expected.dtype.type], dtype):
                       # KeyError: <class 'numpy.intc'>
                       # Following error in Windows CI
                       SkipInfo('TestUnaryUfuncs', 'test_reference_numerics_normal',
                                dtypes=[torch.int],
                                active_if=IS_WINDOWS),
                       SkipInfo('TestUnaryUfuncs', 'test_reference_numerics_hard',
                                dtypes=[torch.int],
                                active_if=IS_WINDOWS),
                   )),
    OpInfo('copysign',
           dtypes=all_types_and(torch.bool, torch.half, torch.bfloat16),
           sample_inputs_func=sample_inputs_copysign,
           supports_inplace_autograd=False,
           ),
    UnaryUfuncInfo('cos',
                   ref=np.cos,
                   dtypes=all_types_and_complex_and(torch.bool, torch.bfloat16),
                   dtypesIfCPU=all_types_and_complex_and(torch.bool, torch.bfloat16),
                   dtypesIfCUDA=all_types_and_complex_and(torch.bool, torch.half, torch.bfloat16),
                   assert_autodiffed=True,
                   handles_large_floats=False,
                   safe_casts_outputs=True,
                   decorators=(precisionOverride({torch.bfloat16: 1e-2}),),
                   skips=(
                       # "sin_cuda" not implemented for 'BFloat16'
                       SkipInfo('TestOpInfo', 'test_supported_backward', dtypes=(torch.bfloat16,)),
                       SkipInfo('TestUnaryUfuncs', 'test_reference_numerics_extremal',
                                dtypes=[torch.cfloat, torch.cdouble], active_if=IS_WINDOWS),
                       SkipInfo('TestUnaryUfuncs', 'test_reference_numerics_extremal', device_type='cpu',
                                dtypes=[torch.cfloat, torch.cdouble], active_if=IS_MACOS),
                   )),
    UnaryUfuncInfo('cosh',
                   ref=np_unary_ufunc_integer_promotion_wrapper(np.cosh),
                   dtypesIfCPU=all_types_and_complex_and(torch.bool),
                   dtypesIfCUDA=all_types_and_complex_and(torch.bool, torch.half),
                   safe_casts_outputs=True,
                   assert_autodiffed=True,
                   skips=(
                       # Reference: https://github.com/pytorch/pytorch/issues/48641
                       SkipInfo('TestUnaryUfuncs', 'test_reference_numerics_hard',
                                device_type='cpu', dtypes=[torch.int8]),
                       SkipInfo('TestUnaryUfuncs', 'test_reference_numerics_extremal',
                                dtypes=[torch.cfloat, torch.cdouble], active_if=IS_WINDOWS),
                       SkipInfo('TestUnaryUfuncs', 'test_reference_numerics_hard',
                                dtypes=[torch.cfloat, torch.cdouble], active_if=IS_WINDOWS),
                       SkipInfo('TestUnaryUfuncs', 'test_reference_numerics_extremal', device_type='cpu',
                                dtypes=[torch.cfloat, torch.cdouble], active_if=IS_MACOS),
                       SkipInfo('TestUnaryUfuncs', 'test_reference_numerics_hard', device_type='cpu',
                                dtypes=[torch.cfloat, torch.cdouble], active_if=IS_MACOS),
                   )),
    OpInfo('cumsum',
           dtypesIfCPU=all_types_and_complex_and(torch.bool),
           dtypesIfCUDA=all_types_and_complex_and(torch.bool, torch.half),
           skips=(
               # "cumsum_out_{cpu,cuda}" not implemented for 'Bool'
               SkipInfo('TestOpInfo', 'test_supported_dtypes',
                        dtypes=(torch.bool,)),
               # cumsum does not handle correctly out= dtypes
               SkipInfo('TestCommon', 'test_out'),
           ),
           sample_inputs_func=sample_inputs_cumulative_ops),
    OpInfo('cumprod',
           dtypes=all_types_and_complex_and(torch.bool),
           dtypesIfCUDA=all_types_and_complex_and(torch.bool, torch.float16),
           skips=(
               # "cumprod_out_{cpu, cuda}" not implemented for 'Bool'
               SkipInfo('TestOpInfo', 'test_supported_dtypes',
                        dtypes=(torch.bool,)),
               # cumprod does not handle correctly out= dtypes
               SkipInfo('TestCommon', 'test_out',
                        dtypes=[torch.float32]),
           ),
           sample_inputs_func=sample_inputs_cumprod),
    OpInfo('cummax',
           dtypesIfCPU=all_types_and(torch.bool),
           dtypesIfCUDA=all_types_and(torch.bool, torch.half),
           sample_inputs_func=partial(sample_inputs_cumulative_ops, supports_dtype_kwargs=False)),
    OpInfo('cummin',
           dtypesIfCPU=all_types_and(torch.bool),
           dtypesIfCUDA=all_types_and(torch.bool, torch.half),
           sample_inputs_func=partial(sample_inputs_cumulative_ops, supports_dtype_kwargs=False)),
    UnaryUfuncInfo('deg2rad',
                   ref=np.radians,
                   decorators=(precisionOverride({torch.bfloat16: 7e-1,
                                                  torch.float16: 7e-1}),),
                   dtypes=all_types_and(torch.bool, torch.half, torch.bfloat16),
                   dtypesIfCPU=all_types_and(torch.bool, torch.half, torch.bfloat16),
                   dtypesIfCUDA=all_types_and(torch.bool, torch.half, torch.bfloat16),
                   skips=(
                       # Reference: https://github.com/pytorch/pytorch/pull/51283#issuecomment-770614273
                       SkipInfo('TestUnaryUfuncs', 'test_reference_numerics_hard',
                                dtypes=[torch.bfloat16]),
                   ),
                   safe_casts_outputs=True),
    OpInfo('diff',
           op=torch.diff,
           dtypes=all_types_and_complex_and(torch.bool, torch.float16, torch.bfloat16),
           sample_inputs_func=sample_inputs_diff),
    OpInfo('div',
           variant_test_name='no_rounding_mode',
           dtypes=all_types_and_complex_and(torch.bool, torch.half, torch.bfloat16),
           sample_inputs_func=sample_inputs_div,
           skips=(SkipInfo('TestOpInfo', 'test_duplicate_method_tests'),),
           assert_autodiffed=True),
    OpInfo('div',
           variant_test_name='true_rounding',
           dtypes=all_types_and_complex_and(torch.bool, torch.half, torch.bfloat16),
           sample_inputs_func=partial(sample_inputs_div, rounding_mode=None),
           skips=(SkipInfo('TestOpInfo', 'test_duplicate_method_tests'),),
           assert_autodiffed=True),
    OpInfo('div',
           variant_test_name='trunc_rounding',
           dtypes=all_types_and(torch.half, torch.bfloat16),
           sample_inputs_func=partial(sample_inputs_div, rounding_mode='trunc'),
           skips=(SkipInfo('TestOpInfo', 'test_duplicate_method_tests'),),
           assert_autodiffed=True),
    OpInfo('div',
           variant_test_name='floor_rounding',
           dtypes=all_types_and(torch.half, torch.bfloat16),
           sample_inputs_func=partial(sample_inputs_div, rounding_mode='floor'),
           skips=(SkipInfo('TestOpInfo', 'test_duplicate_method_tests'),),
           assert_autodiffed=True),
    UnaryUfuncInfo('exp',
                   ref=np_unary_ufunc_integer_promotion_wrapper(np.exp),
                   dtypes=all_types_and_complex_and(torch.bool, torch.half),
                   dtypesIfCPU=all_types_and_complex_and(torch.bool, torch.bfloat16),
                   dtypesIfCUDA=all_types_and_complex_and(torch.bool, torch.half, torch.bfloat16),
                   skips=(
                       # Reference: https://github.com/pytorch/pytorch/pull/50093#pullrequestreview-561791547
                       SkipInfo('TestUnaryUfuncs', 'test_reference_numerics_extremal', dtypes=[torch.bfloat16]),
                       SkipInfo('TestUnaryUfuncs', 'test_reference_numerics_hard', dtypes=[torch.bfloat16]),
                       SkipInfo('TestUnaryUfuncs', 'test_reference_numerics_normal', dtypes=[torch.bfloat16]),
                       # Reference: https://github.com/pytorch/pytorch/issues/48010
                       SkipInfo('TestUnaryUfuncs', 'test_reference_numerics_extremal',
                                device_type='cpu', dtypes=[torch.cfloat, torch.cdouble]),
                       SkipInfo('TestUnaryUfuncs', 'test_reference_numerics_hard',
                                device_type='cpu', dtypes=[torch.cfloat, torch.cdouble]),
                   ),
                   assert_autodiffed=True,
                   safe_casts_outputs=True),
    OpInfo('diag',
           dtypes=all_types_and_complex_and(torch.bool),
           dtypesIfCPU=all_types_and_complex_and(torch.bool),
           dtypesIfCUDA=all_types_and_complex_and(torch.bool, torch.half),
           sample_inputs_func=sample_inputs_diag),
    UnaryUfuncInfo('frac',
                   ref=lambda x: np.modf(x)[0],
                   dtypes=floating_types_and(torch.bfloat16, torch.float16),
                   dtypesIfCPU=floating_types_and(torch.bfloat16, torch.float16),
                   dtypesIfCUDA=floating_types_and(torch.float16),
                   assert_autodiffed=True,
                   # Reference for disabling extremals
                   # https://github.com/pytorch/pytorch/issues/51948
                   handles_extremals=False),
    SpectralFuncInfo('fft.fft',
                     aten_name='fft_fft',
                     ref=np.fft.fft,
                     ndimensional=False,
                     dtypes=all_types_and_complex_and(torch.bool),
                     default_test_dtypes=floating_and_complex_types()),
    SpectralFuncInfo('fft.fftn',
                     aten_name='fft_fftn',
                     ref=np.fft.fftn,
                     ndimensional=True,
                     dtypes=all_types_and_complex_and(torch.bool),
                     default_test_dtypes=floating_and_complex_types(),
                     decorators=[precisionOverride(
                         {torch.float: 1e-4, torch.cfloat: 1e-4})],),
    SpectralFuncInfo('fft.hfft',
                     aten_name='fft_hfft',
                     ref=np.fft.hfft,
                     ndimensional=False,
                     dtypes=all_types_and_complex_and(torch.bool),
                     default_test_dtypes=floating_and_complex_types(),
                     check_batched_gradgrad=False),
    SpectralFuncInfo('fft.rfft',
                     aten_name='fft_rfft',
                     ref=np.fft.rfft,
                     ndimensional=False,
                     dtypes=all_types_and(torch.bool),
                     default_test_dtypes=floating_and_complex_types(),
                     check_batched_grad=False,
                     check_batched_gradgrad=False),
    SpectralFuncInfo('fft.rfftn',
                     aten_name='fft_rfftn',
                     ref=np.fft.rfftn,
                     ndimensional=True,
                     dtypes=all_types_and(torch.bool),
                     default_test_dtypes=floating_and_complex_types(),
                     check_batched_grad=False,
                     check_batched_gradgrad=False,
                     decorators=[precisionOverride({torch.float: 1e-4})],),
    SpectralFuncInfo('fft.ifft',
                     aten_name='fft_ifft',
                     ref=np.fft.ifft,
                     ndimensional=False,
                     dtypes=all_types_and_complex_and(torch.bool),
                     default_test_dtypes=floating_and_complex_types()),
    SpectralFuncInfo('fft.ifftn',
                     aten_name='fft_ifftn',
                     ref=np.fft.ifftn,
                     ndimensional=True,
                     dtypes=all_types_and_complex_and(torch.bool),
                     default_test_dtypes=floating_and_complex_types()),
    SpectralFuncInfo('fft.ihfft',
                     aten_name='fft_ihfft',
                     ref=np.fft.ihfft,
                     ndimensional=False,
                     dtypes=all_types_and(torch.bool),
                     default_test_dtypes=floating_types(),
                     check_batched_grad=False),
    SpectralFuncInfo('fft.irfft',
                     aten_name='fft_irfft',
                     ref=np.fft.irfft,
                     ndimensional=False,
                     dtypes=all_types_and_complex_and(torch.bool),
                     default_test_dtypes=floating_and_complex_types(),
                     check_batched_gradgrad=False),
    SpectralFuncInfo('fft.irfftn',
                     aten_name='fft_irfftn',
                     ref=np.fft.irfftn,
                     ndimensional=True,
                     dtypes=all_types_and_complex_and(torch.bool),
                     default_test_dtypes=floating_and_complex_types(),
                     check_batched_gradgrad=False),
    UnaryUfuncInfo('floor',
                   ref=np.floor,
                   dtypes=floating_types_and(torch.half),
                   dtypesIfCPU=floating_types_and(torch.bfloat16),
                   dtypesIfCUDA=floating_types_and(torch.half),
                   assert_autodiffed=True),
    OpInfo('flip',
           op=torch.flip,
           dtypes=all_types_and_complex_and(torch.bool, torch.half, torch.bfloat16),
           sample_inputs_func=sample_inputs_flip,
           supports_out=False),
    OpInfo('fliplr',
           op=torch.fliplr,
           dtypes=all_types_and_complex_and(torch.bool, torch.half, torch.bfloat16),
           sample_inputs_func=sample_inputs_fliplr_flipud,
           supports_out=False),
    OpInfo('flipud',
           op=torch.flipud,
           dtypes=all_types_and_complex_and(torch.bool, torch.half, torch.bfloat16),
           sample_inputs_func=sample_inputs_fliplr_flipud,
           supports_out=False),
    UnaryUfuncInfo('i0',
                   ref=np.i0,
                   decorators=(precisionOverride({torch.bfloat16: 3e-1,
                                                  torch.float16: 5e-1}),),
                   dtypes=floating_types_and(torch.bfloat16),
                   dtypesIfCPU=floating_types_and(torch.bfloat16),
                   dtypesIfCUDA=floating_types_and(torch.half, torch.bfloat16),
                   supports_autograd=False),
    OpInfo('floor_divide',
           dtypes=all_types_and(torch.half, torch.bfloat16),
           sample_inputs_func=sample_inputs_floor_divide,
           decorators=[_wrap_warn_once("floor_divide is deprecated, and will be removed")],
           skips=(
               # `test_duplicate_method_tests` doesn't raise any warning, as it doesn't actually
               # call the operator.
               SkipInfo('TestOpInfo', 'test_duplicate_method_tests'),),
           supports_autograd=False,
           ),
    UnaryUfuncInfo('frexp',
                   op=torch.frexp,
                   ref=np.frexp,
                   dtypesIfCPU=floating_types_and(torch.half),
                   dtypesIfCUDA=floating_types_and(torch.half),
                   # skip testing torch.frexp as it is not supported by ROCm platform yet
                   decorators=[skipCUDAIfRocm],
                   supports_out=False,
                   skips=(
                       # skips below tests as torch.frexp returns tuple-like (mantissa, exponent) as outputs,
                       # while theses tests currently requires output to a single tensor.
                       SkipInfo('TestUnaryUfuncs', 'test_batch_vs_slicing'),
                       SkipInfo('TestUnaryUfuncs', 'test_contig_vs_every_other'),
                       SkipInfo('TestUnaryUfuncs', 'test_contig_vs_transposed'),
                       SkipInfo('TestUnaryUfuncs', 'test_non_contig_expand'),
                       SkipInfo('TestUnaryUfuncs', 'test_variant_consistency'),

                       # skips test_reference_numerics due to error in Windows CI.
                       # The np.frexp returns exponent as np.intc dtype on Windows platform,
                       # and np.intc does not have the correspond torch dtype
                       SkipInfo('TestUnaryUfuncs', 'test_reference_numerics_normal',
                                active_if=IS_WINDOWS),
                       SkipInfo('TestUnaryUfuncs', 'test_reference_numerics_hard',
                                active_if=IS_WINDOWS),
                       SkipInfo('TestUnaryUfuncs', 'test_reference_numerics_extremal',
                                active_if=IS_WINDOWS),
                   )),
    OpInfo('linalg.householder_product',
           aten_name='linalg_householder_product',
           op=torch.linalg.householder_product,
           aliases=('orgqr', ),
           dtypes=floating_and_complex_types(),
           # TODO: backward uses in-place operations that vmap doesn't like
           check_batched_grad=False,
           check_batched_gradgrad=False,
           sample_inputs_func=sample_inputs_householder_product,
           decorators=[skipCUDAIfNoCusolver, skipCUDAIfRocm, skipCPUIfNoLapack,
                       # gradgrad checks are slow
                       DecorateInfo(slowTest, 'TestGradients', 'test_fn_gradgrad'), ]),

    OpInfo('inverse',
           op=torch.inverse,
           dtypes=floating_and_complex_types(),
           check_batched_gradgrad=False,
           sample_inputs_func=sample_inputs_linalg_invertible,
           decorators=[skipCUDAIfNoMagmaAndNoCusolver, skipCUDAIfRocm, skipCPUIfNoLapack],
           skips=(
               # cuda gradchecks are slow
               # see discussion https://github.com/pytorch/pytorch/pull/47761#issuecomment-747316775
               SkipInfo('TestGradients', 'test_fn_gradgrad', device_type='cuda'),)),
    OpInfo('linalg.det',
           op=torch.linalg.det,
           aliases=('det', ),
           dtypes=floating_and_complex_types(),
           aten_name='linalg_det',
           sample_inputs_func=sample_inputs_linalg_det,
           decorators=[skipCUDAIfNoMagma, skipCPUIfNoLapack],
           supports_complex_autograd=False,
           supports_inplace_autograd=False,
           skips=(
               # The following tests fail only on ROCm. This is probably
               # related to the fact that the current linalg.det backward is
               # unstable if the matrix has repeated singular values, see
               # https://github.com/pytorch/pytorch/issues/53364
               SkipInfo('TestGradients', 'test_fn_grad', device_type='cuda',
                        dtypes=(torch.float64,), active_if=TEST_WITH_ROCM),
               SkipInfo('TestGradients', 'test_fn_gradgrad', device_type='cuda',
                        dtypes=(torch.float64,), active_if=TEST_WITH_ROCM),
               SkipInfo('TestCommon', 'test_variant_consistency_jit', device_type='cuda',
                        dtypes=(torch.float64, torch.float32), active_if=TEST_WITH_ROCM),
           )),
    OpInfo('linalg.cholesky',
           aten_name='linalg_cholesky',
           dtypes=floating_and_complex_types(),
           # TODO: RuntimeError: While computing batched gradients,
           # got: vmap: Calling Tensor.as_strided is not supported
           # unless the batch dims being vmapped over are at the front of the tensor (in memory layout).
           check_batched_gradgrad=False,
           sample_inputs_func=sample_inputs_linalg_cholesky,
           gradcheck_wrapper=gradcheck_wrapper_hermitian_input,
           decorators=[skipCUDAIfNoMagma, skipCUDAIfRocm, skipCPUIfNoLapack],
           skips=(
               # cuda gradchecks are slow
               # see discussion https://github.com/pytorch/pytorch/pull/47761#issuecomment-747316775
               SkipInfo('TestGradients', 'test_fn_gradgrad', device_type='cuda'),)
           ),
    OpInfo('linalg.eig',
           aten_name='linalg_eig',
           op=torch.linalg.eig,
           dtypes=floating_and_complex_types(),
           supports_autograd=False,
           sample_inputs_func=sample_inputs_linalg_invertible,
           decorators=[skipCUDAIfNoMagma, skipCUDAIfRocm, skipCPUIfNoLapack]),
    OpInfo('linalg.eigvals',
           aten_name='linalg_eigvals',
           op=torch.linalg.eigvals,
           dtypes=floating_and_complex_types(),
           supports_autograd=False,
           sample_inputs_func=sample_inputs_linalg_invertible,
           decorators=[skipCUDAIfNoMagma, skipCUDAIfRocm, skipCPUIfNoLapack]),
    OpInfo('linalg.eigh',
           aten_name='linalg_eigh',
           dtypes=floating_and_complex_types(),
           check_batched_gradgrad=False,
           sample_inputs_func=sample_inputs_linalg_eigh,
           gradcheck_wrapper=gradcheck_wrapper_hermitian_input,
           decorators=[skipCUDAIfNoMagma, skipCUDAIfRocm, skipCPUIfNoLapack],
           skips=(
               # cuda gradchecks are slow
               # see discussion https://github.com/pytorch/pytorch/pull/47761#issuecomment-747316775
               SkipInfo('TestGradients', 'test_fn_gradgrad', device_type='cuda'),)
           ),
    OpInfo('linalg.lstsq',
           aten_name='linalg_lstsq',
           op=torch.linalg.lstsq,
           dtypes=floating_and_complex_types(),
           supports_out=False,
           sample_inputs_func=sample_inputs_linalg_lstsq,
           check_batched_grad=False,
           check_batched_gradgrad=False,
           decorators=[skipCUDAIfNoMagma, skipCPUIfNoLapack],
           skips=(
               # skip because `linalg_lstsq` is not differentiable
               SkipInfo('TestGradients', 'test_fn_grad'),
               SkipInfo('TestCommon', 'test_variant_consistency_jit'),
           )),
    OpInfo('linalg.matrix_power',
           aliases=('matrix_power',),
           aten_name='linalg_matrix_power',
           dtypes=floating_and_complex_types(),
           supports_inplace_autograd=False,
           decorators=[skipCUDAIfNoMagmaAndNoCusolver, skipCPUIfNoLapack, skipCUDAIfRocm],
           sample_inputs_func=sample_inputs_linalg_matrix_power,),
    OpInfo('linalg.multi_dot',
           # Need this lambda because gradcheck does not work with TensorList inputs
           aten_name='linalg_multi_dot',
           dtypes=floating_and_complex_types_and(torch.half),
           dtypesIfCPU=all_types_and_complex_and(torch.half, torch.bfloat16),
           dtypesIfCUDA=floating_and_complex_types_and(torch.half, *[torch.bfloat16] if CUDA11OrLater else []),
           supports_inplace_autograd=False,
           # Batched grad checks fail for empty input tensors (see https://github.com/pytorch/pytorch/issues/53407)
           check_batched_grad=False,
           check_batched_gradgrad=False,
           sample_inputs_func=sample_inputs_linalg_multi_dot,),
    OpInfo('linalg.norm',
           op=torch.linalg.norm,
           dtypes=floating_and_complex_types_and(torch.float16, torch.bfloat16),
           decorators=[skipCUDAIfNoMagma, skipCPUIfNoLapack],
           sample_inputs_func=sample_inputs_linalg_norm,
           aten_name='linalg_norm',
           skips=(
               # "pow" not implemented for 'BFloat16' or 'half'
               SkipInfo('TestOpInfo', 'test_supported_backward',
                        dtypes=(torch.bfloat16, torch.float16)),
               # linalg.norm does not fail when out= has a different dtype to input
               SkipInfo('TestCommon', 'test_out'),
           )),
    OpInfo('linalg.qr',
           aten_name='linalg_qr',
           op=torch.linalg.qr,
           dtypes=floating_and_complex_types(),
           supports_inplace_autograd=False,
           sample_inputs_func=sample_inputs_linalg_qr,
           decorators=[skipCUDAIfNoMagma, skipCUDAIfRocm, skipCPUIfNoLapack],
           skips=(
               # cuda gradchecks are slow
               # see discussion https://github.com/pytorch/pytorch/pull/47761#issuecomment-747316775
               SkipInfo('TestGradients', 'test_fn_gradgrad', device_type='cuda'),)),
    OpInfo('linalg.slogdet',
           aten_name='linalg_slogdet',
           op=torch.linalg.slogdet,
           dtypes=floating_and_complex_types(),
           sample_inputs_func=sample_inputs_linalg_slogdet,
           decorators=[skipCUDAIfNoMagma, skipCUDAIfRocm, skipCPUIfNoLapack]),
    OpInfo('linalg.vector_norm',
           op=torch.linalg.vector_norm,
           dtypes=floating_and_complex_types_and(torch.float16, torch.bfloat16),
           decorators=[skipCUDAIfNoMagma, skipCPUIfNoLapack],
           sample_inputs_func=sample_inputs_linalg_vector_norm,
           aten_name='linalg_vector_norm',
           skips=(
               # "pow" not implemented for 'BFloat16' or 'half'
               SkipInfo('TestOpInfo', 'test_supported_backward',
                        dtypes=(torch.bfloat16, torch.float16)),
               # linalg.vector_norm does not correctly warn when resizing out= inputs
               SkipInfo('TestCommon', 'test_out'),
           )),
    UnaryUfuncInfo('log',
                   ref=np.log,
                   domain=(0, float('inf')),
                   dtypes=all_types_and_complex_and(torch.bool, torch.bfloat16),
                   dtypesIfCPU=all_types_and_complex_and(torch.bool, torch.bfloat16),
                   dtypesIfCUDA=all_types_and_complex_and(torch.bool, torch.half, torch.bfloat16),
                   assert_autodiffed=True,
                   safe_casts_outputs=True,
                   decorators=(precisionOverride({torch.bfloat16: 5e-2}),),
                   skips=(
                       SkipInfo('TestUnaryUfuncs', 'test_reference_numerics_extremal',
                                device_type='cpu', dtypes=[torch.cfloat, torch.cdouble],
                                active_if=IS_WINDOWS),
                   )),
    UnaryUfuncInfo('log10',
                   ref=np.log10,
                   domain=(0, float('inf')),
                   decorators=(precisionOverride({torch.bfloat16: 5e-2}),),
                   dtypes=all_types_and_complex_and(torch.bool, torch.bfloat16),
                   dtypesIfCPU=all_types_and_complex_and(torch.bool, torch.bfloat16),
                   assert_autodiffed=True,
                   dtypesIfCUDA=all_types_and_complex_and(torch.bool, torch.half, torch.bfloat16),
                   safe_casts_outputs=True,
                   skips=(
                       SkipInfo('TestUnaryUfuncs', 'test_reference_numerics_extremal',
                                device_type='cpu', dtypes=[torch.cfloat, torch.cdouble],
                                active_if=IS_WINDOWS),
                   )),
    UnaryUfuncInfo('log1p',
                   ref=np.log1p,
                   domain=(-1, float('inf')),
                   dtypesIfCPU=all_types_and(torch.bool, torch.bfloat16),
                   dtypesIfCUDA=all_types_and(torch.bool, torch.half, torch.bfloat16),
                   decorators=(precisionOverride({torch.bfloat16: 1e-1}),),
                   safe_casts_outputs=True,
                   assert_autodiffed=True),
    UnaryUfuncInfo('log2',
                   ref=np.log2,
                   domain=(0, float('inf')),
                   dtypes=all_types_and_complex_and(torch.bool, torch.bfloat16),
                   dtypesIfCPU=all_types_and_complex_and(torch.bool, torch.bfloat16),
                   dtypesIfCUDA=all_types_and_complex_and(torch.bool, torch.half, torch.bfloat16),
                   assert_autodiffed=True,
                   safe_casts_outputs=True,
                   decorators=(precisionOverride({torch.bfloat16: 1e-1}),),
                   skips=(
                       SkipInfo('TestUnaryUfuncs', 'test_reference_numerics_extremal',
                                dtypes=[torch.cfloat, torch.cdouble]),
                       SkipInfo('TestUnaryUfuncs', 'test_reference_numerics_normal',
                                dtypes=[torch.cfloat, torch.cdouble]),
                   )),
    UnaryUfuncInfo('logical_not',
                   ref=np.logical_not,
                   decorators=(precisionOverride({torch.bfloat16: 7e-1,
                                                  torch.float16: 5e-1}),),
                   dtypes=all_types_and_complex_and(torch.bool, torch.half, torch.bfloat16),
                   dtypesIfCPU=all_types_and_complex_and(torch.bool, torch.half, torch.bfloat16),
                   dtypesIfCUDA=all_types_and_complex_and(torch.bool, torch.half, torch.bfloat16),
                   safe_casts_outputs=True,
                   supports_autograd=False,
                   skips=(
                       # The function variant always returns BoolTensor
                       # while the inplace variant preserves the input dtype.
                       # >>> t = torch.randn(3)
                       # >>> torch.logical_not(t)
                       # tensor([False, False, False])
                       # >>> torch.logical_not(t).dtype
                       # torch.bool
                       # >>> t.logical_not_().dtype
                       # torch.float32
                       SkipInfo('TestUnaryUfuncs', 'test_variant_consistency',
                                dtypes=all_types_and_complex_and(torch.half, torch.bfloat16)),
                       SkipInfo('TestCommon', 'test_variant_consistency_eager',
                                dtypes=all_types_and_complex_and(torch.half, torch.bfloat16)),
                   )),
    OpInfo('lu',
           op=torch.lu,
           dtypes=floating_and_complex_types(),
           supports_inplace_autograd=False,
           check_batched_gradgrad=False,
           supports_out=False,
           sample_inputs_func=sample_inputs_lu,
           decorators=[skipCUDAIfNoMagmaAndNoCusolver, skipCUDAIfRocm, skipCPUIfNoLapack],
           skips=(
               # cuda gradchecks are slow
               # see discussion https://github.com/pytorch/pytorch/pull/47761#issuecomment-747316775
               SkipInfo('TestGradients', 'test_fn_gradgrad', device_type='cuda'),
               # we skip jit tests because lu_backward is impelemented as autograd.Function,
               # which does not support autograd with scripting
               SkipInfo('TestCommon', 'test_variant_consistency_jit'),
               # Skip operator schema test because this is a functional and not an operator
               SkipInfo('TestOperatorSignatures', 'test_get_torch_func_signature_exhaustive'),
           )),
    OpInfo('masked_fill',
           dtypes=all_types_and_complex_and(torch.bool, torch.half, torch.bfloat16),
           dtypesIfCPU=all_types_and_complex_and(torch.bool, torch.half, torch.bfloat16),
           dtypesIfCUDA=all_types_and_complex_and(torch.bool, torch.half, torch.bfloat16),
           sample_inputs_func=sample_inputs_masked_fill,
           supports_out=False),
    OpInfo('masked_scatter',
           dtypes=all_types_and_complex_and(torch.bool, torch.half, torch.bfloat16),
           dtypesIfCPU=all_types_and_complex_and(torch.bool, torch.half, torch.bfloat16),
           dtypesIfCUDA=all_types_and_complex_and(torch.bool, torch.half, torch.bfloat16),
           sample_inputs_func=sample_inputs_masked_scatter,
           supports_out=False),
    OpInfo('masked_select',
           dtypes=all_types_and_complex_and(torch.bool, torch.half, torch.bfloat16),
           dtypesIfCPU=all_types_and_complex_and(torch.bool, torch.half, torch.bfloat16),
           dtypesIfCUDA=all_types_and_complex_and(torch.bool, torch.half, torch.bfloat16),
           sample_inputs_func=sample_inputs_masked_select),
    OpInfo('max',
           op=torch.max,
           variant_test_name='binary',
           dtypes=all_types_and(torch.float16, torch.bfloat16, torch.bool),
           dtypesIfCPU=all_types_and(torch.float16, torch.bfloat16, torch.bool),
           dtypesIfCUDA=all_types_and(torch.float16, torch.bfloat16, torch.bool),
           sample_inputs_func=sample_inputs_max_min_binary,
           assert_autodiffed=True,),
    OpInfo('max',
           op=torch.max,
           variant_test_name='reduction_with_dim',
           dtypes=all_types_and(torch.float16, torch.bfloat16, torch.bool),
           dtypesIfCPU=all_types_and(torch.float16, torch.bfloat16, torch.bool),
           dtypesIfCUDA=all_types_and(torch.float16, torch.bfloat16, torch.bool),
           sample_inputs_func=sample_inputs_max_min_reduction_with_dim,
           skips=(
               # max does not correctly warn when resizing out= inputs
               SkipInfo('TestCommon', 'test_out'),)),
    OpInfo('max',
           op=torch.max,
           variant_test_name='reduction_no_dim',
           dtypes=all_types_and(torch.float16, torch.bfloat16, torch.bool),
           dtypesIfCPU=all_types_and(torch.float16, torch.bfloat16, torch.bool),
           dtypesIfCUDA=all_types_and(torch.float16, torch.bfloat16, torch.bool),
           supports_out=False,
           sample_inputs_func=sample_inputs_max_min_reduction_no_dim,),
    OpInfo('min',
           op=torch.min,
           variant_test_name='binary',
           dtypes=all_types_and(torch.float16, torch.bfloat16, torch.bool),
           dtypesIfCPU=all_types_and(torch.float16, torch.bfloat16, torch.bool),
           dtypesIfCUDA=all_types_and(torch.float16, torch.bfloat16, torch.bool),
           sample_inputs_func=sample_inputs_max_min_binary,
           assert_autodiffed=True,),
    OpInfo('min',
           op=torch.min,
           variant_test_name='reduction_with_dim',
           dtypes=all_types_and(torch.float16, torch.bfloat16, torch.bool),
           dtypesIfCPU=all_types_and(torch.float16, torch.bfloat16, torch.bool),
           dtypesIfCUDA=all_types_and(torch.float16, torch.bfloat16, torch.bool),
           sample_inputs_func=sample_inputs_max_min_reduction_with_dim,
           skips=(
               # min does not correctly warn when resizing out= inputs
               SkipInfo('TestCommon', 'test_out'),
           )),
    OpInfo('min',
           op=torch.min,
           variant_test_name='reduction_no_dim',
           dtypes=all_types_and(torch.float16, torch.bfloat16, torch.bool),
           dtypesIfCPU=all_types_and(torch.float16, torch.bfloat16, torch.bool),
           dtypesIfCUDA=all_types_and(torch.float16, torch.bfloat16, torch.bool),
           supports_out=False,
           sample_inputs_func=sample_inputs_max_min_reduction_no_dim,),
    OpInfo('mode',
           op=torch.mode,
           dtypes=all_types_and(torch.float16, torch.bfloat16, torch.bool),
           dtypesIfCPU=all_types_and(torch.float16, torch.bfloat16, torch.bool),
           dtypesIfCUDA=all_types_and(torch.float16, torch.bfloat16, torch.bool),
           sample_inputs_func=sample_inputs_mode,),
    UnaryUfuncInfo('neg',
                   aliases=('negative', ),
                   ref=np.negative,
                   dtypes=all_types_and_complex_and(torch.half, torch.bfloat16),
                   dtypesIfCPU=all_types_and_complex_and(torch.half, torch.bfloat16),
                   dtypesIfCUDA=all_types_and_complex_and(torch.half, torch.bfloat16),
                   assert_autodiffed=True,),
    OpInfo('dist',
           op=torch.dist,
           dtypes=floating_and_complex_types_and(torch.half, torch.bfloat16),
           sample_inputs_func=sample_inputs_dist,
           skips=(
               # "pow" not implemented for 'BFloat16' or 'half'
               SkipInfo('TestOpInfo', 'test_supported_backward',
                        dtypes=(torch.bfloat16, torch.float16)),
               # dist does not correctly warn when resizing out= inputs
               SkipInfo('TestCommon', 'test_out'),
           )),
    OpInfo('outer',
           op=torch.outer,
           aliases=('ger', ),
           dtypes=all_types_and_complex_and(torch.bool, torch.float16, torch.bfloat16),
           sample_inputs_func=sample_inputs_outer,),
    OpInfo('prod',
           dtypes=all_types_and_complex_and(torch.bool),
           dtypesIfCUDA=all_types_and_complex_and(torch.bool, torch.float16, torch.bfloat16),
           skips=(
               # "cumprod_cuda" not implemented for 'BFloat16'
               SkipInfo('TestOpInfo', 'test_supported_backward', dtypes=(torch.bfloat16,)),
               # prod does not support the (Tensor, *, out) overload
               SkipInfo('TestCommon', 'test_out',
                        dtypes=[torch.float32]),
           ),
           sample_inputs_func=sample_inputs_prod),
    OpInfo('qr',
           op=torch.qr,
           dtypes=floating_and_complex_types(),
           sample_inputs_func=sample_inputs_linalg_qr,
           decorators=[skipCUDAIfNoMagma, skipCUDAIfRocm, skipCPUIfNoLapack],
           skips=(
               # cuda gradchecks are slow
               # see discussion https://github.com/pytorch/pytorch/pull/47761#issuecomment-747316775
               SkipInfo('TestGradients', 'test_fn_gradgrad', device_type='cuda'),)),
    UnaryUfuncInfo('rad2deg',
                   ref=np.degrees,
                   decorators=(precisionOverride({torch.bfloat16: 7e-1,
                                                  torch.float16: 7e-1}),),
                   dtypes=all_types_and(torch.bool, torch.half, torch.bfloat16),
                   dtypesIfCPU=all_types_and(torch.bool, torch.half, torch.bfloat16),
                   dtypesIfCUDA=all_types_and(torch.bool, torch.half, torch.bfloat16),
                   skips=(
                       # Reference: https://github.com/pytorch/pytorch/pull/51283#issuecomment-770614273
                       SkipInfo('TestUnaryUfuncs', 'test_reference_numerics_normal',
                                dtypes=[torch.bfloat16]),
                       SkipInfo('TestUnaryUfuncs', 'test_reference_numerics_hard',
                                dtypes=[torch.bfloat16]),
                       SkipInfo('TestUnaryUfuncs', 'test_reference_numerics_extremal',
                                dtypes=[torch.bfloat16]),
                   ),
                   safe_casts_outputs=True),
    UnaryUfuncInfo('round',
                   ref=np.round,
                   dtypes=floating_types_and(torch.half),
                   dtypesIfCPU=floating_types_and(torch.bfloat16),
                   dtypesIfCUDA=floating_types_and(torch.half),
                   assert_autodiffed=True,),
    UnaryUfuncInfo('sin',
                   ref=np.sin,
                   dtypes=all_types_and_complex_and(torch.bool, torch.bfloat16),
                   dtypesIfCPU=all_types_and_complex_and(torch.bool, torch.bfloat16),
                   dtypesIfCUDA=all_types_and_complex_and(torch.bool, torch.half),
                   assert_autodiffed=True,
                   handles_large_floats=False,
                   handles_complex_extremals=False,
                   safe_casts_outputs=True,
                   decorators=(precisionOverride({torch.bfloat16: 1e-2}),)),
    UnaryUfuncInfo('sinc',
                   ref=np_sinc_with_fp16_as_fp32,
                   dtypes=all_types_and_complex_and(torch.bool, torch.bfloat16),
                   dtypesIfCPU=all_types_and_complex_and(torch.bool, torch.bfloat16),
                   dtypesIfCUDA=all_types_and_complex_and(torch.bool, torch.half),
                   handles_large_floats=False,
                   handles_complex_extremals=False,
                   safe_casts_outputs=True,
                   decorators=(precisionOverride({torch.bfloat16: 1e-2,
                                                  torch.float16: 1e-2}),),
                   skips=(
                       # Reference: https://github.com/pytorch/pytorch/issues/49133
                       SkipInfo('TestUnaryUfuncs', 'test_reference_numerics_normal',
                                dtypes=[torch.cfloat]),
                   )),
    UnaryUfuncInfo('sinh',
                   ref=np_unary_ufunc_integer_promotion_wrapper(np.sinh),
                   dtypesIfCPU=all_types_and_complex_and(torch.bool),
                   dtypesIfCUDA=all_types_and_complex_and(torch.bool, torch.half),
                   safe_casts_outputs=True,
                   assert_autodiffed=True,
                   decorators=(precisionOverride({torch.float16: 1e-2}),),
                   skips=(
                       SkipInfo('TestUnaryUfuncs', 'test_reference_numerics_extremal',
                                device_type='cpu', dtypes=[torch.cfloat, torch.cdouble],
                                active_if=(IS_MACOS or IS_WINDOWS)),
                       SkipInfo('TestUnaryUfuncs', 'test_reference_numerics_hard',
                                device_type='cpu', dtypes=[torch.cfloat, torch.cdouble],
                                active_if=(IS_MACOS or IS_WINDOWS)),
                       # Reference: https://github.com/pytorch/pytorch/issues/48641
                       SkipInfo('TestUnaryUfuncs', 'test_reference_numerics_hard',
                                device_type='cpu', dtypes=[torch.int8]),
                   )),
    UnaryUfuncInfo('sign',
                   ref=reference_sign,
                   dtypes=all_types_and(torch.bfloat16, torch.half),
                   dtypesIfCPU=all_types_and(torch.bool, torch.bfloat16, torch.half),
                   dtypesIfCUDA=all_types_and(torch.bool, torch.bfloat16, torch.half),
                   skips=(
                       # Reference: https://github.com/pytorch/pytorch/issues/41245
                       SkipInfo('TestUnaryUfuncs', 'test_reference_numerics_extremal',
                                dtypes=[torch.bfloat16, torch.float16, torch.float32, torch.float64]),
                   )),
    UnaryUfuncInfo('sgn',
                   ref=reference_sgn,
                   dtypes=all_types_and_complex_and(torch.bool, torch.bfloat16, torch.half),
                   dtypesIfCPU=all_types_and_complex_and(torch.bool, torch.bfloat16, torch.half),
                   dtypesIfCUDA=all_types_and_complex_and(torch.bool, torch.bfloat16, torch.half),
                   skips=(
                       # Reference: https://github.com/pytorch/pytorch/issues/41245
                       SkipInfo('TestUnaryUfuncs', 'test_reference_numerics_extremal',
                                dtypes=[torch.bfloat16, torch.float16, torch.float32, torch.float64]),
                       # Reference: https://github.com/pytorch/pytorch/issues/53958
                       # Test fails in comparison on Nan as the `equal_nan` is True for
                       # comparing the CPU tensors.
                       SkipInfo('TestUnaryUfuncs', 'test_reference_numerics_extremal',
                                device_type='cpu', dtypes=[torch.complex64, torch.complex128]),
                       # Reference: https://github.com/pytorch/pytorch/issues/48486
                       SkipInfo('TestUnaryUfuncs', 'test_reference_numerics_hard',
                                device_type='cpu', dtypes=[torch.complex64])
                   )),
    OpInfo('rsub',
           dtypes=all_types_and_complex_and(torch.bfloat16, torch.half),
           variant_test_name='rsub_tensor',
           supports_out=False,
           supports_inplace_autograd=False,
           skips=(
               # Reference: https://github.com/pytorch/pytorch/issues/53797
               # JIT doesn't understand complex literals
               SkipInfo('TestCommon', 'test_variant_consistency_jit',
                        dtypes=[torch.cfloat, torch.cdouble]),
           ),
           sample_inputs_func=partial(sample_inputs_rsub, variant='tensor'),),
    OpInfo('rsub',
           dtypes=all_types_and_complex_and(torch.bfloat16, torch.half),
           variant_test_name='rsub_scalar',
           supports_out=False,
           supports_inplace_autograd=False,
           sample_inputs_func=partial(sample_inputs_rsub, variant='scalar'),
           skips=(
               # Reference: https://github.com/pytorch/pytorch/issues/53797
               # JIT doesn't understand complex literals
               SkipInfo('TestCommon', 'test_variant_consistency_jit',
                        dtypes=all_types_and_complex_and(torch.bfloat16, torch.half)),),
           assert_autodiffed=True,),
    UnaryUfuncInfo('signbit',
                   ref=np.signbit,
                   dtypes=all_types_and(torch.bfloat16, torch.half),
                   dtypesIfCPU=all_types_and(torch.bool, torch.bfloat16, torch.half),
                   dtypesIfCUDA=all_types_and(torch.bool, torch.bfloat16, torch.half),
                   supports_autograd=False,),
    OpInfo('solve',
           op=torch.solve,
           dtypes=floating_and_complex_types(),
           sample_inputs_func=sample_inputs_legacy_solve,
           check_batched_gradgrad=False,
           decorators=[skipCUDAIfNoMagma, skipCUDAIfRocm, skipCPUIfNoLapack],
           # cuda gradchecks are slow
           # see discussion https://github.com/pytorch/pytorch/pull/47761#issuecomment-747316775
           skips=(SkipInfo('TestGradients', 'test_fn_gradgrad', device_type='cuda'),)),
    OpInfo('std',
           dtypes=floating_types_and(),
           dtypesIfCUDA=floating_and_complex_types_and(torch.half, torch.bfloat16),
           sample_inputs_func=sample_inputs_std_var,
           # TODO: std does support out in some signatures
           supports_out=False,
           supports_complex_autograd=False,
           # std has only partial support for complex and half (#51127)
           skips=(SkipInfo('TestOpInfo', 'test_unsupported_dtypes',
                           dtypes=[torch.half, torch.complex64, torch.complex128]),),
           assert_autodiffed=True,
           ),
    UnaryUfuncInfo('tan',
                   ref=np.tan,
                   dtypes=all_types_and_complex_and(torch.bool, torch.bfloat16),
                   dtypesIfCPU=all_types_and_complex_and(torch.bool, torch.bfloat16),
                   dtypesIfCUDA=all_types_and_complex_and(torch.bool, torch.half),
                   assert_autodiffed=True,
                   safe_casts_outputs=True,
                   skips=(
                       # "pow" not implemented for 'BFloat16' or 'half'
                       SkipInfo('TestOpInfo', 'test_supported_backward',
                                dtypes=(torch.bfloat16, torch.float16)),
                       SkipInfo('TestUnaryUfuncs', 'test_reference_numerics_extremal',
                                device_type='cpu', dtypes=[torch.bfloat16]),
                       SkipInfo('TestUnaryUfuncs', 'test_reference_numerics_hard',
                                device_type='cpu', dtypes=[torch.bfloat16]),
                       SkipInfo('TestUnaryUfuncs', 'test_reference_numerics_normal',
                                device_type='cpu', dtypes=[torch.bfloat16]),
                       SkipInfo('TestUnaryUfuncs', 'test_reference_numerics_extremal',
                                device_type='cpu', dtypes=[torch.cfloat, torch.cdouble],
                                active_if=(IS_MACOS or IS_WINDOWS)),
                       SkipInfo('TestUnaryUfuncs', 'test_reference_numerics_hard',
                                device_type='cpu', dtypes=[torch.cfloat, torch.cdouble],
                                active_if=(IS_MACOS or IS_WINDOWS)),
                       SkipInfo('TestUnaryUfuncs', 'test_reference_numerics_normal',
                                device_type='cpu', dtypes=[torch.cfloat, torch.cdouble],
                                active_if=(IS_MACOS or IS_WINDOWS)),
                       SkipInfo('TestUnaryUfuncs', 'test_reference_numerics_hard',
                                device_type='cuda', dtypes=[torch.float64],
                                active_if=TEST_WITH_ROCM),
                   )),
    UnaryUfuncInfo('tanh',
                   ref=np.tanh,
                   decorators=(precisionOverride({torch.bfloat16: 1e-2}),),
                   dtypes=all_types_and_complex_and(torch.bool),
                   dtypesIfCPU=all_types_and_complex_and(torch.bool, torch.bfloat16),
                   dtypesIfCUDA=all_types_and_complex_and(torch.bool, torch.half, torch.bfloat16),
                   assert_autodiffed=True,
                   safe_casts_outputs=True,
                   skips=(
                       # "tanh_backward_cpu" not implemented for 'BFloat16'
                       SkipInfo('TestOpInfo', 'test_supported_backward',
                                dtypes=(torch.bfloat16,)),
                       SkipInfo('TestUnaryUfuncs', 'test_reference_numerics_extremal',
                                device_type='cpu', dtypes=[torch.cfloat, torch.cdouble],
                                active_if=(IS_MACOS or IS_WINDOWS)),
                       SkipInfo('TestUnaryUfuncs', 'test_reference_numerics_hard',
                                device_type='cpu', dtypes=[torch.cfloat, torch.cdouble],
                                active_if=(IS_MACOS or IS_WINDOWS)),
                       SkipInfo('TestUnaryUfuncs', 'test_reference_numerics_normal',
                                device_type='cpu', dtypes=[torch.cfloat, torch.cdouble],
                                active_if=(IS_MACOS or IS_WINDOWS)),
                   )),
    OpInfo('tensor_split',
           dtypes=all_types_and_complex_and(torch.bool),
           dtypesIfCPU=all_types_and_complex_and(torch.bool, torch.bfloat16, torch.float16),
           dtypesIfCUDA=all_types_and_complex_and(torch.bool, torch.bfloat16, torch.float16),
           supports_out=False,
           skips=(SkipInfo('TestOpInfo', 'test_duplicate_method_tests'),),
           sample_inputs_func=sample_inputs_tensor_split,),
    OpInfo('triangular_solve',
           op=torch.triangular_solve,
           dtypes=floating_and_complex_types(),
           supports_out=False,
           sample_inputs_func=sample_inputs_legacy_solve,
           check_batched_gradgrad=False,
           decorators=[skipCUDAIfNoMagma, skipCUDAIfRocm, skipCPUIfNoLapack],
           # CUDA gradchecks are slow and triangular solve backward is a composite operation
           # see discussion https://github.com/pytorch/pytorch/pull/47761#issuecomment-747316775
           skips=(SkipInfo('TestGradients', 'test_fn_gradgrad', device_type='cuda'),)),
    UnaryUfuncInfo('trunc',
                   aliases=('fix', ),
                   ref=np.trunc,
                   dtypes=floating_types_and(torch.bfloat16),
                   dtypesIfCPU=floating_types_and(torch.bfloat16),
                   dtypesIfCUDA=floating_types_and(torch.float16),
                   assert_autodiffed=True),
    UnaryUfuncInfo('exp2',
                   aliases=('special.exp2', ),
                   ref=np_unary_ufunc_integer_promotion_wrapper(np.exp2),
                   dtypes=all_types_and(torch.bool, torch.half),
                   dtypesIfCPU=all_types_and(torch.bool, torch.half),
                   dtypesIfCUDA=all_types_and(torch.bool, torch.half),
                   safe_casts_outputs=True),
    UnaryUfuncInfo('expm1',
                   aliases=('special.expm1', ),
                   ref=np_unary_ufunc_integer_promotion_wrapper(np.expm1),
                   dtypes=all_types_and(torch.bool, torch.half),
                   dtypesIfCPU=all_types_and(torch.bool, torch.bfloat16),
                   dtypesIfCUDA=all_types_and(torch.bool, torch.half),
                   safe_casts_outputs=True,
                   assert_autodiffed=True,
                   skips=(
                       # Reference: https://github.com/pytorch/pytorch/pull/48926#issuecomment-739734774
                       SkipInfo('TestUnaryUfuncs', 'test_reference_numerics_extremal',
                                device_type='cpu', dtypes=[torch.bfloat16]),
                       SkipInfo('TestUnaryUfuncs', 'test_reference_numerics_hard',
                                device_type='cpu', dtypes=[torch.bfloat16]),
                       SkipInfo('TestUnaryUfuncs', 'test_reference_numerics_normal',
                                device_type='cpu', dtypes=[torch.bfloat16]),
                   )),
    UnaryUfuncInfo('nan_to_num',
                   ref=np.nan_to_num,
                   dtypes=all_types_and(torch.half, torch.bool),
                   dtypesIfCPU=None,
                   dtypesIfCUDA=None),
    UnaryUfuncInfo('reciprocal',
                   ref=np_unary_ufunc_integer_promotion_wrapper(np.reciprocal),
                   dtypes=all_types_and_complex_and(torch.bool, torch.half, torch.bfloat16),
                   dtypesIfCPU=None,
                   dtypesIfCUDA=None,
                   assert_autodiffed=True,
                   safe_casts_outputs=True,
                   skips=(
                       # Reference: https://github.com/pytorch/pytorch/issues/45690
                       SkipInfo('TestUnaryUfuncs', 'test_reference_numerics_extremal',
                                dtypes=[torch.cfloat, torch.cdouble]),
                       # Reference: https://github.com/pytorch/pytorch/pull/49102#issuecomment-744604601
                       SkipInfo('TestUnaryUfuncs', 'test_reference_numerics_extremal',
                                dtypes=[torch.bfloat16]),
                       SkipInfo('TestUnaryUfuncs', 'test_reference_numerics_hard',
                                dtypes=[torch.bfloat16]),
                       SkipInfo('TestUnaryUfuncs', 'test_reference_numerics_normal',
                                dtypes=[torch.bfloat16]),
                   )),
    UnaryUfuncInfo('rsqrt',
                   ref=lambda x: np.reciprocal(np.sqrt(x)),
                   domain=(0, float('inf')),
                   dtypes=all_types_and_complex_and(torch.bool),
                   dtypesIfCPU=all_types_and_complex_and(torch.bool),
                   dtypesIfCUDA=all_types_and_complex_and(torch.bool, torch.half),
                   decorators=(precisionOverride({torch.half: 5e-2}),),
                   safe_casts_outputs=True,
                   assert_autodiffed=True,
                   handles_complex_extremals=False),
    UnaryUfuncInfo('sqrt',
                   ref=np.sqrt,
                   supports_sparse=True,
                   domain=(0, float('inf')),
                   dtypes=all_types_and_complex_and(torch.bool, torch.bfloat16),
                   dtypesIfCPU=all_types_and_complex_and(torch.bool, torch.bfloat16),
                   dtypesIfCUDA=all_types_and_complex_and(torch.bool, torch.half, torch.bfloat16),
                   assert_autodiffed=True,
                   decorators=(precisionOverride({torch.bfloat16: 7e-2}),),
                   skips=(
                       # Reference: https://github.com/pytorch/pytorch/issues/47358
                       SkipInfo('TestUnaryUfuncs', 'test_reference_numerics_hard',
                                device_type='cpu', dtypes=[torch.cfloat, torch.cdouble],
                                active_if=IS_MACOS),
                       # Reference: https://github.com/pytorch/pytorch/pull/47293#issuecomment-721774436
                       SkipInfo('TestUnaryUfuncs', 'test_reference_numerics_hard',
                                dtypes=[torch.bfloat16])),
                   safe_casts_outputs=True,
                   handles_complex_extremals=False),
    UnaryUfuncInfo('square',
                   ref=np.square,
                   dtypes=all_types_and_complex_and(torch.bool),
                   dtypesIfCPU=all_types_and_complex_and(torch.bool),
                   dtypesIfCUDA=all_types_and_complex_and(torch.bool, torch.half, torch.bfloat16),
                   decorators=(precisionOverride({torch.complex64: 3e-4, torch.bfloat16: 3e-1}),),
                   skips=(
                       # Reference: https://github.com/pytorch/pytorch/issues/52549
                       SkipInfo('TestUnaryUfuncs', 'test_reference_numerics_hard',
                                dtypes=[torch.cfloat, torch.cdouble]),
                       # >>> t = torch.tensor(complex(-0.01, float("inf")))
                       # >>> np.square(t.numpy())
                       # (-inf-infj)
                       # >>> t.square()
                       # tensor(-inf-infj)
                       # >>> t.cuda().square()
                       # tensor(inf+nanj, device='cuda:0')
                       SkipInfo('TestUnaryUfuncs', 'test_reference_numerics_extremal',
                                device_type='cuda', dtypes=[torch.cfloat, torch.cdouble]),
                       # Reference: https://github.com/pytorch/pytorch/pull/52551#issuecomment-782596181
                       SkipInfo('TestUnaryUfuncs', 'test_reference_numerics_hard',
                                device_type='cuda', dtypes=[torch.bfloat16]),
                   ),),
    OpInfo('lerp',
           dtypes=floating_and_complex_types(),
           dtypesIfCUDA=floating_and_complex_types_and(torch.half),
           dtypesIfROCM=floating_and_complex_types_and(torch.half),
           sample_inputs_func=sample_inputs_lerp,
           skips=(
               SkipInfo('TestOpInfo', 'test_duplicate_method_tests'),
           ),
           assert_autodiffed=True),
    OpInfo('linalg.inv',
           aten_name='linalg_inv',
           op=torch.linalg.inv,
           dtypes=floating_and_complex_types(),
           sample_inputs_func=sample_inputs_linalg_invertible,
           check_batched_gradgrad=False,
           decorators=[skipCUDAIfNoMagmaAndNoCusolver, skipCUDAIfRocm, skipCPUIfNoLapack],
           skips=(
               # linalg_inv does not correctly warn when resizing out= inputs
               SkipInfo('TestCommon', 'test_out'),
           )),
    UnaryUfuncInfo('angle',
                   ref=np.angle,
                   dtypes=all_types_and_complex_and(torch.bool),
                   dtypesIfCPU=all_types_and_complex_and(torch.bool, torch.bfloat16, torch.float16),
                   dtypesIfCUDA=all_types_and_complex_and(torch.bool),
                   dtypesIfROCM=all_types_and_complex_and(torch.bool),
                   decorators=(precisionOverride({torch.float16: 1e-2,
                                                  torch.bfloat16: 1e-2}),),
                   safe_casts_outputs=True,
                   supports_complex_to_float=True),
    OpInfo('linalg.solve',
           aten_name='linalg_solve',
           op=torch.linalg.solve,
           dtypes=floating_and_complex_types(),
           sample_inputs_func=sample_inputs_linalg_solve,
           check_batched_gradgrad=False,
           decorators=[skipCUDAIfNoMagma, skipCUDAIfRocm, skipCPUIfNoLapack],
           skips=(SkipInfo('TestGradients', 'test_fn_gradgrad', device_type='cuda'),)),
    OpInfo('linalg.pinv',
           aten_name='linalg_pinv',
           op=torch.linalg.pinv,
           dtypes=floating_and_complex_types(),
           check_batched_grad=False,
           check_batched_gradgrad=False,
           sample_inputs_func=sample_inputs_linalg_invertible,
           decorators=[skipCUDAIfNoMagmaAndNoCusolver, skipCUDAIfRocm, skipCPUIfNoLapack],
           skips=(
               # cuda gradchecks are slow
               # see discussion https://github.com/pytorch/pytorch/pull/47761#issuecomment-747316775
               SkipInfo('TestGradients', 'test_fn_gradgrad', device_type='cuda'),)),
    OpInfo('linalg.pinv',
           aten_name='linalg_pinv',
           variant_test_name='hermitian',
           dtypes=floating_and_complex_types(),
           check_batched_grad=False,
           check_batched_gradgrad=False,
           sample_inputs_func=sample_inputs_linalg_pinv_hermitian,
           gradcheck_wrapper=gradcheck_wrapper_hermitian_input,
           decorators=[skipCUDAIfNoMagma, skipCUDAIfRocm, skipCPUIfNoLapack],
           skips=(
               # cuda gradchecks are slow
               # see discussion https://github.com/pytorch/pytorch/pull/47761#issuecomment-747316775
               SkipInfo('TestGradients', 'test_fn_gradgrad', device_type='cuda'),)),
    OpInfo('eig',
           op=torch.eig,
           dtypes=floating_and_complex_types(),
           sample_inputs_func=sample_inputs_eig,
           decorators=[
               skipCUDAIfNoMagma,
               skipCPUIfNoLapack,
               skipCUDAIfRocm
           ],),
    OpInfo('svd',
           op=torch.svd,
           dtypes=floating_and_complex_types(),
           sample_inputs_func=sample_inputs_svd,
           decorators=[
               skipCUDAIfNoMagmaAndNoCusolver,
               skipCUDAIfRocm,
               skipCPUIfNoLapack,
               # gradgrad checks are slow
               DecorateInfo(slowTest, 'TestGradients', 'test_fn_gradgrad'),
           ],
           skips=(
               # cuda gradchecks are very slow
               # see discussion https://github.com/pytorch/pytorch/pull/47761#issuecomment-747316775
               SkipInfo('TestGradients', 'test_fn_gradgrad', device_type='cuda'),)),
    OpInfo('linalg.svd',
           op=torch.linalg.svd,
           aten_name='linalg_svd',
           dtypes=floating_and_complex_types(),
           sample_inputs_func=sample_inputs_linalg_svd,
           decorators=[
               skipCUDAIfNoMagmaAndNoCusolver,
               skipCUDAIfRocm,
               skipCPUIfNoLapack,
               # gradgrad checks are slow
               DecorateInfo(slowTest, 'TestGradients', 'test_fn_gradgrad'),
           ],
           skips=(
               # cuda gradchecks are very slow
               # see discussion https://github.com/pytorch/pytorch/pull/47761#issuecomment-747316775
               SkipInfo('TestGradients', 'test_fn_gradgrad', device_type='cuda'),)),
    OpInfo('polar',
           dtypes=floating_types(),
           sample_inputs_func=sample_inputs_polar),
    OpInfo('pinverse',
           op=torch.pinverse,
           dtypes=floating_and_complex_types(),
           check_batched_grad=False,
           check_batched_gradgrad=False,
           supports_out=False,
           sample_inputs_func=sample_inputs_linalg_invertible,
           decorators=[skipCUDAIfNoMagmaAndNoCusolver, skipCUDAIfRocm, skipCPUIfNoLapack],
           skips=(
               # cuda gradchecks are slow
               # see discussion https://github.com/pytorch/pytorch/pull/47761#issuecomment-747316775
               SkipInfo('TestGradients', 'test_fn_gradgrad', device_type='cuda'),)),
    OpInfo('gather',
           dtypes=all_types_and_complex_and(torch.bool, torch.float16),
           dtypesIfCUDA=all_types_and_complex_and(torch.bool, torch.float16, torch.bfloat16),
           sample_inputs_func=sample_inputs_gather,
           ),
    OpInfo('index_fill',
           dtypes=all_types_and_complex_and(torch.bool, torch.float16, torch.bfloat16),
           supports_inplace_autograd=False,
           skips=(SkipInfo('TestOpInfo', 'test_duplicate_method_tests'),),
           supports_out=False,
           sample_inputs_func=sample_inputs_index_fill),
    OpInfo('index_copy',
           dtypes=all_types_and_complex_and(torch.bool, torch.float16, torch.bfloat16),
           supports_inplace_autograd=False,
           supports_out=False,
           sample_inputs_func=sample_inputs_index_copy),
    OpInfo('index_select',
           dtypes=all_types_and_complex_and(torch.bool, torch.float16, torch.bfloat16),
           sample_inputs_func=sample_inputs_index_select),
    OpInfo('index_add',
           dtypes=all_types_and_complex_and(torch.bool, torch.float16, torch.bfloat16),
           supports_out=False,
           sample_inputs_func=sample_inputs_index_add),
    OpInfo('__getitem__',
           dtypes=all_types_and_complex_and(torch.bool, torch.float16, torch.bfloat16),
           supports_out=False,
           supports_inplace_autograd=False,
           op=torch.Tensor.__getitem__,
           sample_inputs_func=sample_inputs_getitem,
           skips=(SkipInfo('TestCommon', 'test_variant_consistency_jit'),)),
    OpInfo('index_put',
           dtypes=all_types_and_complex_and(torch.bool, torch.float16, torch.bfloat16),
           supports_out=False,
           supports_inplace_autograd=True,
           sample_inputs_func=sample_inputs_index_put,
           skips=(
               SkipInfo('TestCommon', 'test_variant_consistency_jit'),
           )),
    OpInfo('sort',
           dtypes=all_types_and(torch.bool, torch.float16),
           # sort on CUDA is still in the TH, no torch.bool/torch.float16 support yet
           dtypesIfCUDA=all_types_and(torch.float16),
           dtypesIfROCM=all_types_and(torch.float16),
           sample_inputs_func=sample_inputs_sort,
           skips=(
               # sort does not correctly warn when resizing out= inputs
               SkipInfo('TestCommon', 'test_out'),
           )),
    OpInfo('put',
           dtypes=all_types_and_complex_and(torch.bool, torch.float16, torch.bfloat16),
           supports_out=False,
           check_batched_gradgrad=False,  # vmap complains of the sizes
           sample_inputs_func=sample_inputs_put),
    OpInfo('take',
           dtypes=all_types_and_complex_and(torch.bool, torch.float16, torch.bfloat16),
           check_batched_grad=False,  # vmap complains of the sizes
           sample_inputs_func=sample_inputs_take),
    OpInfo('stack',
           dtypes=all_types_and_complex_and(torch.bool, torch.float16, torch.bfloat16),
           sample_inputs_func=sample_inputs_stack,
           assert_autodiffed=True,
           skips=(
               # stack does not correctly warn when resizing out= inputs
               SkipInfo('TestCommon', 'test_out'),),),
    OpInfo('hstack',
           dtypes=all_types_and_complex_and(torch.bool, torch.float16, torch.bfloat16),
           sample_inputs_func=sample_inputs_hstack_dstack_vstack,
           skips=(
               # hstack does not correctly warn when resizing out= inputs
               SkipInfo('TestCommon', 'test_out'),),),
    OpInfo('vstack',
           dtypes=all_types_and_complex_and(torch.bool, torch.float16, torch.bfloat16),
           sample_inputs_func=sample_inputs_hstack_dstack_vstack,
           skips=(
               # vstack does not correctly warn when resizing out= inputs
               SkipInfo('TestCommon', 'test_out'),),),
    OpInfo('dstack',
           dtypes=all_types_and_complex_and(torch.bool, torch.float16, torch.bfloat16),
           sample_inputs_func=sample_inputs_hstack_dstack_vstack,
           skips=(
               # dstack does not correctly warn when resizing out= inputs
               SkipInfo('TestCommon', 'test_out'),),),
    OpInfo('unfold',
           op=lambda x, *args: x.unfold(*args),
           dtypes=all_types_and_complex_and(torch.bool, torch.float16, torch.bfloat16),
           supports_out=False,
           check_batched_gradgrad=False,
           skips=(
               # torch.unfold does not exist so we get a RuntimeError.
               SkipInfo('TestCommon', 'test_variant_consistency_jit',
                        dtypes=all_types_and_complex_and(torch.bool, torch.float16, torch.bfloat16)),
               # Skip operator schema test because this is a functional and not an operator
               SkipInfo('TestOperatorSignatures', 'test_get_torch_func_signature_exhaustive'),
           ),
           sample_inputs_func=sample_inputs_unfold),
    OpInfo('movedim',
           dtypes=all_types_and_complex_and(torch.bool, torch.float16, torch.bfloat16),
           supports_out=False,
           sample_inputs_func=sample_movedim_moveaxis),
    OpInfo('moveaxis',
           dtypes=all_types_and_complex_and(torch.bool, torch.float16, torch.bfloat16),
           supports_out=False,
           sample_inputs_func=sample_movedim_moveaxis),
    ShapeFuncInfo('repeat',
                  op=lambda x, dims: x.repeat(dims),
                  ref=np.tile,
                  dtypes=all_types_and_complex_and(torch.bool, torch.float16, torch.bfloat16),
                  supports_out=False,
                  skips=(
                      # torch.repeat does not exist so we get a RuntimeError.
                      SkipInfo('TestCommon', 'test_variant_consistency_jit',
                               dtypes=all_types_and_complex_and(torch.bool, torch.float16, torch.bfloat16)),
                  ),
                  sample_inputs_func=sample_repeat_tile),
    OpInfo('take_along_dim',
           dtypes=all_types_and_complex_and(torch.bool, torch.float16),
           dtypesIfCUDA=all_types_and_complex_and(torch.bool, torch.float16, torch.bfloat16),
           supports_inplace_autograd=False,
           sample_inputs_func=sample_inputs_take_along_dim),
    ShapeFuncInfo('tile',
                  ref=np.tile,
                  dtypes=all_types_and_complex_and(torch.bool, torch.float16, torch.bfloat16),
                  supports_out=False,
                  sample_inputs_func=sample_repeat_tile),
    OpInfo('var',
           dtypes=floating_types_and(),
           dtypesIfCUDA=floating_and_complex_types_and(torch.half, torch.bfloat16),
           sample_inputs_func=sample_inputs_std_var,
           # TODO: revisit, some var signatures do support out (see std, too)
           supports_out=False,
           supports_complex_autograd=False,
           # var has only partial support for complex and half (#51127)
           skips=(SkipInfo('TestOpInfo', 'test_unsupported_dtypes',
                           dtypes=[torch.half, torch.complex64, torch.complex128]),),
           assert_autodiffed=True,
           ),
    OpInfo('xlogy',
           dtypes=all_types_and(torch.bool),
           dtypesIfCPU=all_types_and(torch.bool, torch.half, torch.bfloat16),
           dtypesIfCUDA=all_types_and(torch.bool, torch.half, torch.bfloat16),
           supports_inplace_autograd=True,
           safe_casts_outputs=True,
           sample_inputs_func=sample_inputs_xlogy),
    OpInfo('trace',
           dtypes=all_types_and_complex(),
           dtypesIfCUDA=all_types_and_complex_and(torch.bool, torch.half),
           supports_inplace_autograd=False,
           supports_out=False,
           sample_inputs_func=sample_inputs_trace),
    UnaryUfuncInfo('sigmoid',
                   aliases=('special.expit', ),
                   ref=reference_sigmoid if TEST_SCIPY else _NOTHING,
                   decorators=(precisionOverride({torch.float16: 1e-2,
                                                  torch.bfloat16: 1e-2}),),
                   skips=(
                       SkipInfo('TestUnaryUfuncs', 'test_reference_numerics_extremal',
                                device_type='cpu', dtypes=[torch.cfloat, torch.cdouble]),
                       SkipInfo('TestUnaryUfuncs', 'test_reference_numerics_hard',
                                device_type='cpu', dtypes=[torch.cfloat, torch.cdouble]),
                       SkipInfo('TestUnaryUfuncs', 'test_reference_numerics_normal',
                                device_type='cpu', dtypes=[torch.cfloat, torch.cdouble])),
                   dtypes=all_types_and_complex_and(torch.bool, torch.bfloat16),
                   dtypesIfCPU=all_types_and_complex_and(torch.bool, torch.bfloat16),
                   dtypesIfCUDA=all_types_and(torch.bool, torch.half, torch.bfloat16),
                   safe_casts_outputs=True,
                   assert_autodiffed=True,
                   supports_complex_autograd=False),  # Reference: https://github.com/pytorch/pytorch/issues/48552
    UnaryUfuncInfo('digamma',
                   ref=scipy.special.digamma if TEST_SCIPY else _NOTHING,
                   decorators=(precisionOverride({torch.float16: 5e-1}),),
                   dtypes=all_types_and(torch.bool),
                   dtypesIfCPU=all_types_and(torch.bool),
                   dtypesIfCUDA=all_types_and(torch.bool, torch.half),
                   safe_casts_outputs=True),
    UnaryUfuncInfo('special.entr',
                   ref=scipy.special.entr if TEST_SCIPY else _NOTHING,
                   aten_name='special_entr',
                   decorators=(precisionOverride({torch.float16: 1e-1,
                                                  torch.bfloat16: 1e-1}),),
                   dtypes=all_types_and(torch.bool),
                   dtypesIfCPU=all_types_and(torch.bool, torch.bfloat16),
                   dtypesIfCUDA=all_types_and(torch.bool, torch.half, torch.bfloat16),
                   skips=(
                       SkipInfo('TestUnaryUfuncs', 'test_reference_numerics_hard',
                                dtypes=[torch.bfloat16, torch.float16]),
                   ),
                   supports_inplace_autograd=False,
                   safe_casts_outputs=True,
                   sample_inputs_func=sample_inputs_entr),
    UnaryUfuncInfo('erf',
                   ref=scipy.special.erf if TEST_SCIPY else _NOTHING,
                   aliases=('special.erf', ),
                   decorators=(precisionOverride({torch.float16: 1e-2,
                                                  torch.bfloat16: 1e-2}),),
                   dtypes=all_types_and(torch.bool),
                   dtypesIfCPU=all_types_and(torch.bool, torch.bfloat16),
                   dtypesIfCUDA=all_types_and(torch.bool, torch.half, torch.bfloat16),
                   assert_autodiffed=True,
                   safe_casts_outputs=True,
                   skips=(
                       # "pow" not implemented for 'BFloat16'
                       SkipInfo('TestOpInfo', 'test_supported_backward', dtypes=(torch.bfloat16,)),
                   )),
    UnaryUfuncInfo('erfc',
                   ref=scipy.special.erfc if TEST_SCIPY else _NOTHING,
                   aliases=('special.erfc', ),
                   decorators=(precisionOverride({torch.float16: 1e-2,
                                                  torch.bfloat16: 1e-2}),),
                   dtypes=all_types_and(torch.bool),
                   dtypesIfCPU=all_types_and(torch.bool, torch.bfloat16),
                   dtypesIfCUDA=all_types_and(torch.bool, torch.half),
                   assert_autodiffed=True,
                   safe_casts_outputs=True,
                   skips=(
                       # "pow" not implemented for 'BFloat16'
                       SkipInfo('TestOpInfo', 'test_supported_backward', dtypes=(torch.bfloat16,)),
                   )),
    UnaryUfuncInfo('erfinv',
                   ref=scipy.special.erfinv if TEST_SCIPY else _NOTHING,
                   aliases=('special.erfinv', ),
                   decorators=(precisionOverride({torch.float16: 1e-2,
                                                  torch.bfloat16: 1e-2,
                                                  torch.float32: 1e-4}),),
                   dtypes=all_types_and(torch.bool),
                   dtypesIfCPU=all_types_and(torch.bool, torch.bfloat16),
                   dtypesIfCUDA=all_types_and(torch.bool, torch.half),
                   safe_casts_outputs=True,
                   domain=(-1, 1),
                   skips=(
                       # "pow" not implemented for 'BFloat16'
                       SkipInfo('TestOpInfo', 'test_supported_backward', dtypes=(torch.bfloat16,)),
                       # Reference: https://github.com/pytorch/pytorch/pull/49155#issuecomment-742664611
                       SkipInfo('TestUnaryUfuncs', 'test_reference_numerics_extremal',
                                active_if=TEST_SCIPY and LooseVersion(scipy.__version__) < "1.4.0"),
                       SkipInfo('TestUnaryUfuncs', 'test_reference_numerics_hard',
                                active_if=TEST_SCIPY and LooseVersion(scipy.__version__) < "1.4.0"),
                       SkipInfo('TestUnaryUfuncs', 'test_reference_numerics_normal',
                                active_if=TEST_SCIPY and LooseVersion(scipy.__version__) < "1.4.0"),
                   )),
    UnaryUfuncInfo('lgamma',
                   ref=reference_lgamma if TEST_SCIPY else _NOTHING,
                   aliases=('special.gammaln', ),
                   decorators=(precisionOverride({torch.float16: 7e-1}),),
                   dtypes=all_types_and(torch.bool),
                   dtypesIfCPU=all_types_and(torch.bool, torch.bfloat16),
                   dtypesIfCUDA=all_types_and(torch.bool, torch.half),
                   skips=(
                       # "digamma" not implemented for 'BFloat16'
                       SkipInfo('TestOpInfo', 'test_supported_backward', dtypes=(torch.bfloat16,)),
                       # Reference: https://github.com/pytorch/pytorch/pull/50140#discussion_r552615345
                       SkipInfo('TestUnaryUfuncs', 'test_reference_numerics_extremal',
                                dtypes=[torch.bfloat16]),
                       SkipInfo('TestUnaryUfuncs', 'test_reference_numerics_hard',
                                device_type='cpu', dtypes=[torch.bfloat16]),
                       SkipInfo('TestUnaryUfuncs', 'test_reference_numerics_normal',
                                device_type='cpu', dtypes=[torch.bfloat16]),
                       # Reference: https://github.com/pytorch/pytorch/pull/50140#issuecomment-756150214
                       SkipInfo('TestUnaryUfuncs', 'test_reference_numerics_extremal',
                                dtypes=[torch.float32, torch.float64], active_if=IS_WINDOWS),
                       SkipInfo('TestUnaryUfuncs', 'test_reference_numerics_hard',
                                dtypes=[torch.float32, torch.float64], active_if=IS_WINDOWS),
                       SkipInfo('TestUnaryUfuncs', 'test_reference_numerics_normal',
                                dtypes=[torch.float32, torch.float64], active_if=IS_WINDOWS),
                   ),
                   safe_casts_outputs=True),
    UnaryUfuncInfo('logit',
                   ref=scipy.special.logit if TEST_SCIPY else _NOTHING,
                   domain=(0, 1),
                   aliases=('special.logit', ),
                   decorators=(precisionOverride({torch.bfloat16: 5e-1,
                                                  torch.float16: 5e-1}),),
                   dtypes=all_types_and(torch.half),
                   dtypesIfCPU=all_types_and(torch.bool, torch.bfloat16),
                   dtypesIfCUDA=all_types_and(torch.bool, torch.half, torch.bfloat16),
                   sample_inputs_func=sample_inputs_logit,
                   safe_casts_outputs=True),
]

# Common operator groupings
unary_ufuncs = [op for op in op_db if isinstance(op, UnaryUfuncInfo)]
spectral_funcs = [op for op in op_db if isinstance(op, SpectralFuncInfo)]
sparse_unary_ufuncs = [op for op in op_db if isinstance(op, UnaryUfuncInfo) and op.supports_sparse is True]
shape_funcs = [op for op in op_db if isinstance(op, ShapeFuncInfo)]

def index_variable(shape, max_indices, device=torch.device('cpu')):
    if not isinstance(shape, tuple):
        shape = (shape,)
    index = torch.rand(*shape, device=device).mul_(max_indices).floor_().long()
    return index


def index_perm_variable(shape, max_indices):
    if not isinstance(shape, tuple):
        shape = (shape,)

    index = torch.randperm(max_indices).narrow(0, 0, reduce(mul, shape)).view(shape)
    return index


def gather_variable(shape, index_dim, max_indices, duplicate=False, device=torch.device('cpu')):
    assert len(shape) == 2
    assert index_dim < 2
    batch_dim = 1 - index_dim
    index = torch.zeros(*shape, dtype=torch.long, device=device)
    for i in range(shape[index_dim]):
        index.select(index_dim, i).copy_(
            torch.randperm(max_indices, device=device)[:shape[batch_dim]])
    if duplicate:
        index.select(batch_dim, 0).copy_(index.select(batch_dim, 1))
    return index


def bernoulli_scalar():
    return torch.tensor(0, dtype=torch.bool).bernoulli_()


def mask_not_all_zeros(shape):
    assert len(shape) > 0
    while True:
        result = torch.randn(shape).gt(0)
        if result.sum() > 0:
            return result


def uniform_scalar(offset=0, requires_grad=False):
    v = torch.rand(()) + offset
    v.requires_grad = requires_grad
    return v


def normal_scalar_clamp(amin, amax, requires_grad=False):
    v = torch.randn(()).clamp(amin, amax)
    v.requires_grad = requires_grad
    return v


def prod_zeros(dim_size, dim_select):
    assert len(dim_select) == 2
    result = torch.randn(dim_size, dim_size, dim_size)
    result.narrow(dim_select[0], 0, 1).narrow(dim_select[1], 1, 1).zero_()
    result.narrow(dim_select[0], 2, 1).narrow(dim_select[1], 3, 1).zero_()
    result.narrow(dim_select[0], 4, 1).narrow(dim_select[1], 3, 1).zero_()
    return result


non_differentiable = collections.namedtuple('non_differentiable', ['tensor'])


class dont_convert(tuple):
    pass


class NoArgsClass(object):
    def __iter__(self):
        return self

    def __next__(self):
        raise StopIteration()
    next = __next__  # Python 2 compatibility

    def __len__(self):
        return 0

NO_ARGS = NoArgsClass()

def ident(x):
    return x

# Do NOT add to this list. Method tests are being DEPRECATED and replaced by OpInfos.
# See https://github.com/pytorch/pytorch/wiki/Writing-tests-in-PyTorch-1.8
#
# (
#   method name,
#   input size/constructing fn,
#   args (tuple represents shape of a tensor arg),
#   test variant name (will be used at test name suffix),    // optional
#   (should_check_autodiff[bool], nonfusible_nodes, fusible_nodes) for autodiff, // optional
#   indices for possible dim arg,                            // optional
#   fn mapping output to part that should be gradcheck'ed,   // optional
#   kwargs                                                   // optional
# )
# Note: some functions have separate schema for (Tensor other) and (Scalar other),
#       and it's possible that we only support AD for Scalar version but not Tensor
#       version, and vice versa.
#       When writing tests, only scalar(float/int) input triggers the Scalar schema.
#       uniform_scalar produces a scalar **Tensor** which won't match Scalar input.
def method_tests():
    set_rng_seed(SEED)
    return [
        ('add', (S, S, S), ((S, S, S),), '', (True,)),
        ('add', (S, S, S), ((S, S),), 'broadcast_rhs', (True,)),
        ('add', (S, S), ((S, S, S),), 'broadcast_lhs', (True,)),
        ('add', (S, 1, S), ((M, S),), 'broadcast_all', (True,)),
        ('add', (), ((),), 'scalar', (True,)),
        ('add', (S, S, S), ((),), 'scalar_broadcast_rhs', (True,)),
        ('add', (), ((S, S, S),), 'scalar_broadcast_lhs', (True,)),
        ('add', (S, S, S), (3.14,), 'constant', (True,)),
        ('add', (), (3.14,), 'scalar_constant', (True,)),
        ('add', (S, S, S), (3.14j,), 'complex_scalar_constant', (True,)),
        ('__radd__', (S, S, S), (3.14,), 'constant', (True, 'aten::add')),
        ('__radd__', (), (3.14,), 'scalar_constant', (True, 'aten::add')),
        ('sub', (S, S, S), ((S, S, S),), '', (True,)),
        ('sub', (S, S, S), ((S, S),), 'broadcast_rhs', (True,)),
        ('sub', (S, S), ((S, S, S),), 'broadcast_lhs', (True,)),
        ('sub', (S, 1, S), ((M, S),), 'broadcast_all', (True,)),
        ('sub', (S, S, S), ((),), 'scalar_broadcast_rhs', (True,)),
        ('sub', (), ((S, S, S),), 'scalar_broadcast_lhs', (True,)),
        ('sub', (S, S, S), (3.14,), 'constant', (True,)),
        ('sub', (), (3.14,), 'scalar_constant', (True,)),
        ('sub', (S, S, S), (3.14j,), 'complex_scalar_constant', (True,)),
        ('__rsub__', (S, S, S), (3.14,), 'constant', (True, 'aten::rsub')),
        ('__rsub__', (), (3.14,), 'scalar_constant', (True, 'aten::rsub')),
        ('mul', (S, S, S), ((S, S, S),), '', (True,)),
        ('mul', (), ((),), 'scalar', (True,)),
        ('mul', (S, S, S), ((S, S),), 'broadcast_rhs', (True,)),
        ('mul', (S, S), ((S, S, S),), 'broadcast_lhs', (True,)),
        ('mul', (S, 1, S), ((M, S),), 'broadcast_all', (True,)),
        ('mul', (S, S, S), ((),), 'scalar_broadcast_rhs', (True,)),
        ('mul', (), ((S, S, S),), 'scalar_broadcast_lhs', (True,)),
        ('mul', (S, S, S), (3.14,), 'constant', (True,)),
        ('mul', (), (3.14,), 'scalar_constant', (True,)),
        # TODO(@anjali411): enable these tests
        # ('mul', (S, S, S), (3.14j,), 'imaginary_constant', (True,)),
        # ('mul', (), (3.14j,), 'imaginary_scalar_constant', (True,)),
        ('__rmul__', (S, S, S), (3.14,), 'constant', (True, 'aten::mul')),
        ('__rmul__', (), (3.14,), 'scalar_constant', (True, 'aten::mul')),
        ('div', (S, S, S), (torch.rand(S, S, S) + 0.1,), '', (True,)),
        ('div', (S, S, S), (torch.rand(S, S) + 0.1,), 'broadcast_rhs', (True,)),
        ('div', (S, S), (torch.rand(S, S, S) + 0.1,), 'broadcast_lhs', (True,)),
        ('div', (S, 1, S), (torch.rand(M, S) + 0.1,), 'broadcast_all', (True,)),
        ('div', (), (uniform_scalar(0.1),), 'scalar', (True,)),
        ('div', (S, S, S), (uniform_scalar(0.1),), 'scalar_broadcast_rhs', (True,)),
        ('div', (), (uniform_scalar(0.1),), 'scalar_broadcast_lhs', (True,)),
        ('div', torch.rand(S, S, S) + 1e-1, (3.14,), 'constant', (True,)),
        ('div', uniform_scalar(1e-1, requires_grad=True), (3.14,), 'scalar_constant', (True,)),
        ('true_divide', (S, S, S), (torch.rand(S, S, S) + 0.1,), '', (True,)),
        ('true_divide', (S, S, S), (torch.rand(S, S) + 0.1,), 'broadcast_rhs', (True,)),
        ('true_divide', (S, S), (torch.rand(S, S, S) + 0.1,), 'broadcast_lhs', (True,)),
        ('true_divide', (S, 1, S), (torch.rand(M, S) + 0.1,), 'broadcast_all', (True,)),
        ('true_divide', (), (uniform_scalar(0.1),), 'scalar', (True,)),
        ('true_divide', (S, S, S), (uniform_scalar(0.1),), 'scalar_broadcast_rhs', (True,)),
        ('true_divide', (), (uniform_scalar(0.1),), 'scalar_broadcast_lhs', (True,)),
        ('true_divide', torch.rand(S, S, S) + 1e-1, (3.14,), 'constant', (True,)),
        ('true_divide', uniform_scalar(1e-1, requires_grad=True), (3.14,), 'scalar_constant', (True,)),
        ('__rdiv__', torch.rand(S, S, S) + 1e-1, (3.14,), 'constant',
            (True, [], ['aten::mul', 'aten::reciprocal'])),
        ('__rdiv__', uniform_scalar(1e-1, requires_grad=True), (3.14,), 'scalar_constant',
            (True, [], ['aten::mul', 'aten::reciprocal'])),
        ('__rdiv__', torch.rand(S, S, S, dtype=torch.cdouble) + 1e-1, (3.14j,), 'complex_constant',
            (True, [], ['aten::mul', 'aten::reciprocal'])),
        ('__rdiv__', uniform_scalar(1e-1 * (1 + 1j), requires_grad=True), (3.14j,), 'complex_scalar_constant',
            (True, [], ['aten::mul', 'aten::reciprocal'])),
        ('div', (S, S, S), (torch.rand(S, S, S, dtype=torch.cdouble) + 0.1,), 'complex', (True,)),
        ('div', (S, S, S), (torch.rand(S, S, dtype=torch.cdouble) + 0.1,), 'complex_broadcast_rhs', (True,)),
        ('div', (S, S), (torch.rand(S, S, S, dtype=torch.cdouble) + 0.1,), 'complex_broadcast_lhs', (True,)),
        ('div', (S, 1, S), (torch.rand(M, S, dtype=torch.cdouble) + 0.1,), 'complex_broadcast_all', (True,)),
        ('div', (), (uniform_scalar(0.1j),), 'complex_scalar', (True,)),
        ('div', (S, S, S), (uniform_scalar(0.1j),), 'complex_scalar_broadcast_rhs', (True,)),
        ('div', (), (uniform_scalar(0.1j),), 'complex_scalar_broadcast_lhs', (True,)),
        ('div', torch.rand(S, S, S, dtype=torch.cdouble) + 1e-1, (3.14j,), 'complex_constant', (True,)),
        ('div', uniform_scalar(1e-1j, requires_grad=True), (3.14j,), 'complex_scalar_constant', (True,)),
        ('pow', torch.rand(S, S, S) + 1e-3, (torch.rand(S, S, S) + 0.1,), '', (True,)),
        ('pow', torch.rand(S, S, S) + 1e-3, (torch.rand(1,) + 0.1,), 'broadcast_rhs', (True,)),
        ('pow', torch.rand(1,) + 1e-3, (torch.rand(S, S, S) + 0.1,), 'broadcast_lhs', (True,)),
        ('pow', torch.rand(S, 1, S) + 1e-3, (torch.rand(1, S, 1) + 0.1,), 'broadcast_all', (True,)),
        ('pow', uniform_scalar(1e-3, requires_grad=True), (uniform_scalar(0.1),), 'scalar', (True,)),
        ('pow', torch.rand(S, S, S) + 1e-3, (uniform_scalar(0.1),), 'scalar_broadcast_rhs', (True,)),
        ('pow', uniform_scalar(1e-3, requires_grad=True), (torch.rand(S, S, S) + 0.1,), 'scalar_broadcast_lhs', (True,)),
        ('pow', torch.rand(S, S, S) + 1e-3, (3.14,), 'constant', (True,)),
        ('pow', torch.rand(S, S, S, dtype=torch.cdouble) + 1e-3 * (1 + 1j), (3.14,), 'complex_constant', (True,)),
        ('__rpow__', torch.rand(S, S, S) + 1e-3, (3.14,), 'constant', (True, 'aten::pow')),
        ('pow', uniform_scalar(1e-3, requires_grad=True), (3.14,), 'scalar_constant', (True,)),
        ('pow', uniform_scalar(1e-3 * (1 + 1j), requires_grad=True), (3.14,), 'complex_scalar_constant', (True,)),
        ('pow', uniform_scalar(1e-3 * (1 + 1j), requires_grad=True), (3.14j,), 'complex_imaginary_exponent', (True,)),
        ('__rpow__', uniform_scalar(1e-3, requires_grad=True), (3.14,), 'scalar_constant', (True, 'aten::pow')),
        ('float_power', torch.rand(S, S, S) + 1e-3, (torch.rand(S, S, S) + 0.1,), ''),
        ('float_power', torch.rand(S, S, S) + 1e-3, (torch.rand(1,) + 0.1,), 'broadcast_rhs'),
        ('float_power', torch.rand(1,) + 1e-3, (torch.rand(S, S, S) + 0.1,), 'broadcast_lhs'),
        ('float_power', torch.rand(S, 1, S) + 1e-3, (torch.rand(1, S, 1) + 0.1,), 'broadcast_all'),
        ('float_power', uniform_scalar(1e-3, requires_grad=True), (uniform_scalar(0.1),), 'scalar'),
        ('float_power', torch.rand(S, S, S) + 1e-3, (uniform_scalar(0.1),), 'scalar_broadcast_rhs'),
        ('float_power', uniform_scalar(1e-3, requires_grad=True), (torch.rand(S, S, S) + 0.1,), 'scalar_broadcast_lhs'),
        ('float_power', torch.rand(S, S, S) + 1e-3, (3.14,), 'constant'),
        ('transpose', (1, 2, 3), (1, 2), 'dim', (False,), [0, 1]),
        ('transpose', (), (0, 0), 'scalar', (False,)),
        ('transpose', (1,), (0, 0), '1d', (False,)),
        ('transpose', (L, L), (0, 1), '2d', (False,)),
        ('transpose', (S, S, S), (2, 0), '3d', (False,)),
        ('swapdims', (1, 2, 3), (1, 2), 'dim', (False,), [0, 1]),
        ('swapdims', (), (0, 0), 'scalar', (False,)),
        ('swapdims', (1,), (0, 0), '1d', (False,)),
        ('swapdims', (L, L), (0, 1), '2d', (False,)),
        ('swapdims', (S, S, S), (2, 0), '3d', (False,)),
        ('swapaxes', (1, 2, 3), (1, 2), 'dim', (False,), [0, 1]),
        ('swapaxes', (), (0, 0), 'scalar', (False,)),
        ('swapaxes', (1,), (0, 0), '1d', (False,)),
        ('swapaxes', (L, L), (0, 1), '2d', (False,)),
        ('swapaxes', (S, S, S), (2, 0), '3d', (False,)),
        ('t', (1, 2), NO_ARGS, '', (False,)),
        ('view', (S, S, S), (S * S, S), '', (False,)),
        ('view', (torch.Size([S * S, S]),), (S, S, S), 'size', (False,)),
        ('view', (S,), (S,), '1d', (False,)),
        ('view', (), (dont_convert(()),), 'scalar_to_scalar', (False,)),
        ('view', (), (1,), 'scalar_to_1d', (False,)),
        ('ravel', (S, S, S), NO_ARGS, '', (False,)),
        ('reshape', (S, S, S), (S * S, S), '', (False,)),
        ('reshape', (torch.Size([S * S, S]),), (S, S, S), 'size', (False,)),
        ('reshape', (S,), (S,), '1d', (False,)),
        ('reshape', (), (dont_convert(()),), 'scalar_to_scalar', (False,)),
        ('reshape', (), (1,), 'scalar_to_1d', (False,)),
        ('reshape_as', (S, S, S), (non_differentiable(torch.rand(S * S, S)),)),
        ('reshape_as', (), (non_differentiable(torch.tensor(42.)),), 'scalar'),
        ('reshape_as', (), (non_differentiable(torch.rand(1, 1)),), 'scalar_to_dims'),
        ('roll', (S, S, S), (0, 0), 'd0'),
        ('roll', (S, S, S), (1, 2), 'd12'),
        ('roll', (S, S, S), (0, 2,), 'd02'),
        ('roll', (S, S, S), (2, 0,), 'd20'),
        ('roll', (S, S, S), (-1, 0), 'neg_shift'),
        ('roll', (S, S, S), (10000, 1), 'loop_shift'),
        ('roll', (S, S, S), (2,), 'flattened'),
        ('roll', (S, S, S), ([1, 2, -1], [0, 1, 2]), 'three_dims'),
        ('rot90', (S, S, S), (1, [0, 1],), 'k1_d01'),
        ('rot90', (S, S, S), (1, [1, 2],), 'k1_d12'),
        ('rot90', (S, S, S), (1, [1, -1],), 'k1_neg_d'),
        ('rot90', (S, S, S), (), 'default'),
        ('view_as', (S, S, S), (non_differentiable(torch.rand(S * S, S)),)),
        ('view_as', (), (non_differentiable(torch.tensor(5.5)),), 'scalar'),
        ('view_as', (), (non_differentiable(torch.rand(1, 1)),), 'scalar_to_dims'),
        ('expand', (S, 1, 1), (S, S, S), '', (False,)),
        ('expand', (torch.Size([S, 1, S]),), (S, S, S), 'size', (False,)),
        ('expand', (S, 1), (S, S, S), 'new_dim', (False,)),
        ('expand', (1,), (S, S, S), '1_element', (False,)),
        ('expand', (1, S), (1, 1, S), 'new_dim_front_old_front_1', (False,)),
        ('expand', (), (dont_convert(()),), 'scalar_to_scalar'),
        ('expand', (), (1, 3, 2), 'scalar_to_dims', (False,)),
        ('expand_as', (S, 1, 1), (torch.rand(S, S, S),), '', (False,)),
        ('real', (S, S, S), NO_ARGS, 'complex'),
        ('imag', (S, S, S), NO_ARGS, 'complex'),
        ('view_as_real', (S, S, S), NO_ARGS, 'complex'),
        ('view_as_complex', (S, S, 2), NO_ARGS),
        ('complex', (S, S, S), ((S, S, S),), ''),
        ('fmod', (S, S, S), (1.5,), '', (True,)),
        ('fmod', (), (1.5,), 'scalar', (True,)),
        ('fmod', (S, S, S), (non_differentiable(torch.rand(S, S, S) + 1.5),), 'tensor'),
        ('fmod', (S,), (non_differentiable(torch.rand(S, S, S) + 1.5),), 'tensor_broadcast_lhs'),
        ('fmod', (S, S, S), (non_differentiable(torch.rand(S) + 1.5),), 'tensor_broadcast_rhs'),
        ('fmod', (S, 1, S), (non_differentiable(torch.rand(S, S) + 1.5),), 'tensor_broadcast_all'),
        ('fmod', (), (non_differentiable(uniform_scalar(1.5)),), 'scalar_tensor'),
        ('fmod', (), (non_differentiable(torch.rand(S, S, S) + 1.5),), 'scalar_tensor_broadcast_lhs'),
        ('fmod', (S, S, S), (non_differentiable(uniform_scalar(1.5)),), 'scalar_tensor_broadcast_rhs'),
        ('hypot', (S, S), ((S, S),)),
        ('remainder', (S, S, S), (1.5,), '', (True,)),
        ('remainder', (), (1.5,), 'scalar', (True,)),
        ('remainder', (S, S, S), (non_differentiable(torch.rand(S, S, S) + 1.5),), 'tensor'),
        ('remainder', (S,), (non_differentiable(torch.rand(S, S, S) + 1.5),), 'tensor_broadcast_lhs'),
        ('remainder', (S, 1, S), (non_differentiable(torch.rand(S, S) + 1.5),), 'tensor_broadcast_all'),
        ('remainder', (), (non_differentiable(uniform_scalar(1.5)),), 'scalar_tensor'),
        ('remainder', (), (non_differentiable(torch.rand(S, S, S) + 1.5),), 'scalar_tensor_broadcast_lhs'),
        ('lerp', (S,), ((S, S, S), 0.4), 'broadcast_lhs', (True,)),
        ('lerp', (S, 1, S), ((S, S), 0.4), 'broadcast_all', (True,)),
        ('lerp', (), ((S, S, S), 0.4), 'scalar_broadcast_lhs', (True,)),
        ('lerp', (S, 1, S), ((S, S), (S, 1, 1, S)), 'tensor_broadcast_all', (True,)),
        ('mean', (S, S, S), NO_ARGS, '', (True,)),
        ('mean', (S, S, S), (1,), 'dim', (True,), [0]),
        ('mean', (S, S, S), (1, True,), 'keepdim_dim', (True,), [0]),
        ('mean', (), NO_ARGS, 'scalar', (True,)),
        ('mean', (), (0,), 'scalar_dim', (True,), [0]),
        ('mean', (), (0, True,), 'scalar_keepdim_dim', (True,), [0]),
        ('mean', (S, S, S), (), 'dtype', (True,), (), (), ident, {'dtype': torch.float64}),
        ('kthvalue', (S, S, S), (2,)),
        ('kthvalue', (S, S, S), (2, 1,), 'dim', (), [1]),
        ('kthvalue', (S, S, S), (2, 1,), 'dim_alert_nondeterministic', (), [1],
            [skipMeta, expectedAlertNondeterministic('kthvalue CUDA', 'cuda')]),
        ('kthvalue', (S, S, S), (2, 1, True,), 'keepdim_dim', (), [1]),
        ('kthvalue', (S,), (2, 0,), 'dim_1d', (), [1]),
        ('kthvalue', (S,), (2, 0, True,), 'keepdim_dim_1d', (), [1]),
        ('kthvalue', (), (1,), 'scalar', (), ()),
        ('kthvalue', (), (1, 0,), 'scalar_dim', (), [1]),
        ('kthvalue', (), (1, 0, True), 'scalar_keepdim_dim', (), [1]),
        ('quantile', (S, S, S), (0.5,)),
        ('quantile', (S, S, S), (0.5, 0), 'dim', (), [1]),
        ('quantile', (S, S, S), (0.5, None, True), 'keepdim'),
        ('quantile', (S, S, S), (0.5, 0, False), 'linear', (), [1], NO_ARGS, ident, {'interpolation': 'linear'}),
        ('quantile', (S, S, S), (0.5, 0, False), 'lower', (), [1], NO_ARGS, ident, {'interpolation': 'lower'}),
        ('quantile', (S, S, S), (0.5, 0, False), 'higher', (), [1], NO_ARGS, ident, {'interpolation': 'higher'}),
        ('quantile', (S, S, S), (0.5, 0, False), 'midpoint', (), [1], NO_ARGS, ident, {'interpolation': 'midpoint'}),
        ('quantile', (S, S, S), (0.5, 0, False), 'nearest', (), [1], NO_ARGS, ident, {'interpolation': 'nearest'}),
        ('quantile', (), (0.5,), 'scalar'),
        ('nanquantile', (S, S, S), (0.5,)),
        ('nanquantile', (S, S, S), (0.5, 0), 'dim', (), [1]),
        ('nanquantile', (S, S, S), (0.5, None, True), 'keepdim'),
        ('nanquantile', (S, S, S), (0.5, 0, False), 'linear', (), [1], NO_ARGS, ident, {'interpolation': 'linear'}),
        ('nanquantile', (S, S, S), (0.5, 0, False), 'lower', (), [1], NO_ARGS, ident, {'interpolation': 'lower'}),
        ('nanquantile', (S, S, S), (0.5, 0, False), 'higher', (), [1], NO_ARGS, ident, {'interpolation': 'higher'}),
        ('nanquantile', (S, S, S), (0.5, 0, False), 'midpoint', (), [1], NO_ARGS, ident, {'interpolation': 'midpoint'}),
        ('nanquantile', (S, S, S), (0.5, 0, False), 'nearest', (), [1], NO_ARGS, ident, {'interpolation': 'nearest'}),
        ('nanquantile', (), (0.5,), 'scalar'),
        ('median', (S, S, S), NO_ARGS),
        ('median', (S, S, S), (1,), 'dim', (), [0]),
        ('median', (S, S, S), (1,), 'dim_alert_nondeterministic', (), [0],
            [skipMeta, expectedAlertNondeterministic('median CUDA with indices output', 'cuda')]),
        ('median', (S, S, S), (1, True,), 'keepdim_dim', (), [0]),
        ('median', (), NO_ARGS, 'scalar'),
        ('median', (), (0,), 'scalar_dim', (), [0]),
        ('median', (), (0, True,), 'scalar_keepdim_dim', (), [0]),
        ('nanmedian', (S, S, S), NO_ARGS),
        ('nanmedian', (S, S, S), (1,), 'dim', (), [0]),
        ('nanmedian', (S, S, S), (1, True,), 'keepdim_dim', (), [0]),
        ('nanmedian', (), NO_ARGS, 'scalar'),
        ('nanmedian', (), (0,), 'scalar_dim', (), [0]),
        ('nanmedian', (), (0, True,), 'scalar_keepdim_dim', (), [0]),
        ('sum', (S, S, S), NO_ARGS),
        ('sum', (S, S, S), (1,), 'dim', (), [0]),
        ('sum', (S, S, S), (1, True,), 'keepdim_dim', (), [0]),
        ('sum', (), NO_ARGS, 'scalar'),
        ('sum', (), (0,), 'scalar_dim', (), [0]),
        ('sum', (), (0, True,), 'scalar_keepdim_dim', (), [0]),
        ('sum', (S, S, S), ([1, 2],), 'multi_dim'),
        ('sum', (S, S, S), ([1, 2], True,), 'multi_dim_keepdim'),
        ('nansum', (S, S, S), NO_ARGS),
        ('nansum', (S, S, S), (1,), 'dim', (), [0]),
        ('nansum', (S, S, S), (1, True,), 'keepdim_dim', (), [0]),
        ('nansum', (), NO_ARGS, 'scalar'),
        ('nansum', (), (0,), 'scalar_dim', (), [0]),
        ('nansum', (), (0, True,), 'scalar_keepdim_dim', (), [0]),
        ('nansum', (S, S, S), ([1, 2],), 'multi_dim'),
        ('nansum', (S, S, S), ([1, 2], True,), 'multi_dim_keepdim'),
        ('var_mean', (S, S, S), NO_ARGS, ''),
        ('var_mean', (S, S, S), (1,), 'dim', [0]),
        ('var_mean', (S, S, S), (1, True, True), 'keepdim_dim', [0]),
        ('var_mean', (S,), (0,), 'dim_1d', [0]),
        ('var_mean', (S,), (0, True, True), 'keepdim_dim_1d', [0]),
        ('std_mean', (S, S, S), NO_ARGS, ''),
        ('std_mean', (S, S, S), (1,), 'dim', [0]),
        ('std_mean', (S, S, S), (1, True, True), 'keepdim_dim', [0]),
        ('std_mean', (S,), (0,), 'dim_1d', [0]),
        ('std_mean', (S,), (0, True, True), 'keepdim_dim_1d', [0]),
        ('renorm', (S, S, S), (2, 1, 0.5), 'dim', (), [1]),
        ('renorm', (S, S, S), (1, 2, 3), 'norm_1'),
        ('renorm', (S, S, S), (inf, 2, 0.5), 'norm_inf'),
        ('logcumsumexp', (S, S, S), (0,), 'dim0', (), [0]),
        ('logcumsumexp', (S, S, S), (1,), 'dim1', (), [0]),
        ('logcumsumexp', (), (0,), 'dim0_scalar', (), [0]),
        ('log_softmax', (S, S, S), (1, torch.float64,), 'kwarg_dtype_would_break_jit_loader', (True,)),
        ('addmm', (S, M), ((S, S), (S, M)), '', (True, ['aten::add', 'aten::mm'])),
        ('addmm', (1,), ((S, S), (S, M)), 'broadcast_lhs', (True, ['aten::add', 'aten::mm'])),
        ('addmm', (S, M), ((S, S), (S, M)), 'coef', (True,), (), (), ident, {'beta': 0.2, 'alpha': 0.6}),
        ('addmm', (1,), ((S, S), (S, M)), 'broadcast_lhs_coef', (True,), (), (), ident, {'beta': 0.2, 'alpha': 0.6}),
        ('addmm', (), ((S, S), (S, M)), 'scalar_broadcast_lhs', (True, ['aten::add', 'aten::mm'])),
        ('addmm', (), ((S, S), (S, M)), 'scalar_broadcast_lhs_coef', (True,), (), (), ident, {'beta': 0.2, 'alpha': 0.6}),
        ('baddbmm', (S, S, M), ((S, S, S), (S, S, M)),),
        ('baddbmm', (1,), ((S, S, S), (S, S, M)), 'broadcast_lhs'),
        ('baddbmm', (S, S, M), ((S, S, S), (S, S, M)), 'coef', (), (), (), ident, {'beta': 0.2, 'alpha': 0.6}),
        ('baddbmm', (1,), ((S, S, S), (S, S, M)), 'broadcast_lhs_coef', (),
         (), (), ident, {'beta': 0.2, 'alpha': 0.6}),
        ('baddbmm', (), ((S, S, S), (S, S, M)), 'scalar_broadcast_lhs'),
        ('baddbmm', (), ((S, S, S), (S, S, M)), 'scalar_broadcast_lhs_coef', (), (), (), ident,
         {'beta': 0.2, 'alpha': 0.6}),
        ('addmv', (S,), ((S, M), (M,)),),
        ('addmv', (1,), ((S, M), (M,)), 'broadcast_lhs'),
        ('addmv', (S,), ((S, M), (M,)), 'coef', (), (), (), ident, {'beta': 0.2, 'alpha': 0.6}),
        ('addmv', (1,), ((S, M), (M,)), 'broadcast_lhs_coef', (), (), (), ident, {'beta': 0.2, 'alpha': 0.6}),
        ('addmv', (), ((S, M), (M,)), 'scalar_broadcast_lhs'),
        ('addmv', (), ((S, M), (M,)), 'scalar_broadcast_lhs_coef', (), (), (), ident, {'beta': 0.2, 'alpha': 0.6}),
        ('dot', (L,), ((L,),), '', (True,)),
        ('vdot', (L,), ((L,),),),
        ('mm', (S, M), ((M, S),), '', (True,)),
        ('bmm', (M, S, M), ((M, M, S),), '', (True,)),
        ('mv', (S, M), ((M,),), '', (True,)),
        ('inner', (S,), ((S,),), "1d_1d", (False,)),
        ('inner', (), ((S, S),), "scalar_2d", (False,)),
        ('matmul', (L,), ((L,),), '', (True,)),
        ('matmul', (S, M), ((M,),), "2d_1d", (True,)),
        ('matmul', (M,), ((M, S),), "1d_2d", (True,)),
        ('matmul', (S, M), ((M, S),), "2d_2d", (True,)),
        ('matmul', (S, S, M), ((M,),), "3d_1d", (True,)),
        ('matmul', (S, S, M), ((M, S),), "3d_2d", (True,)),
        ('matmul', (M,), ((S, M, S),), "1d_3d", (True,)),
        ('matmul', (S, M), ((S, M, S),), "2d_3d", (True,)),
        ('matmul', (S, S, M, M), ((S, S, M, S),), "4d_4d", (True,)),
        ('matmul', (S, S, M, M), ((M,),), "4d_1d", (True,)),
        ('matmul', (M,), ((S, S, M, S),), "1d_4d", (True,)),
        ('matrix_exp', (S, S), NO_ARGS, "single_matrix"),
        ('matrix_exp', (S, S, S), NO_ARGS, "batch_of_matrices"),
        ('mvlgamma', torch.empty(S,).uniform_(0.5, 1), [1], "p=1"),
        ('mvlgamma', torch.empty(S,).uniform_(1, 2), [2], "p=2"),
        ('mvlgamma', torch.empty(S, S).uniform_(1.5, 3), [3], "p=3"),
        ('mvlgamma', torch.empty(S, S).uniform_(2.5, 5), [5], "p=5"),
        ('zero_', (S, S, S), NO_ARGS),
        ('zero_', (), NO_ARGS, 'scalar'),
        ('logaddexp', (S, S), ((S, S),)),
        ('logaddexp2', (S, S), ((S, S),)),
        ('logsumexp', (S, S), (1,), '', (True,)),
        ('logsumexp', (), (0,), 'scalar', (True,)),
        ('norm', (S, S), (), 'default'),
        ('norm', (S, S), (2,), '2'),
        ('norm', (S, S), (0,), '0'),
        ('norm', (S, S), (0.5,), '0_5'),
        ('norm', (S, S), (1,), '1'),
        ('norm', (S, S), (3,), '3'),
        ('norm', (S, S), (inf,), 'inf'),
        ('norm', (S, S), (-inf,), '-inf'),
        ('norm', (S, S), ('fro',), 'fro_default'),
        ('norm', (S, S), ('fro', [0, 1],), 'fro'),
        ('norm', (S, S), ('nuc',), 'nuc', (), NO_ARGS, [skipCPUIfNoLapack, skipCUDAIfNoMagma]),
        ('norm', (S, S, S), ('nuc', [1, 2]), 'nuc_batched', (), NO_ARGS, [skipCPUIfNoLapack, skipCUDAIfNoMagma]),
        ('norm', (S, S), (-1,), 'neg_1'),
        ('norm', (S, S), (-2,), 'neg_2'),
        ('norm', (S, S), (-0.5,), 'neg_0_5'),
        ('norm', (S, S), (-1.5,), 'neg_1_5'),
        ('norm', (S, S), (-2, 1,), 'neg_2_2_dim', (), [1]),
        ('norm', (S, S), (-1, 1,), 'neg_1_2_dim', (), [1]),
        ('norm', (S, S), (0, 1,), '0_2_dim', (), [1]),
        ('norm', (S, S), (1, 1,), '1_2_dim', (), [1]),
        ('norm', (S, S), (2, 1,), '2_2_dim', (), [1]),
        ('norm', (S, S), (3, 1,), '3_2_dim', (), [1]),
        ('norm', (S, S), (inf, 1,), 'inf_2_dim'),
        ('norm', torch.rand(S, S, S) + 5e-2, (1.5,), '1_5_default'),
        ('norm', (S, S, S), (2, 1), '2_dim', (), [1]),
        ('norm', (S, S, S), (3, 1), '3_dim', (), [1]),
        ('norm', torch.rand(S, S, S) + 5e-2, (1.5, 1), '1_5_dim', (), [1]),
        ('norm', (S, S, S), (2, 1, True), 'keepdim_2_dim', (), [1]),
        ('norm', (S, S, S), (3, 1, True), 'keepdim_3_dim', (), [1]),
        ('norm', torch.rand(S, S, S) + 5e-2, (1.5, 1, True), 'keepdim_1_5_dim', (), [1]),
        ('norm', (), (2, 0), '2_dim_scalar', (), [1]),
        ('norm', (), (3, 0), '3_dim_scalar', (), [1]),
        ('norm', (), (2, 0, True), 'keepdim_2_dim_scalar', (), [1]),
        ('norm', (), (3, 0, True), 'keepdim_3_dim_scalar', (), [1]),
        ('clone', (S, M, S), NO_ARGS),
        ('clone', (), NO_ARGS, 'scalar'),
        ('contiguous', (S, S), NO_ARGS, '', (True,)),
        ('contiguous', torch.randn(S, S).transpose(0, 1), NO_ARGS, 'not_contiguous', (True,)),
        ('diag_embed', (S, S), NO_ARGS),
        ('diagonal', (M, M), NO_ARGS, '2d'),
        ('diagonal', (3, 5), NO_ARGS, '2d_wide'),
        ('diagonal', (3, 5), (2,), '2d_wide_pos'),
        ('diagonal', (3, 5), (-2,), '2d_wide_neg'),
        ('diagonal', (5, 3), NO_ARGS, '2d_tall'),
        ('diagonal', (5, 3), (2,), '2d_tall_pos'),
        ('diagonal', (5, 3), (-2,), '2d_tall_neg'),
        ('diagonal', (M, M), (1,), '2d_1'),
        ('diagonal', (M, M), (2,), '2d_2'),
        ('diagonal', (M, M, M), (1, 1, 2), '3d_1'),
        ('diagonal', (M, M, M), (2, 0, 1), '3d_2'),
        ('diagonal', (M, M, M), (-2, 0, 1), '3d_3'),
        ('tril', (M, M), NO_ARGS),
        ('tril', (M, M), (2,), 'idx'),
        ('tril', (S, M, M), NO_ARGS, 'batched'),
        ('tril', (S, M, M), (2,), 'batched_idx'),
        ('tril', (3, 3, S, S), NO_ARGS, 'more_batched'),
        ('triu', (M, M), NO_ARGS),
        ('triu', (M, M), (2,), 'idx'),
        ('triu', (S, M, M), NO_ARGS, 'batched'),
        ('triu', (S, M, M), (2,), 'batched_idx'),
        ('triu', (3, 3, S, S), NO_ARGS, 'more_batched'),
        ('cross', (S, 3), ((S, 3),)),
        ('cross', (S, 3, S), ((S, 3, S), 1), 'dim'),
        ('index_fill', (S, S), (0, index_variable(2, S), 2), 'dim', (), [0]),
        ('index_fill', (S, S), (0, index_variable(2, S), ()), 'variable_dim', (), [0]),
        ('index_fill', (S, S), (0, torch.tensor(0, dtype=torch.int64), 2), 'scalar_index_dim', (), [0]),
        ('index_fill', (), (0, torch.tensor([0], dtype=torch.int64), 2), 'scalar_input_dim', (), [0]),
        ('index_fill', (), (0, torch.tensor(0, dtype=torch.int64), 2), 'scalar_both_dim', (), [0]),
        # For `logdet` the function at det=0 is not smooth.
        # We need to exclude tests with det=0 (e.g. dim2_null, rank1, rank2) and use
        # `make_nonzero_det` to make the random matrices have nonzero det. For
        # `logdet`, we also set `make_nonzero_det(matrix, sign=1)` to make the
        # matrix have positive det.
        ('logdet', lambda dtype, device: make_nonzero_det(torch.randn(S, S), 1),
            NO_ARGS, '', (), NO_ARGS, [skipCPUIfNoLapack, skipCUDAIfNoMagma]),
        ('logdet', lambda dtype, device: make_nonzero_det(torch.randn(1, 1), 1),
            NO_ARGS, '1x1', (), NO_ARGS, [skipCPUIfNoLapack, skipCUDAIfNoMagma]),
        ('logdet', lambda dtype, device: make_nonzero_det(random_symmetric_matrix(S), 1), NO_ARGS,
         'symmetric', (), NO_ARGS, [skipCPUIfNoLapack, skipCUDAIfNoMagma]),
        ('logdet', lambda dtype, device: make_nonzero_det(random_symmetric_pd_matrix(S), 1), NO_ARGS,
         'symmetric_pd', (), NO_ARGS, [skipCPUIfNoLapack, skipCUDAIfNoMagma]),
        ('logdet', lambda dtype, device: make_nonzero_det(random_fullrank_matrix_distinct_singular_value(S), 1, 0), NO_ARGS,
         'distinct_singular_values', (), NO_ARGS, [skipCPUIfNoLapack, skipCUDAIfNoMagma]),
        ('logdet', lambda dtype, device: make_nonzero_det(torch.randn(3, 3, S, S), 1),
            NO_ARGS, 'batched', (), NO_ARGS, [skipCPUIfNoLapack, skipCUDAIfNoMagma, skipCUDAIfRocm]),
        ('logdet', lambda dtype, device: make_nonzero_det(torch.randn(3, 3, 1, 1), 1),
            NO_ARGS, 'batched_1x1', (), NO_ARGS, [skipCPUIfNoLapack, skipCUDAIfNoMagma]),
        ('logdet', lambda dtype, device: make_nonzero_det(random_symmetric_matrix(S, 3), 1), NO_ARGS,
         'batched_symmetric', (), NO_ARGS, [skipCPUIfNoLapack, skipCUDAIfNoMagma, skipCUDAIfRocm]),
        ('logdet', lambda dtype, device: make_nonzero_det(random_symmetric_pd_matrix(S, 3), 1), NO_ARGS,
         'batched_symmetric_pd', (), NO_ARGS, [skipCPUIfNoLapack, skipCUDAIfNoMagma, skipCUDAIfRocm]),
        ('logdet', lambda dtype, device: make_nonzero_det(random_fullrank_matrix_distinct_singular_value(S, 3), 1, 0), NO_ARGS,
         'batched_distinct_singular_values', (), NO_ARGS, [skipCPUIfNoLapack, skipCUDAIfNoMagma, skipCUDAIfRocm]),
        ('fill_', (S, S, S), (1,), 'number'),
        ('fill_', (), (1,), 'number_scalar'),
        ('fill_', (S, S, S), ((),), 'variable'),
        ('eq_', (S, S, S), ((S, S, S),)),
        ('eq_', (S, S, S), ((1,),), 'broadcast_rhs'),
        ('eq_', (), ((),), 'scalar'),
        ('eq_', (S, S, S), ((),), 'scalar_broadcast_rhs'),
        ('ne_', (S, S, S), ((S, S, S),)),
        ('ne_', (S, S, S), ((1,),), 'broadcast_rhs'),
        ('ne_', (), ((),), 'scalar'),
        ('ne_', (S, S, S), ((),), 'scalar_broadcast_rhs'),
        ('gt_', (S, S, S), ((S, S, S),)),
        ('gt_', (S, S, S), ((1,),), 'broadcast_rhs'),
        ('gt_', (), ((),), 'scalar'),
        ('gt_', (S, S, S), ((),), 'scalar_broadcast_rhs'),
        ('ge_', (S, S, S), ((S, S, S),)),
        ('ge_', (S, S, S), ((1,),), 'broadcast_rhs'),
        ('ge_', (), ((),), 'scalar'),
        ('ge_', (S, S, S), ((),), 'scalar_broadcast_rhs'),
        ('lt_', (S, S, S), ((S, S, S),)),
        ('lt_', (S, S, S), ((1,),), 'broadcast_rhs'),
        ('lt_', (), ((),), 'scalar'),
        ('lt_', (S, S, S), ((),), 'scalar_broadcast_rhs'),
        ('le_', (S, S, S), ((S, S, S),)),
        ('le_', (S, S, S), ((1,),), 'broadcast_rhs'),
        ('le_', (), ((),), 'scalar'),
        ('le_', (S, S, S), ((),), 'scalar_broadcast_rhs'),
        ('eq_', (S, S, S), (0,), 'pyscalar'),
        ('ne_', (S, S, S), (0,), 'pyscalar'),
        ('gt_', (S, S, S), (0,), 'pyscalar'),
        ('ge_', (S, S, S), (0,), 'pyscalar'),
        ('le_', (S, S, S), (0,), 'pyscalar'),
        ('lt_', (), (0,), 'pyscalar'),
        ('eq_', (), (0,), 'pyscalar_scalar'),
        ('ne_', (), (0,), 'pyscalar_scalar'),
        ('gt_', (), (0,), 'pyscalar_scalar'),
        ('ge_', (), (0,), 'pyscalar_scalar'),
        ('lt_', (), (0,), 'pyscalar_scalar'),
        ('le_', (), (0,), 'pyscalar_scalar'),
        ('permute', (1, 2, 3, 4), (0, 2, 3, 1), '', (True,)),
        ('permute', (1, 2, 3, 4), (0, -2, -1, 1), 'neg_dim', (True,)),
        ('permute', (), (dont_convert(()),), 'scalar', (True,)),
        ('select', (S, S, S), (1, 2), 'dim', (), [0]),
        ('select', (S, S, S), (1, -1), 'wrap_dim', (), [0]),
        ('select', (S,), (0, 2), '1d'),
        ('narrow', (S, S, S), (1, 2, 2), 'dim', (), [0]),
        ('narrow', (S, S, S), (1, 0, 0), 'empty_dim', (), [0]),
        ('squeeze', (S, 1, S, 1), NO_ARGS, '', (True,)),
        ('squeeze', (1, 1, 1, 1), NO_ARGS, 'input_sizes_are_ones', (True,)),
        ('squeeze', (S, 1, S, 1), (1,), '1_dim', (True,), [0]),
        ('squeeze', (S, 1, S, 1), (2,), 'not_1_dim', (True,), [0]),
        ('squeeze', (), (0,), 'scalar', (True,), [0]),
        ('unsqueeze', (S, S, S), (0,), 'first', (True,), [0]),
        ('unsqueeze', (S, S, S), (1,), 'middle', (True,), [0]),
        ('unsqueeze', (S, S, S), (3,), 'last', (True,), [0]),
        ('unsqueeze', (), (0,), 'scalar', (True,), [0]),
        ('chunk', (S, S, S), (2,), '', (True, 'prim::ConstantChunk')),
        ('chunk', (S, S, S), (S, 1), 'dim', (True, 'prim::ConstantChunk'), [1]),
        ('split', (S, S, S), (2,), '', (True,)),
        ('split', (S, S, S), (S, 1), 'dim', (True,), [1]),
        ('split', (S, S, S), ([int(S / 3), S - int(S / 3) * 2, int(S / 3)],), 'size_list',
            (True, 'aten::split_with_sizes')),
        ('split', (S, S, S), ([int(S / 2), S - int(S / 2) * 2, int(S / 2)], 2), 'size_list_dim',
            (True, 'aten::split_with_sizes'), [1]),
        ('split_with_sizes', (S, S, S), ([int(S / 3), S - int(S / 3) * 2, int(S / 3)],), '', (True,)),
        ('split_with_sizes', (S, S, S), ([int(S / 3), S - int(S / 3), 0],), 'size_0', (True, )),
        ('split_with_sizes', (S, S, S), ([int(S / 3), S - int(S / 3) * 2, int(S / 3)],), 'dim', (True, ), [1]),
        ('tensor_split', (S, S, S), (3,), 'sections', (False,)),
        ('tensor_split', (S, S, S), (3, 1), 'sections_dim', (False,), [1]),
        ('tensor_split', (S, S, S), ([2, 4],), 'indices', (False,)),
        ('tensor_split', (S, S, S), ([2, 4], 1), 'indices_dim', (False,), [1]),
        ('scatter', (M, S), (0, gather_variable((S, S), 1, M), (S, S)), 'dim0', (), [0]),
        ('scatter', (M, S), (1, gather_variable((M, S // 2), 0, S), (M, S // 2)), 'dim1', (), [0]),
        ('scatter', (), (0, torch.tensor(0, dtype=torch.int64), ()), 'scalartensor_all_dim0', (), [0]),
        ('scatter', (), (0, torch.tensor(0, dtype=torch.int64), 2.5), 'scalar_all_dim0', (), [0]),
        ('scatter_add', (M, S), (0, gather_variable((S, S), 1, M), (S, S)), 'dim0', (), [0]),
        ('scatter_add', (M, S), (1, gather_variable((M, S // 2), 0, S), (M, S // 2)), 'dim1', (), [0]),
        ('scatter_add', (), (0, torch.tensor(0, dtype=torch.int64), ()), 'scalar_all_dim0', (), [0]),
        ('scatter_add', (M, S), (0, gather_variable((S, S), 1, M), (S, S)), 'alert_nondeterministic', (), [0],
            [expectedAlertNondeterministic('scatter_add_cuda_kernel', 'cuda')]),
        ('maximum', (S, S), ((S, S),)),
        ('minimum', (S, S), ((S, S),)),
        ('fmax', (S, S), ((S, S),)),
        ('fmin', (S, S), ((S, S),)),
        ('resize_', (S, S, S), (torch.Size([S * S, S])), 'fewer_dims'),
        ('resize_', (), (dont_convert(()),), 'scalar'),
        ('resize_', (), (torch.Size([1, 1, 1])), 'scalar_to_dims'),
        ('resize_as_', (), (non_differentiable(torch.tensor(5.)),), 'scalar'),
        ('resize_as_', (), (non_differentiable(torch.randn((1, 1, 1))),), 'scalar_to_dims'),
        ('resize_as_', (S, S, S), (non_differentiable(torch.randn(S * S, S)),)),
        ('msort', (S, M, S), NO_ARGS),
        ('topk', (S, M, S), (3,)),
        ('topk', (S, M, S), (3, 1), 'dim', (), [1]),
        ('topk', (S, M, S), (3, 1, True), 'dim_desc', (), [1]),
        ('topk', (S, M, S), (3, 1, True, True), 'dim_desc_sort', (), [1]),
        ('topk', (), (1,), 'scalar'),
        ('topk', (), (1, 0), 'dim_scalar', (), [1]),
        ('topk', (), (1, 0, True), 'dim_desc_scalar', (), [1]),
        ('topk', (), (1, 0, True, True), 'dim_desc_sort_scalar', (), [1]),
        ('where', (M, M), (mask_not_all_zeros((M, M)), (M, M)), '', (True,)),
        ('where', (M, 1, M), (mask_not_all_zeros((M, M)), (M, M, 1)), 'broadcast_all', (True,)),
        ('where', (), (bernoulli_scalar(), ()), 'scalar', (True,)),
        ('where', (M, 1, M), (bernoulli_scalar(), (M, M, 1)), 'scalar_broadcast_mask', (True,)),
        ('where', (), (mask_not_all_zeros((M, M)), ()), 'scalar_broadcast_non_mask', (True,)),
        ('to_sparse', (S, S), (), '', (), (), [], lambda x: x.to_dense()),
        ('kron', (S, S), ((M, L),))
    ]

def create_input(call_args, requires_grad=True, non_contiguous=False, call_kwargs=None, dtype=torch.double, device=None):
    if not isinstance(call_args, tuple):
        call_args = (call_args,)

    def map_arg(arg):
        def maybe_non_contig(tensor):
            return tensor if not non_contiguous else make_non_contiguous(tensor)

        if isinstance(arg, torch.Size) or isinstance(arg, dont_convert):
            return arg
        elif isinstance(arg, tuple) and len(arg) == 0:
            var = torch.randn((), dtype=dtype, device=device)
            var.requires_grad = requires_grad
            return var
        elif isinstance(arg, tuple) and not isinstance(arg[0], torch.Tensor):
            return Variable(maybe_non_contig(torch.randn(*arg, dtype=dtype, device=device)), requires_grad=requires_grad)
        # double check casting
        elif isinstance(arg, non_differentiable):
            if isinstance(arg.tensor, torch.Tensor):
                return maybe_non_contig(arg.tensor.to(device=device))
            return maybe_non_contig(arg.tensor.to(device=device))
        elif isinstance(arg, torch.Tensor):
            if arg.dtype == torch.float:
                arg = arg.double()
            if arg.dtype == torch.cfloat:
                arg = arg.to(torch.cdouble)
            if arg.is_complex() != dtype.is_complex:
                raise RuntimeError("User provided tensor is real for a test that runs with complex dtype, ",
                                   "which is not supported for now")
            # NOTE: We do clone() after detach() here because we need to be able to change size/storage of v afterwards
            v = maybe_non_contig(arg).detach().to(device=device).clone()
            v.requires_grad = requires_grad and (v.is_floating_point() or v.is_complex())
            return v
        elif callable(arg):
            return map_arg(arg(dtype=dtype, device=device))
        else:
            return arg
    args_out = tuple(map_arg(arg) for arg in call_args)
    kwargs_out = {k: map_arg(v) for k, v in call_kwargs.items()} if call_kwargs else {}
    return args_out, kwargs_out


def _compare_trilu_indices(
        self, row, col, offset=0, dtype=torch.long, device='cpu'):
    if row == 0 or col == 0:
        # have to handle this separately as tril and triu does not take
        # empty matrix as input
        self.assertEqual(
            torch.empty(0, 2, dtype=dtype, device=device).transpose(0, 1),
            torch.tril_indices(row, col, offset, dtype=dtype, device=device))

        self.assertEqual(
            torch.empty(0, 2, dtype=dtype, device=device).transpose(0, 1),
            torch.triu_indices(row, col, offset, dtype=dtype, device=device))

    else:
        # TODO(#38095): Replace assertEqualIgnoreType. See issue #38095
        self.assertEqualIgnoreType(
            torch.ones(row, col, device='cpu')
                 .tril(offset).nonzero().to(dtype).transpose(0, 1),
            torch.tril_indices(row, col, offset, dtype=dtype, device=device))

        # TODO(#38095): Replace assertEqualIgnoreType. See issue #38095
        self.assertEqualIgnoreType(
            torch.ones(row, col, device='cpu')
                 .tril(offset).nonzero().to(dtype).transpose(0, 1),
            torch.tril_indices(row, col, offset, dtype=dtype, device=device))


def _compare_large_trilu_indices(
        self, row, col, offset=0, dtype=torch.long, device='cpu'):
    l = torch.ones(row, col, dtype=dtype, device='cpu').tril(offset) \
             .nonzero()[-100:-1, :].transpose(0, 1).to(device)
    torch.cuda.empty_cache()

    r = torch.tril_indices(
        row, col, offset, dtype=dtype, device=device)[:, -100:-1]
    self.assertEqual(l, r)
    torch.cuda.empty_cache()

    l = torch.ones(row, col, dtype=dtype, device='cpu').triu(offset) \
             .nonzero()[-100:-1, :].transpose(0, 1).to(device)
    torch.cuda.empty_cache()

    r = torch.triu_indices(
        row, col, offset, dtype=dtype, device=device)[:, -100:-1]
    self.assertEqual(l, r)
    torch.cuda.empty_cache()

# (
#   row
#   col
#   offset (optional)
#   dtype (optional)
# )
tri_tests_args = [
    (1, 1),
    (3, 3),
    (3, 3, 1),
    (3, 3, 2),
    (3, 3, 200),
    (3, 3, -1),
    (3, 3, -2),
    (3, 3, -200),
    (0, 3, 0),
    (0, 3, 1),
    (0, 3, -1),
    (3, 0, 0),
    (3, 0, 1),
    (3, 0, -1),
    (0, 0, 0),
    (0, 0, 1),
    (0, 0, -1),
    (3, 6, 0),
    (3, 6, 1),
    (3, 6, 3),
    (3, 6, 9),
    (3, 6, -1),
    (3, 6, -3),
    (3, 6, -9),
    (6, 3, 0),
    (6, 3, 1),
    (6, 3, 3),
    (6, 3, 9),
    (6, 3, -1),
    (6, 3, -3),
    (6, 3, -9),
    (258, 253, 1, torch.float32),
    (257, 258, 1, torch.float64),
    (258, 258, 1, torch.short),
    (3, 513, 1, torch.long),
    (513, 3, 1, torch.int),
    (513, 0, 1, torch.double),
    (1024, 1024),
    (1024, 1024, 500, torch.float32),
    (1024, 1024, 1023),
    (1024, 1024, -500),
    (1023, 1025),
    (1025, 1023, 1022),
    (1024, 1024, -500),
    (3, 2028),
    (3, 2028, 1),
    (3, 2028, -1),
    (2028, 3),
    (2028, 1),
    (2028, 1, -1)
]

tri_large_tests_args: List[Tuple[int, ...]] = [
    # Large test cases below are deliberately commented out to speed up CI
    # tests and to avoid OOM error. When modifying implementations of
    # tril_indices and triu_indices, please enable these tests and make sure
    # they pass.
    #
    # (1, 268435455),
    # (5000, 5000),
    # (10000, 10000),
    # (268435455, 1),
    # (134217727, 2, 1),
    # (2, 134217727, 1),
    # (536870901, 1),
    # (1, 536870901),
    # (268435455, 2, 1),
    # (2, 268435455, 1)
]


def run_additional_tri_tests(self, device):
    x = torch.ones(
        3, 3, dtype=torch.long, device=device, layout=torch.strided)
    l = x.tril(0).nonzero().transpose(0, 1)
    u = x.triu(0).nonzero().transpose(0, 1)
    self.assertEqual(l, torch.tril_indices(3, 3, device=device))
    self.assertEqual(
        l, torch.tril_indices(3, 3, device=device, layout=torch.strided))

    self.assertEqual(u, torch.triu_indices(3, 3, device=device))
    self.assertEqual(
        u, torch.triu_indices(3, 3, device=device, layout=torch.strided))

    self.assertRaises(
        RuntimeError,
        lambda: torch.triu_indices(
            1, 1, device=device, layout=torch.sparse_coo))

    self.assertRaises(
        RuntimeError,
        lambda: torch.tril_indices(
            1, 1, device=device, layout=torch.sparse_coo))


def unpack_variables(args):
    if isinstance(args, tuple):
        return tuple(unpack_variables(elem) for elem in args)
    else:
        return args


EXCLUDE_FUNCTIONAL = {
    'addmm',
    'addmm_',
    'addbmm',
    'baddbmm',
    'addmv',
    'addmv_',
    'addr',
    'addr_',
    'reshape',
    'where'  # argument order
}
EXCLUDE_GRADCHECK: Dict[str, Any] = {
}
EXCLUDE_GRADGRADCHECK: Dict[str, Any] = {
}
EXCLUDE_GRADGRADCHECK_BY_TEST_NAME = {
    # *det methods uses svd in backward when matrix is not invertible. However,
    # svd backward is unstable unless the matrix has positive distinct singular
    # values. Generated random matrices satisfy this with high probability, but
    # we can't rely on it. So only test gradgrad on invertible test cases and
    # _distinct_singular_values.
    'test_det',
    'test_det_1x1',
    'test_det_symmetric',
    'test_det_symmetric_psd',
    'test_det_dim2_null',
    'test_det_rank1',
    'test_det_rank2',
    'test_det_batched',
    'test_det_batched_1x1',
    'test_det_batched_symmetric',
    'test_det_batched_symmetric_psd',
    # `other` expand_as(self, other) is not used in autograd.
    'test_expand_as',
    'test_logdet',
    'test_logdet_1x1',
    'test_logdet_symmetric',
    'test_logdet_batched',
    'test_logdet_batched_1x1',
    'test_logdet_batched_symmetric',
    'test_cdist',
}


def exclude_tensor_method(name, test_name):
    # there are no tensor equivalents for these (inplace or out)
    exclude_all_tensor_method_by_test_name = {
        'test_slice',
        'test_where',
        'test_where_broadcast_all',
        'test_where_scalar',
        'test_where_scalar_broadcast_mask',
        'test_where_scalar_broadcast_non_mask',
        'test_var_mean_keepdim_dim_1d',
        'test_var_mean_keepdim_dim',
        'test_var_mean_dim_1d',
        'test_var_mean_dim',
        'test_var_mean',
        'test_std_mean_keepdim_dim_1d',
        'test_std_mean_keepdim_dim',
        'test_std_mean_dim_1d',
        'test_std_mean_dim',
        'test_std_mean',
        'test_view_as_complex',
        'test_view_as_real_complex',
        'test_real_complex',
        'test_imag_complex',
        'test_complex'
    }
    # there are no out-of-place tensor equivalents for these
    exclude_outplace_tensor_method = {
        'index_add',
        'index_copy',
        'index_fill',
        'masked_fill',
        'masked_scatter',
        'scatter',
        'scatter_add',
        'det',
    }
    if test_name in exclude_all_tensor_method_by_test_name:
        return True
    is_magic_method = name[:2] == '__' and name[-2:] == '__'
    is_inplace = name[-1] == "_" and not is_magic_method
    if not is_inplace and name in exclude_outplace_tensor_method:
        return True
    if 'fft.' in name:
        return True
    return False<|MERGE_RESOLUTION|>--- conflicted
+++ resolved
@@ -603,9 +603,6 @@
     else:
         return (input, )
 
-<<<<<<< HEAD
-def sample_inputs_addcmul_addcdiv(op_info, device, dtype, requires_grad, **kwargs):
-=======
 def sample_inputs_addbmm(op_info, device, dtype, requires_grad, **kwargs):
     test_cases = [((S, M), (S, S, S), (S, S, M), 1, 1),
                   ((1,), (S, S, S), (S, S, M), 1, 1),
@@ -633,8 +630,7 @@
 
     return tuple(sample_inputs)
 
-def sample_inputs_addcmul(op_info, device, dtype, requires_grad, **kwargs):
->>>>>>> 2b74a02c
+def sample_inputs_addcmul_addcdiv(op_info, device, dtype, requires_grad, **kwargs):
     test_cases = [((S, S), (S, S), (S, S)),
                   ((S, S), (S, 1), (1, S)),
                   ((1,), (S, S, 1), (1, S)),
