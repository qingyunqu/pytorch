from functools import reduce, wraps, partial
from itertools import product
from operator import mul
import collections
import operator
import random

import torch
import numpy as np
from torch._six import inf
from torch.autograd import Variable
import collections.abc

from typing import List, Sequence, Tuple, Dict, Any, Union

from torch.testing import \
    (make_non_contiguous, _dispatch_dtypes, floating_types, floating_types_and,
     floating_and_complex_types, floating_and_complex_types_and,
     all_types_and_complex_and, all_types_and, all_types_and_complex,
     integral_types_and)
from torch.testing._internal.common_device_type import \
    (skipIf, skipMeta, skipCUDAIfNoMagma, skipCUDAIfNoMagmaAndNoCusolver, skipCUDAIfNoCusolver,
     skipCPUIfNoLapack, skipCPUIfNoMkl,
     skipCUDAIfRocm, expectedAlertNondeterministic, precisionOverride,)
from torch.testing._internal.common_cuda import CUDA11OrLater
from torch.testing._internal.common_utils import \
    (is_iterable_of_tensors,
     random_symmetric_matrix, random_symmetric_psd_matrix,
     random_symmetric_pd_matrix, make_nonzero_det,
     random_fullrank_matrix_distinct_singular_value, set_rng_seed, SEED,
     TEST_WITH_ROCM, IS_WINDOWS, IS_MACOS, make_tensor, TEST_SCIPY,
     torch_to_numpy_dtype_dict, slowTest, TEST_WITH_ASAN, _wrap_warn_once)

from distutils.version import LooseVersion

if TEST_SCIPY:
    import scipy.special


class DecorateInfo(object):
    """Describes which test, or type of tests, should be wrapped in the given
       decorators when testing an operator. Any test that matches all provided
       arguments will be decorated. The decorators will only be applied if the
       active_if argument is True."""

    __slots__ = ['decorators', 'cls_name', 'test_name', 'device_type', 'dtypes', 'active_if']

    def __init__(self, decorators, cls_name=None, test_name=None, *,
                 device_type=None, dtypes=None, active_if=True):
        self.decorators = list(decorators) if isinstance(decorators, collections.abc.Sequence) else [decorators]
        self.cls_name = cls_name
        self.test_name = test_name
        self.device_type = device_type
        self.dtypes = dtypes
        self.active_if = active_if

    def is_active(self, cls_name, test_name, device_type, dtype):
        return (
            self.active_if and
            (self.cls_name is None or self.cls_name == cls_name) and
            (self.test_name is None or self.test_name == test_name) and
            (self.device_type is None or self.device_type == device_type) and
            (self.dtypes is None or dtype in self.dtypes)
        )


class SkipInfo(DecorateInfo):
    """Describes which test, or type of tests, should be skipped when testing
       an operator. Any test that matches all provided arguments will be skipped.
       The skip will only be checked if the active_if argument is True."""

    def __init__(self, cls_name=None, test_name=None, *,
                 device_type=None, dtypes=None, active_if=True):
        super().__init__(decorators=skipIf(True, "Skipped!"), cls_name=cls_name,
                         test_name=test_name, device_type=device_type, dtypes=dtypes,
                         active_if=active_if)

class SampleInput(object):
    """Represents sample inputs to a function."""

    __slots__ = ['input', 'args', 'kwargs', 'output_process_fn_grad']

    def __init__(self, input, *, args=tuple(), kwargs=None, output_process_fn_grad=None):
        # input is the first input to the op and must be either a Tensor or TensorList (Sequence[Tensor]).
        # This follows the typical pattern where for Tensor inputs op(t, ...) = t.op(...).
        # op with TensorList inputs do not support method or inplace variants.
        assert isinstance(input, torch.Tensor) or is_iterable_of_tensors(input)
        self.input: Union[torch.Tensor, Sequence[torch.Tensor]] = input
        self.args = args
        self.kwargs = kwargs if kwargs is not None else {}
        self.output_process_fn_grad = output_process_fn_grad

    def __repr__(self):
        arguments = [
            'input=Tensor' if isinstance(self.input, torch.Tensor) else f'input=TensorList[{len(self.input)}]',
            f'args={self.args}' if len(self.args) > 0 else None,
            f'kwargs={self.kwargs}' if len(self.kwargs) > 0 else None,
            (f'output_process_fn_grad={self.output_process_fn_grad}'
             if self.output_process_fn_grad is not None else None)]

        return f'SampleInput({", ".join(a for a in arguments if a is not None)})'

class AliasInfo(object):
    """Class holds alias information. For example, torch.abs ->
    torch.absolute, torch.Tensor.absolute, torch.Tensor.absolute_
    """

    def __init__(self, alias_name):
        self.name = alias_name
        self.op = _getattr_qual(torch, alias_name)
        self.method_variant = getattr(torch.Tensor, alias_name, None)
        self.inplace_variant = getattr(torch.Tensor, alias_name + "_", None)

    def __call__(self, *args, **kwargs):
        return self.op(*args, **kwargs)


_NOTHING = object()  # Unique value to distinguish default from anything else


# Extension of getattr to support qualified names
# e.g. _getattr_qual(torch, 'linalg.norm') -> torch.linalg.norm
def _getattr_qual(obj, name, default=_NOTHING):
    try:
        for path in name.split('.'):
            obj = getattr(obj, path)
        return obj
    except AttributeError:
        if default is not _NOTHING:
            return default
        else:
            raise


# Classes and methods for the operator database
class OpInfo(object):
    """Operator information and helper functions for acquiring it."""

    def __init__(self,
                 name,  # the string name of the function
                 *,
                 op=None,  # the function variant of the operation, populated as torch.<name> if None
                 dtypes=floating_types(),  # dtypes this function is expected to work with
                 dtypesIfCPU=None,  # dtypes this function is expected to work with on CPU
                 dtypesIfCUDA=None,  # dtypes this function is expected to work with on CUDA
                 dtypesIfROCM=None,  # dtypes this function is expected to work with on ROCM
                 default_test_dtypes=None,  # dtypes to test with by default. Gets intersected
                                            # with the dtypes support on the tested device
                 assert_autodiffed=False,  # if a op's aten::node is expected to be symbolically autodiffed
                 autodiff_nonfusible_nodes=None,  # a list of strings with node names that are expected to be in a
                                                  # DifferentiableGraph when autodiffed. Ex: ['aten::add', 'aten::mm'],
                                                  # default is populated to be ['aten::(name of Python operator)']
                 autodiff_fusible_nodes=None,  # a list of strings with node names that are expected to be in FusionGroups
                                               # inside of DifferentiableGraphs when this operation is autodiffed.
                                               # Ex: ['aten::add', 'aten::mm'], defaults to an empty list
                                               # Note: currently no ops use fusible nodes
                 supports_out=True,  # whether the op supports the out kwarg
                 skips=tuple(),  # information about which tests to skip
                 decorators=None,  # decorators to apply to generated tests
                 safe_casts_outputs=False,  # whether op allows safe casting when writing to out arguments
                 sample_inputs_func=None,  # function to generate sample inputs
                 aten_name=None,  # name of the corresponding aten:: operator
                 aliases=None,  # iterable of aliases, e.g. ("absolute",) for torch.abs
                 variant_test_name='',  # additional string to include in the test name
                 supports_autograd=True,  # support for autograd
                 supports_inplace_autograd=None,  # whether the operation supports inplace autograd
                                                  # defaults to supports_autograd's value
                 supports_complex_autograd=None,  # whether the operation supports complex autograd
                                                  # defaults to supports_autograd's value
                 supports_sparse=False,  # whether the op supports sparse inputs
                 gradcheck_wrapper=lambda op, *args, **kwargs: op(*args, **kwargs),  # wrapper function for gradcheck
                 check_batched_grad=True,  # check batched grad when doing gradcheck
                 check_batched_gradgrad=True,  # check batched grad grad when doing gradgradcheck
                 ):

        # Validates the dtypes are generated from the dispatch-related functions
        for dtype_list in (dtypes, dtypesIfCPU, dtypesIfCUDA, dtypesIfROCM):
            assert isinstance(dtype_list, (_dispatch_dtypes, type(None)))

        self.name = name
        self.aten_name = aten_name if aten_name is not None else name
        self.variant_test_name = variant_test_name

        self.dtypes = set(dtypes)
        self.dtypesIfCPU = set(dtypesIfCPU) if dtypesIfCPU is not None else self.dtypes
        self.dtypesIfCUDA = set(dtypesIfCUDA) if dtypesIfCUDA is not None else self.dtypes
        self.dtypesIfROCM = set(dtypesIfROCM) if dtypesIfROCM is not None else self.dtypes
        self._default_test_dtypes = set(default_test_dtypes) if default_test_dtypes is not None else None

        # NOTE: if the op is unspecified it is assumed to be under the torch namespace
        self.op = op if op else _getattr_qual(torch, self.name)
        self.method_variant = getattr(torch.Tensor, name, None)
        inplace_name = name + "_"
        self.inplace_variant = getattr(torch.Tensor, inplace_name, None)
        self.operator_variant = getattr(operator, name, None)

        self.supports_out = supports_out
        self.safe_casts_outputs = safe_casts_outputs

        self.skips = skips
        self.decorators = decorators
        self.sample_inputs_func = sample_inputs_func

        self.assert_autodiffed = assert_autodiffed
        self.autodiff_fusible_nodes = autodiff_fusible_nodes if autodiff_fusible_nodes else []
        if autodiff_nonfusible_nodes is None:
            self.autodiff_nonfusible_nodes = ['aten::' + self.name]
        else:
            self.autodiff_nonfusible_nodes = autodiff_nonfusible_nodes

        # autograd support
        self.supports_autograd = supports_autograd
        self.supports_inplace_autograd = supports_inplace_autograd
        if self.supports_inplace_autograd is None:
            self.supports_inplace_autograd = supports_autograd
        self.supports_complex_autograd = supports_complex_autograd
        if self.supports_complex_autograd is None:
            self.supports_complex_autograd = supports_autograd

        self.gradcheck_wrapper = gradcheck_wrapper
        self.check_batched_grad = check_batched_grad
        self.check_batched_gradgrad = check_batched_gradgrad

        self.supports_sparse = supports_sparse

        self.aliases = ()  # type: ignore
        if aliases is not None:
            self.aliases = tuple(AliasInfo(a) for a in aliases)  # type: ignore

    def __call__(self, *args, **kwargs):
        """Calls the function variant of the operator."""
        return self.op(*args, **kwargs)

    def get_op(self):
        """Returns the function variant of the operator, torch.<op_name>."""
        return self.op

    def get_method(self):
        """Returns the method variant of the operator, torch.Tensor.<op_name>.
        Returns None if the operator has no method variant.
        """
        return self.method_variant

    def get_inplace(self):
        """Returns the inplace variant of the operator, torch.Tensor.<op_name>_.
        Returns None if the operator has no inplace variant.
        """
        return self.inplace_variant

    def get_operator_variant(self):
        """Returns operator variant of the operator, e.g. operator.neg
        Returns None if the operator has no operator variant.
        """
        return self.operator_variant

    def sample_inputs(self, device, dtype, requires_grad=False, **kwargs):
        """Returns an iterable of SampleInputs.

        These samples should be sufficient to test the function works correctly
        with autograd, TorchScript, etc.
        """

        # TODO: Remove the try/except once all operators have sample_inputs_func with
        #       **kwargs in their signature.
        try:
            samples = self.sample_inputs_func(self, device, dtype, requires_grad, **kwargs)
        except TypeError:
            samples = self.sample_inputs_func(self, device, dtype, requires_grad)
        return samples

    # Returns True if the test should be skipped and False otherwise
    def should_skip(self, cls_name, test_name, device_type, dtype):
        return any(si.is_active(cls_name, test_name, device_type, dtype)
                   for si in self.skips)

    def supported_dtypes(self, device_type):
        if device_type == 'cpu':
            return self.dtypesIfCPU
        if device_type == 'cuda':
            return self.dtypesIfROCM if TEST_WITH_ROCM else self.dtypesIfCUDA
        else:
            return self.dtypes


    def supports_dtype(self, dtype, device_type):
        return dtype in self.supported_dtypes(device_type)

    def default_test_dtypes(self, device_type):
        """Returns the default dtypes used to test this operator on the device.

        Equal to the operator's default_test_dtypes filtered to remove dtypes
        not supported by the device.
        """
        supported = self.supported_dtypes(device_type)
        return (supported if self._default_test_dtypes is None
                else supported.intersection(self._default_test_dtypes))


L = 20
M = 10
S = 5


def sample_inputs_unary(op_info, device, dtype, requires_grad, **kwargs):
    low, high = op_info.domain
    low = low if low is None else low + op_info._domain_eps
    high = high if high is None else high - op_info._domain_eps

    return (SampleInput(make_tensor((L,), device, dtype,
                                    low=low, high=high,
                                    requires_grad=requires_grad)),
            SampleInput(make_tensor((), device, dtype,
                                    low=low, high=high,
                                    requires_grad=requires_grad)))

# Metadata class for unary "universal functions (ufuncs)" that accept a single
# tensor and have common properties like:
class UnaryUfuncInfo(OpInfo):
    """Operator information for 'universal unary functions (unary ufuncs).'
    These are functions of a single tensor with common properties like:
      - they are elementwise functions
      - the input shape is the output shape
      - they typically have method and inplace variants
      - they typically support the out kwarg
      - they typically have NumPy or SciPy references
    See NumPy's universal function documentation
    (https://numpy.org/doc/1.18/reference/ufuncs.html) for more details
    about the concept of ufuncs.
    """

    def __init__(self,
                 name,  # the string name of the function
                 *,
                 ref,  # a reference function
                 dtypes=floating_types(),
                 dtypesIfCPU=floating_and_complex_types_and(torch.bfloat16),
                 dtypesIfCUDA=floating_and_complex_types_and(torch.half),
                 dtypesIfROCM=floating_types_and(torch.half),
                 default_test_dtypes=(
                     torch.uint8, torch.long, torch.half, torch.bfloat16,
                     torch.float32, torch.cfloat),  # dtypes which tests check by default
                 domain=(None, None),  # the [low, high) domain of the function
                 handles_large_floats=True,  # whether the op correctly handles large float values (like 1e20)
                 handles_extremals=True,  # whether the op correctly handles extremal values (like inf)
                 handles_complex_extremals=True,  # whether the op correct handles complex extremals (like inf -infj)
                 supports_complex_to_float=False,  # op supports casting from complex input to real output safely eg. angle
                 sample_inputs_func=sample_inputs_unary,
                 sample_kwargs=lambda device, dtype, input: ({}, {}),
                 supports_sparse=False,
                 **kwargs):
        super(UnaryUfuncInfo, self).__init__(name,
                                             dtypes=dtypes,
                                             dtypesIfCPU=dtypesIfCPU,
                                             dtypesIfCUDA=dtypesIfCUDA,
                                             dtypesIfROCM=dtypesIfROCM,
                                             default_test_dtypes=default_test_dtypes,
                                             sample_inputs_func=sample_inputs_func,
                                             supports_sparse=supports_sparse,
                                             **kwargs)
        self.ref = ref
        self.domain = domain
        self.handles_large_floats = handles_large_floats
        self.handles_extremals = handles_extremals
        self.handles_complex_extremals = handles_complex_extremals
        self.supports_complex_to_float = supports_complex_to_float

        # test_unary_ufuncs.py generates its own inputs to test the consistency
        # of the operator on sliced tensors, non-contig tensors, etc.
        # `sample_kwargs` is a utility function to provide kwargs
        # along with those inputs if required (eg. clamp).
        # It should return two dictionaries, first holding kwarg for
        # torch operator and second one for reference NumPy operator.
        self.sample_kwargs = sample_kwargs

        # Epsilon to ensure grad and gradgrad checks don't test values
        #   outside a function's domain.
        self._domain_eps = 1e-5

def sample_inputs_tensor_split(op_info, device, dtype, requires_grad, **kwargs):
    return (SampleInput(make_tensor((S, S, S), device, dtype,
                                    low=None, high=None,
                                    requires_grad=requires_grad),
                        args=(torch.tensor([1, 2, 3]),),),
            SampleInput(make_tensor((S, S, S), device, dtype,
                                    low=None, high=None,
                                    requires_grad=requires_grad),
                        args=(torch.tensor(1),),),
            SampleInput(make_tensor((S, S, S), device, dtype,
                                    low=None, high=None,
                                    requires_grad=requires_grad),
                        args=(torch.tensor([1, 2, 3]),),
                        kwargs=dict(dim=1)),)

def sample_inputs_linalg_det(op_info, device, dtype, requires_grad):
    kw = dict(device=device, dtype=dtype)
    inputs = [
        make_tensor((S, S), **kw),
        make_tensor((1, 1), **kw),  # 1x1
        random_symmetric_matrix(S, **kw),  # symmetric
        random_symmetric_psd_matrix(S, **kw),  # symmetric_psd
        random_symmetric_pd_matrix(S, **kw),  # symmetric_pd

        # dim2_null, rank1 and rank2 are disabled because of
        # https://github.com/pytorch/pytorch/issues/53364
        # we should re-enable them once the issue is solved
        # random_square_matrix_of_rank(S, S - 2, **kw),  # dim2_null
        # random_square_matrix_of_rank(S, 1, **kw),  # rank1
        # random_square_matrix_of_rank(S, 2, **kw),  # rank2

        random_fullrank_matrix_distinct_singular_value(S, **kw),  # distinct_singular_value
        make_tensor((3, 3, S, S), **kw),  # batched
        make_tensor((3, 3, 1, 1), **kw),  # batched_1x1
        random_symmetric_matrix(S, 3, **kw),  # batched_symmetric
        random_symmetric_psd_matrix(S, 3, **kw),  # batched_symmetric_psd
        random_symmetric_pd_matrix(S, 3, **kw),  # batched_symmetric_pd
        random_fullrank_matrix_distinct_singular_value(S, 3, 3, **kw),  # batched_distinct_singular_values
        make_tensor((0, 0), **kw),
        make_tensor((0, S, S), **kw),
    ]
    for t in inputs:
        t.requires_grad = requires_grad
    return [SampleInput(t) for t in inputs]

def sample_inputs_linalg_matrix_power(op_info, device, dtype, requires_grad):
    # (<matrix_size>, (<batch_sizes, ...>))
    test_sizes = [
        (1, ()),
        (2, (0,)),
        (2, (2,)),
    ]

    inputs = []
    for matrix_size, batch_sizes in test_sizes:
        size = batch_sizes + (matrix_size, matrix_size)
        for n in (0, 3, 5):
            t = make_tensor(size, device, dtype, requires_grad=requires_grad)
            inputs.append(SampleInput(t, args=(n,)))
        for n in [-4, -2, -1]:
            t = random_fullrank_matrix_distinct_singular_value(matrix_size, *batch_sizes, device=device, dtype=dtype)
            t.requires_grad = requires_grad
            inputs.append(SampleInput(t, args=(n,)))

    return inputs

def sample_inputs_linalg_multi_dot(op_info, device, dtype, requires_grad):
    # Each test case consists of the sizes in the chain of multiplications
    # e.g. [2, 3, 4, 5] generates matrices (2, 3) @ (3, 4) @ (4, 5)
    test_cases = [
        [1, 2, 1],
        [2, 0, 2],
        [0, 2, 2],
        [2, 2, 2, 2],
        [2, 3, 4, 5],
        [5, 4, 0, 2],
        [2, 4, 3, 5, 3, 2]
    ]

    result = []
    for sizes in test_cases:
        tensors = []
        for size in zip(sizes[:-1], sizes[1:]):
            t = make_tensor(size, device, dtype, requires_grad=requires_grad)
            tensors.append(t)
        result.append(SampleInput(tensors))

    return result

def sample_inputs_linalg_norm(op_info, device, dtype, requires_grad):
    test_sizes = [
        (S,),
        (0,),
        (S, S),
        (0, 0),
        (S, 0),
        (0, S),
        (S, S, S),
        (0, S, S),
        (S, 0, S),
        (0, 0, 0),
    ]

    vector_ords = (None, 0, 0.5, 1, 2, 3.5, inf, -0.5, -1, -2, -3.5, -inf)
    matrix_ords = (None, 'fro', 'nuc', 1, 2, inf, -1, -2, -inf)

    inputs = []

    is_dtype_half = dtype in [torch.float16, torch.bfloat16]

    for test_size in test_sizes:
        is_vector_norm = len(test_size) == 1
        is_matrix_norm = len(test_size) == 2

        for keepdim in [False, True]:
            inputs.append(SampleInput(
                make_tensor(
                    test_size, device, dtype, low=None, high=None,
                    requires_grad=requires_grad),
                kwargs=dict(
                    keepdim=keepdim)))

            if not (is_vector_norm or is_matrix_norm):
                continue

            ords = vector_ords if is_vector_norm else matrix_ords

            for ord in ords:

                inputs.append(SampleInput(
                    make_tensor(
                        test_size, device, dtype,
                        low=None, high=None,
                        requires_grad=requires_grad),
                    args=(ord,),
                    kwargs=dict(
                        keepdim=keepdim)))

                if ord in ['nuc', 'fro']:
                    inputs.append(SampleInput(
                        make_tensor(
                            test_size, device, dtype,
                            low=None, high=None,
                            requires_grad=requires_grad),
                        kwargs=dict(
                            ord=ord,
                            keepdim=keepdim,
                            dim=(0, 1))))
        return inputs

def sample_inputs_linalg_vector_norm(op_info, device, dtype, requires_grad, **kwargs):
    size_1D = (S,)
    size_2D = (2, 2)

    test_cases = [
        # input size, ord, dim args
        (size_1D, None, None),
        (size_1D, None, (0,)),
        (size_1D, 0, None),
        (size_1D, 0, (0,)),
        (size_1D, 0.9, None),
        (size_1D, 0.9, (0,)),
        (size_1D, 1, None),
        (size_1D, 1, (0,)),
        (size_1D, -2.1, None),
        (size_1D, -2.1, (0,)),
        (size_1D, inf, None),
        (size_1D, inf, (0,)),
        (size_1D, -inf, None),
        (size_1D, -inf, (0,)),

        (size_2D, None, None),
        (size_2D, None, (0,)),
        (size_2D, None, (-1, 0)),
        (size_2D, 0, None),
        (size_2D, 0, (0,)),
        (size_2D, 0, (-1, 0)),
        (size_2D, 0.9, None),
        (size_2D, 0.9, (0,)),
        (size_2D, 0.9, (-1, 0)),
        (size_2D, 1, None),
        (size_2D, 1, (0,)),
        (size_2D, 1, (-1, 0)),
        (size_2D, -2.1, None),
        (size_2D, -2.1, (0,)),
        (size_2D, -2.1, (-1, 0)),
        (size_2D, inf, None),
        (size_2D, inf, (0,)),
        (size_2D, inf, (-1, 0)),
        (size_2D, -inf, None),
        (size_2D, -inf, (0,)),
        (size_2D, -inf, (-1, 0)),
    ]
    inputs = []

    for test_size, ord, dim in test_cases:
        for keepdim in [False, True]:
            inputs.append(SampleInput(
                make_tensor(
                    test_size, device, dtype,
                    low=None, high=None,
                    requires_grad=requires_grad),
                args=(ord,),
                kwargs=dict(
                    keepdim=keepdim,
                    dim=dim)))

    return inputs

def sample_inputs_addmm(op_info, device, dtype, requires_grad, **kwargs):
    input = SampleInput(
        make_tensor((S, S), device, dtype, low=None, high=None, requires_grad=requires_grad),
        args=(
            make_tensor((S, S), device, dtype, low=None, high=None, requires_grad=requires_grad),
            make_tensor((S, S), device, dtype, low=None, high=None, requires_grad=False)))
    if dtype.is_complex:
        another_input = SampleInput(
            make_tensor((S, S), device, dtype, low=None, high=None, requires_grad=requires_grad),
            args=(
                make_tensor((S, S), device, dtype, low=None, high=None, requires_grad=requires_grad),
                make_tensor((S, S), device, dtype, low=None, high=None, requires_grad=False)),
            kwargs=dict(beta=1 + 2j, alpha=2 + 3j))
        return (input, another_input)
    else:
        return (input, )

<<<<<<< HEAD
def sample_inputs_addcmul_addcdiv(op_info, device, dtype, requires_grad, **kwargs):
    test_cases =[((S, S), (S, S), (S, S)),
                 ((S, S), (S, 1), (1, S)),
                 ((1,), (S, S, 1), (1, S)),
                 ((S, S), (S, S), (S, S)),
                 ((S, S), (S, 1), (1, S)),
                 ((1,), (S, S, 1), (1, S)),
                 ((), (), ()),
                 ((S, S), (), ()),
                 ((), (S, S, 1), (1, S)),
                 ((), (), ()),
                 ((S, S), (), ()),
                 ((), (S, S, 1), (1, S)),
                 ]
=======
def sample_inputs_addcmul(op_info, device, dtype, requires_grad, **kwargs):
    test_cases = [((S, S), (S, S), (S, S)),
                  ((S, S), (S, 1), (1, S)),
                  ((1,), (S, S, 1), (1, S)),
                  ((S, S), (S, S), (S, S)),
                  ((S, S), (S, 1), (1, S)),
                  ((1,), (S, S, 1), (1, S)),
                  ((), (), ()),
                  ((S, S), (), ()),
                  ((), (S, S, 1), (1, S)),
                  ((), (), ()),
                  ((S, S), (), ()),
                  ((), (S, S, 1), (1, S)),
                  ]
>>>>>>> 023bd810

    sample_inputs = []
    for input_args in test_cases:
        args = tuple(make_tensor(arg, device, dtype, requires_grad=requires_grad) if isinstance(arg, tuple) else arg
                     for arg in input_args)
        sample_inputs.append(SampleInput(args[0], args=args[1:]))

        sample_inputs.append(SampleInput(args[0], args=args[1:], kwargs=dict(value=3.14)))

    return tuple(sample_inputs)

def sample_inputs_addr(op_info, device, dtype, requires_grad, **kwargs):
    input1 = SampleInput(
        make_tensor((S, M), device, dtype, low=None, high=None, requires_grad=requires_grad),
        args=(
            make_tensor((S, ), device, dtype, low=None, high=None, requires_grad=requires_grad),
            make_tensor((M, ), device, dtype, low=None, high=None, requires_grad=requires_grad)))

    input2 = SampleInput(
        make_tensor((), device, dtype, low=None, high=None, requires_grad=requires_grad),
        args=(
            make_tensor((S, ), device, dtype, low=None, high=None, requires_grad=requires_grad),
            make_tensor((M, ), device, dtype, low=None, high=None, requires_grad=requires_grad)))

    if dtype.is_complex:
        alpha, beta = 0.1 + 0.3j, 0.4 + 0.6j
    elif dtype.is_floating_point:
        alpha, beta = 0.2, 0.6
    else:
        alpha, beta = 2, 3

    input3 = SampleInput(
        make_tensor((S, M), device, dtype, low=None, high=None, requires_grad=requires_grad),
        args=(
            make_tensor((S, ), device, dtype, low=None, high=None, requires_grad=requires_grad),
            make_tensor((M, ), device, dtype, low=None, high=None, requires_grad=requires_grad)),
        kwargs=dict(beta=beta, alpha=alpha))

    input4 = SampleInput(
        make_tensor((), device, dtype, low=None, high=None, requires_grad=requires_grad),
        args=(
            make_tensor((S, ), device, dtype, low=None, high=None, requires_grad=requires_grad),
            make_tensor((M, ), device, dtype, low=None, high=None, requires_grad=requires_grad)),
        kwargs=dict(beta=beta, alpha=alpha))

    return (input1, input2, input3, input4)

def sample_inputs_xlogy(self, device, dtype, requires_grad, **kwargs):
    return (
        SampleInput(
            make_tensor((S, S), device, dtype, low=None, high=None, requires_grad=requires_grad),
            args=(
                make_tensor((S, S), device, dtype, low=0, high=None, requires_grad=requires_grad),
            )
        ),
    )

def sample_inputs_trace(self, device, dtype, requires_grad, **kwargs):
    return (SampleInput((make_tensor((S, S), device, dtype,
                                     low=None, high=None,
                                     requires_grad=requires_grad))),)

def sample_inputs_linalg_invertible(op_info, device, dtype, requires_grad=False, **kwargs):
    """
    This function generates always invertible input for linear algebra ops using
    random_fullrank_matrix_distinct_singular_value.
    The input is generated as the itertools.product of 'batches' and 'ns'.
    In total this function generates 8 SampleInputs
    'batches' cases include:
        () - single input,
        (0,) - zero batched dimension,
        (2,) - batch of two matrices,
        (1, 1) - 1x1 batch of matrices
    'ns' gives 0x0 and 5x5 matrices.
    Zeros in dimensions are edge cases in the implementation and important to test for in order to avoid unexpected crashes.
    """
    from torch.testing._internal.common_utils import random_fullrank_matrix_distinct_singular_value

    batches = [(), (0, ), (2, ), (1, 1)]
    ns = [5, 0]
    out = []
    for batch, n in product(batches, ns):
        a = random_fullrank_matrix_distinct_singular_value(n, *batch, dtype=dtype, device=device)
        a.requires_grad = requires_grad
        out.append(SampleInput(a))
    return out

def np_sinc_with_fp16_as_fp32(x):
    # Wraps numpy's sinc function so that fp16 values are promoted to fp32
    # before sinc is invoked. Context: numpy's sinc returns NaN when evaluated
    # at 0 for fp16.
    if x.dtype == np.float16:
        return np.sinc(x.astype(np.float32))
    else:
        return np.sinc(x)

def sample_inputs_broadcast_to(op_info, device, dtype, requires_grad, **kwargs):
    test_cases = (
        ((S, 1, 1), (S, S, S)),
        ((S, 1, S), (S, S, S)),
        ((S, 1), (S, S, S)),
        ((1,), (S, S, S)),
        ((1, S), (1, 1, S)),
        ((), ()),
        ((), (1, 3, 2)),
    )

    return tuple(
        SampleInput(
            make_tensor(size, device, dtype, low=None, high=None, requires_grad=requires_grad),
            args=(shape,)) for size, shape in test_cases)

def sample_inputs_div(self, device, dtype, requires_grad, rounding_mode=None, **kwargs):
    a = make_tensor((S, S, S), device, dtype, low=None, high=None, requires_grad=requires_grad)
    is_integral = not dtype.is_floating_point and not dtype.is_complex
    b = make_tensor((S, S, S), device, dtype, low=1 if is_integral else 0.1, high=None,
                    requires_grad=requires_grad)

    kwargs = None  # type: ignore
    if rounding_mode is not None:
        kwargs = dict(rounding_mode=rounding_mode)  # type: ignore

    return (
        SampleInput(a, args=(b,), kwargs=kwargs),
        SampleInput(a, args=(2,)),
    )

def sample_inputs_stack(op_info, device, dtype, requires_grad, **kwargs):
    tensors = [
        make_tensor((S, S), device, dtype, requires_grad=requires_grad),
        make_tensor((S, S), device, dtype, requires_grad=requires_grad),
        make_tensor((S, S), device, dtype, requires_grad=requires_grad),
    ]

    return (SampleInput(tensors, args=(0,)),)

def sample_inputs_hstack_dstack_vstack(op_info, device, dtype, requires_grad, **kwargs):
    tensors = [
        make_tensor((S, S), device, dtype, requires_grad=requires_grad),
        make_tensor((S, S), device, dtype, requires_grad=requires_grad),
        make_tensor((S, S), device, dtype, requires_grad=requires_grad),
    ]

    return (SampleInput(tensors),)

def sample_inputs_gather(op_info, device, dtype, requires_grad, **kwargs):
    return (
        SampleInput(
            make_tensor((M, S), device, dtype, low=None, high=None, requires_grad=requires_grad),
            args=(0, gather_variable((S, S), 1, M, True, device=device))),
        SampleInput(
            make_tensor((M, S), device, dtype, low=None, high=None, requires_grad=requires_grad),
            args=(1, gather_variable((M, S // 2), 0, S, True, device=device))),
        SampleInput(
            make_tensor((), device, dtype, low=None, high=None, requires_grad=requires_grad),
            args=(0, torch.tensor([0], dtype=torch.int64, device=device))),
        SampleInput(
            make_tensor((S,), device, dtype, low=None, high=None, requires_grad=requires_grad),
            args=(0, torch.tensor(0, dtype=torch.int64, device=device))),
        SampleInput(
            make_tensor((), device, dtype, low=None, high=None, requires_grad=requires_grad),
            args=(0, torch.tensor(0, dtype=torch.int64, device=device))),
    )


def sample_inputs_take_along_dim(op_info, device, dtype, requires_grad, **kwargs):
    return (SampleInput(make_tensor((S, S), device, dtype,
                                    low=None, high=None,
                                    requires_grad=requires_grad),
                        args=(gather_variable((S, S), 1, S, True, device=device), 0)),

            # `indices` broadcast
            SampleInput(make_tensor((S, S), device, dtype,
                                    low=None, high=None,
                                    requires_grad=requires_grad),
                        args=(gather_variable((1, S // 2), 0, S, True, device=device), 1)),

            # `self` broadcast
            SampleInput(make_tensor((1, S), device, dtype,
                                    low=None, high=None,
                                    requires_grad=requires_grad),
                        args=(gather_variable((S, S // 2), 0, S, True, device=device), 1)),

            # without `dim` arg
            SampleInput(make_tensor((S, S), device, dtype,
                                    low=None, high=None,
                                    requires_grad=requires_grad),
                        args=(gather_variable((S, S // 2), 0, S, True, device=device), )),
            SampleInput(make_tensor((S, S), device, dtype,
                                    low=None, high=None,
                                    requires_grad=requires_grad),
                        args=(gather_variable((S, S // 2), 0, S, True, device=device),)),
            )

def sample_inputs_amax_amin(op_info, device, dtype, requires_grad, **kwargs):
    test_cases = (
        ((S, S, S), ()),
        ((S, S, S), (1,)),
        ((S, S, S), ((1, 2,),)),
        ((S, S, S), (1, True,)),
        ((), (0,)),
        ((), ()),
        ((), (0, True,)),
    )
    return tuple(SampleInput((make_tensor(size, device, dtype,
                                          low=None, high=None,
                                          requires_grad=requires_grad)),
                             args=args)
                 for size, args in test_cases)

def sample_inputs_argmax_argmin(op_info, device, dtype, requires_grad, **kwargs):
    test_cases = (
        ((2, 2, 2), ()),
        ((2, 2, 2), (0,)),
        ((2, 2, 2), (1,)),
        ((2, 2, 2), (2,)),
        ((2, 2, 2), (2, True,)),
        ((2, 2, 2), (None,)),
        ((), (0,)),
        ((), ()),
        ((), (None, True,)),
        ((1,), ()),
        ((1,), (0,)),
        ((1,), (0, True)),
        ((2,), ()),
        ((2,), (0,)),
        ((2,), (0, True)),
        ((2, 2, 3), ()),
        ((2, 2, 3), (0,)),
        ((2, 2, 3), (1,)),
        ((2, 2, 3), (None, True)),
    )
    return tuple(SampleInput((make_tensor(size, device, dtype,
                                          requires_grad=requires_grad)),
                             args=args)
                 for size, args in test_cases)

def sample_inputs_diff(op_info, device, dtype, requires_grad, **kwargs):
    test_cases = (
        ((1,), 0, None, None),
        ((S,), 0, None, None),
        ((S, 1), 0, None, None),
        ((S, 1), 1, None, None),
        ((S, S), 0, None, None),
        ((S, S), 1, None, None),
        ((S, S), 0, (1, S), (2, S)),
        ((S, S), 0, None, (2, S)),
        ((S, S, S), 1, None, None),
        ((S, S, S), 1, (S, 1, S), (S, 1, S)),)

    sample_inputs = []
    for size, dim, size_prepend, size_append in test_cases:
        args = (make_tensor(size, device, dtype,
                            low=None, high=None,
                            requires_grad=requires_grad), 1, dim,
                make_tensor(size_prepend, device, dtype,
                            low=None, high=None,
                            requires_grad=requires_grad) if size_prepend else None,
                make_tensor(size_append, device, dtype,
                            low=None, high=None,
                            requires_grad=requires_grad) if size_append else None)
        sample_inputs.append(SampleInput(args[0], args=(args[1], args[2])))

    return tuple(sample_inputs)

def sample_inputs_index_select(op_info, device, dtype, requires_grad, **kwargs):
    return (
        SampleInput(
            make_tensor((S, S, S), device, dtype, low=None, high=None, requires_grad=requires_grad),
            args=(0, index_variable(2, S, device=device))),
        SampleInput(
            make_tensor((), device, dtype, low=None, high=None, requires_grad=requires_grad),
            args=(0, torch.tensor([0], dtype=torch.int64, device=device))),
        SampleInput(
            make_tensor((), device, dtype, low=None, high=None, requires_grad=requires_grad),
            args=(0, torch.tensor(0, dtype=torch.int64, device=device))),
    )

def sample_inputs_getitem(op_info, device, dtype, requires_grad, **kwargs):
    test_args = [
        (dont_convert([1, 2]),),
        (slice(0, 3),),
        (dont_convert([slice(0, 3), 1]),),
        (dont_convert([[0, 2, 3], [1, 3, 3], [0, 0, 2]]),),
        (dont_convert([[0, 0, 3], [1, 1, 3], [0, 0, 2]]),),
        (dont_convert([slice(None), slice(None), [0, 3]]),),
        (dont_convert([slice(None), [0, 3], slice(None)]),),
        (dont_convert([[0, 3], slice(None), slice(None)]),),
        (dont_convert([[0, 3], [1, 2], slice(None)]),),
        (dont_convert([[0, 3], ]),),
        (dont_convert([[0, 3], slice(None)]),),
        (dont_convert([[0, 3], Ellipsis]),),
        (dont_convert([[0, 2, 3], [1, 3, 3], torch.LongTensor([0, 0, 2])]),),
        (index_variable(2, S, device=device),),
        (mask_not_all_zeros((S,)),),
    ]

    return tuple(SampleInput(
        make_tensor((S, S, S), device, dtype, low=None, high=None, requires_grad=requires_grad),
        args=args)
        for args in test_args)

def sample_inputs_index_put(op_info, device, dtype, requires_grad, **kwargs):
    inputs = []
    for accumulate in [False, True]:
        # Test with indices arg
        inputs.append(SampleInput(
            make_tensor((S, S,), device, dtype, low=None, high=None, requires_grad=requires_grad),
            args=(
                (index_variable(2, S, device=device), ),
                make_tensor((2, S), device, dtype, low=None, high=None)),
            kwargs=dict(accumulate=accumulate)))

        # Test with mask arg
        mask = torch.zeros(S, dtype=torch.bool) if accumulate else mask_not_all_zeros((S,))
        inputs.append(SampleInput(
            make_tensor((S, S), device, dtype, low=None, high=None, requires_grad=requires_grad),
            args=(
                (mask, ),
                make_tensor((S,), device, dtype, low=None, high=None),),
            kwargs=dict(accumulate=accumulate)))

    return inputs

# Missing to test the nondeterminism of the operation
# https://github.com/pytorch/pytorch/issues/53352
def sample_inputs_index_add(op_info, device, dtype, requires_grad, **kwargs):
    # These testa are pretty much the same as those from index_copy.
    # Perhaps merge?
    make_arg = partial(make_tensor, dtype=dtype, device=device, requires_grad=requires_grad)

    t = make_arg((S, S))
    s = make_arg((S, S))
    # non-contiguous target
    t_nonctg = t.transpose(0, 1)
    # non-contiguous source
    s_nonctg = s.transpose(0, 1)

    idx = make_arg((S,), dtype=torch.int64, low=0, high=S)
    idx_nonctg = make_arg((S,), dtype=torch.int64, low=0, high=S, discontiguous=True)
    samples = [SampleInput(tensor, args=(1, idx, source))
               for tensor, idx, source in product([t, t_nonctg], [idx, idx_nonctg], [s, s_nonctg])]
    samples.extend(SampleInput(tensor, args=(1, idx, source), kwargs=dict(alpha=a))
                   for tensor, idx, source, a in product([t, t_nonctg], [idx, idx_nonctg], [s, s_nonctg], [-1, 0, 2]))

    # Add scalar cases
    scalar_sizes = [(), (1,)]
    ts = (make_arg(size) for size in scalar_sizes)
    idxs = (make_arg(size, dtype=torch.int64, low=0, high=1) for size in scalar_sizes)
    ss = (make_arg(size) for size in scalar_sizes)

    samples.extend(SampleInput(t, args=(0, idx, s)) for t, idx, s in product(ts, idxs, ss))
    samples.extend(SampleInput(t, args=(0, idx, s), kwargs=dict(alpha=a)) for t, idx, s, a in product(ts, idxs, ss, [-1, 0, 2]))
    return samples

def sample_inputs_sort(op_info, device, dtype, requires_grad, **kwargs):
    def apply_grad(t):
        if dtype in floating_types_and(torch.float16, torch.bfloat16):
            t.requires_grad_(requires_grad)

    def small_3d_unique(dtype, device):
        res = torch.randperm(S * S * S, dtype=torch.int64, device=device).view(S, S, S)
        res = res.to(dtype)
        apply_grad(res)
        return res

    samples = []

    # Test cases for small 3d tensors.
    # Imitates legacy tests from test/test_torch.py
    t = small_3d_unique(dtype, device)
    dims = range(-3, 3)
    flag = [True, False]
    for dim, descending, stable in product(dims, flag, flag):
        # default schema without stable sort
        samples.append(SampleInput(t, args=(dim, descending)))
        # schema with stable sort, no CUDA support yet
        if torch.device(device).type == 'cpu':
            samples.append(
                SampleInput(t, kwargs=dict(dim=dim, descending=descending, stable=stable))
            )

    # Test cases for scalar tensor
    scalar = torch.tensor(1, dtype=dtype, device=device)
    apply_grad(scalar)
    samples.append(SampleInput(scalar))
    samples.append(SampleInput(scalar, args=(0,)))
    samples.append(SampleInput(scalar, args=(0, True)))
    # no CUDA support for stable sort yet
    if not device.startswith('cuda'):
        samples.append(SampleInput(scalar, kwargs=dict(stable=True)))
        samples.append(SampleInput(scalar, kwargs=dict(dim=0, stable=True)))
        samples.append(SampleInput(scalar, kwargs=dict(dim=0, descending=True, stable=True)))

    return samples

def sample_inputs_index_fill(op_info, device, dtype, requires_grad, **kwargs):
    samples = []
    t = make_tensor((S, S, S), device, dtype,
                    low=None, high=None,
                    requires_grad=requires_grad)
    fill_val = torch.tensor(-1 + 1j if t.is_complex() else -1)
    # non-contiguous input
    t01 = t.transpose(0, 1)
    t02 = t.transpose(0, 2)
    t12 = t.transpose(1, 2)
    idx = index_variable(1, S, device=device)
    # non-contiguous index
    idx_nonctg = torch.empty_strided((S,), (2,), device=device, dtype=torch.int64)
    idx_nonctg.copy_(idx)
    for d in range(t.dim()):
        for tensor in [t, t01, t02, t12]:
            samples.append(SampleInput(tensor, args=(d, idx, fill_val)))
            samples.append(SampleInput(tensor, args=(d, -idx - 1, fill_val)))
            samples.append(SampleInput(tensor, args=(d, idx_nonctg, fill_val)))
    return samples

def sample_inputs_max_min_binary(op_info, device, dtype, requires_grad, **kwargs):
    inputs = []
    args_for_binary_op = (
        ((S, S, S), (S, S, S),),
        ((S, S, S), (S,),),
        ((S,), (S, S, S),),
        ((S, 1, S), (S, S),),
        ((), (),),
        ((S, S, S), (),),
        ((), (S, S, S),),
    )
    inputs = list((SampleInput(make_tensor(input_tensor, device, dtype,
                                           low=None, high=None,
                                           requires_grad=requires_grad),
                               args=(make_tensor(other_tensor, device, dtype,
                                                 low=None, high=None,
                                                 requires_grad=requires_grad),),))
                  for input_tensor, other_tensor in args_for_binary_op)
    return inputs

def sample_inputs_max_min_reduction_with_dim(op_info, device, dtype, requires_grad, **kwargs):
    inputs = []
    args_for_reduction_with_dim = (
        ((S, S, S), (1,),),
        ((S, S, S), (1, True, ),),
        ((), (0,),),
        ((), (0, True,),),
    )
    inputs = list((SampleInput(make_tensor(input_tensor, device, dtype,
                                           low=None, high=None,
                                           requires_grad=requires_grad),
                               args=args,))
                  for input_tensor, args in args_for_reduction_with_dim)
    return inputs

def sample_inputs_max_min_reduction_no_dim(op_info, device, dtype, requires_grad, **kwargs):
    inputs = []
    inputs.append(SampleInput(make_tensor((S, S, S), device, dtype,
                                          low=None, high=None,
                                          requires_grad=requires_grad),))
    inputs.append(SampleInput(make_tensor((), device, dtype,
                                          low=None, high=None,
                                          requires_grad=requires_grad),))
    return inputs

def sample_inputs_outer(op_info, device, dtype, requires_grad, **kwargs):
    inputs = []
    arg_a = make_tensor((S,), device, dtype, requires_grad=requires_grad)
    arg_b = make_tensor((M,), device, dtype, requires_grad=requires_grad)
    inputs.append(SampleInput(arg_a, args=(arg_b,)))
    return inputs

def sample_inputs_dist(op_info, device, dtype, requires_grad):
    make_arg = partial(make_tensor, device=device, dtype=dtype, requires_grad=requires_grad)
    sizes = ((S, S, S), (S,), (S, 1, S), (), (S, S))
    ps = (2, 4)

    def generate_samples():
        for size_x, size_y, p in product(sizes, sizes, ps):
            yield SampleInput(make_arg(size_x), args=(make_arg(size_y), p))

    return list(generate_samples())

# Missing to test the nondeterminism of the operation
# https://github.com/pytorch/pytorch/issues/53352
def sample_inputs_index_copy(op_info, device, dtype, requires_grad, **kwargs):
    def make_arg(shape, low=None, high=None, dtype=dtype):
        return make_tensor(shape, device=device, dtype=dtype,
                           low=low, high=high,
                           requires_grad=requires_grad)

    t = make_arg((S, S))
    s = make_arg((S, S))
    # non-contiguous input
    t01 = t.transpose(0, 1)
    # non-contiguous input
    s01 = s.transpose(0, 1)

    # idx is a permutation of 0...S-1 for this function to be deterministic
    idx = torch.randperm(S, device=device, dtype=torch.int64)
    # non-contiguous index
    idx_nonctg = torch.repeat_interleave(idx, 2, dim=-1)[::2]
    # index_copy_ does not support negative indices
    # idx_neg = -idx - 1
    samples = [SampleInput(tensor, args=(1, idx, source))
               for tensor, idx, source in product([t, t01], [idx, idx_nonctg], [s, s01])]

    # Add scalar cases
    scalar_sizes = [(), (1,)]
    ts = (make_arg(size) for size in scalar_sizes)
    idxs = (make_arg(size, dtype=torch.int64, low=0, high=1) for size in scalar_sizes)
    ss = (make_arg(size) for size in scalar_sizes)

    samples.extend(SampleInput(t, args=(0, idx, s)) for t, idx, s in product(ts, idxs, ss))
    return samples

def sample_inputs_mode(op_info, device, dtype, requires_grad):
    inputs = []
    args = (
        ((S, S, S), (),),
        ((S, S, S), (1, ),),
        ((S, S, S), (1, True, ),),
        ((), (),),
        ((), (0,),),
        ((), (0, True,),),
    )
    inputs = list((SampleInput(make_tensor(input_tensor, device, dtype,
                                           low=None, high=None,
                                           requires_grad=requires_grad),
                               args=args,))
                  for input_tensor, args in args)
    return inputs

# Missing to test the nondeterminism of the operation
# https://github.com/pytorch/pytorch/issues/53352
def sample_inputs_put(op_info, device, dtype, requires_grad):
    make_arg = partial(make_tensor, dtype=dtype, device=device, requires_grad=requires_grad)
    make_idx = partial(make_tensor, low=0, dtype=torch.int64, device=device, requires_grad=False)

    S = 3

    def gen_inputs():
        # Generic inputs
        tgt_gen = (make_arg((S, S), discontiguous=not ctg) for ctg in (True, False))
        src_gen = (make_arg((S,), discontiguous=not ctg) for ctg in (True, False))
        idx = torch.randperm(S * S, device=device, dtype=torch.int64)[:S]
        idx_nonctg = torch.repeat_interleave(idx, 2, dim=-1)[::2]
        idx_neg = -idx - 1
        idx_list = [idx, idx_nonctg, idx_neg]
        for tgt, idx, src, acc in product(tgt_gen, idx_list, src_gen, (True, False)):
            yield SampleInput(input=tgt, args=(idx, src, acc))

        # Scalar cases
        scalar_sizes = [(), (1,)]
        tgt_gen = (make_arg(size) for size in scalar_sizes)
        idx_gen = (make_idx(size, high=1) for size in scalar_sizes)
        src_gen = (make_arg(size) for size in scalar_sizes)
        for tgt, idx, src, acc in product(tgt_gen, idx_gen, src_gen, (True, False)):
            yield SampleInput(input=tgt, args=(idx, src, acc))

        # Empty cases
        tgt_sizes = [(0,), (), (1,), (3, 2)]
        tgt_gen = (make_arg(size) for size in tgt_sizes)
        idx = make_idx((0,), high=1)
        src = make_arg((0,))
        for tgt, acc in product(tgt, (True, False)):
            yield SampleInput(input=tgt, args=(idx, src, acc))

    return list(gen_inputs())

def sample_inputs_take(op_info, device, dtype, requires_grad):
    make_arg = partial(make_tensor, dtype=dtype, device=device, requires_grad=requires_grad)
    make_idx = partial(make_tensor, low=0, dtype=torch.int64, device=device, requires_grad=False)

    S = 3

    def gen_inputs():
        # Generic inputs: take S elements out of S * S
        src_gen = (make_arg((S, S), discontiguous=not ctg) for ctg in (True, False))
        idx = make_idx((S,), high=S * S)
        idx_nonctg = make_idx((S,), high=S * S, discontiguous=True)
        idx_neg = -idx - 1
        idx_list = [idx, idx_nonctg, idx_neg]
        for src, idx in product(src_gen, idx_list):
            yield SampleInput(input=src, args=(idx,))

        # Scalar cases
        scalar_sizes = [(), (1,)]
        src_gen = (make_arg(size) for size in scalar_sizes)
        idx_gen = (make_idx(size, high=1) for size in scalar_sizes)
        for src, idx in product(src_gen, idx_gen):
            yield SampleInput(input=src, args=(idx,))

        # Empty cases
        src_sizes = [(0,), (), (1,), (3, 2)]
        src_gen = (make_arg(size) for size in src_sizes)
        idx = make_idx((0,), high=1)
        for src in src_gen:
            yield SampleInput(input=src, args=(idx,))

    return list(gen_inputs())

def sample_movedim_moveaxis(op_info, device, dtype, requires_grad):
    return (
        SampleInput(
            make_tensor((4, 3, 2, 1), device, dtype, low=None, high=None, requires_grad=requires_grad),
            args=((0, 1, 2, 3), (3, 2, 1, 0))),
        SampleInput(
            make_tensor((4, 3, 2, 1), device, dtype, low=None, high=None, requires_grad=requires_grad),
            args=((0, -1, -2, -3), (-3, -2, -1, -0)))
    )


def sample_repeat_tile(op_info, device, dtype, requires_grad, **kwargs):
    rep_dims = ((), (0, ), (1, ), (0, 2), (1, 1), (2, 3), (2, 3, 2), (0, 2, 3), (2, 1, 1, 1),)
    shapes = ((), (0,), (2,), (3, 0), (3, 2), (3, 0, 1))

    if requires_grad:
        # Tests for variant_consistency_jit, grad, gradgrad
        # are slower. Use smaller bags of `rep_dims` and `shapes`
        # in this case.
        rep_dims = ((), (0, ), (0, 2), (1, 1), (2, 3), (1, 3, 2), (3, 1, 1))  # type: ignore
        shapes = ((), (0,), (2,), (3, 2))  # type: ignore

    tensors = [make_tensor(shape, device, dtype,
                           low=None, high=None,
                           requires_grad=requires_grad) for shape in shapes]

    samples = []
    for rep_dim, tensor in product(rep_dims, tensors):
        for t in (tensor, tensor.T):
            if op_info.name == 'repeat' and len(rep_dim) >= t.dim():
                # `torch.repeat` errors for `len(rep_dims) < t.dim()`,
                # so we filter such combinations.
                samples.append(SampleInput(t, args=(rep_dim,),))
            elif op_info.name == 'tile':
                samples.append(SampleInput(t, args=(rep_dim,),))

    return samples

def np_unary_ufunc_integer_promotion_wrapper(fn):
    # Wrapper that passes PyTorch's default scalar
    #   type as an argument to the wrapped NumPy
    #   unary ufunc when given an integer input.
    #   This mimicks PyTorch's integer->floating point
    #   type promotion.
    #
    # This is necessary when NumPy promotes
    #   integer types to double, since PyTorch promotes
    #   integer types to the default scalar type.

    # Helper to determine if promotion is needed
    def is_integral(dtype):
        return dtype in [np.bool_, bool, np.uint8, np.int8, np.int16, np.int32, np.int64]

    # NOTE: Promotion in PyTorch is from integer types to the default dtype
    np_dtype = torch_to_numpy_dtype_dict[torch.get_default_dtype()]

    @wraps(fn)
    def wrapped_fn(x):
        if is_integral(x.dtype):
            return fn(x, dtype=np_dtype)
        return fn(x)

    return wrapped_fn


# Metadata class for Fast Fourier Transforms in torch.fft.
class SpectralFuncInfo(OpInfo):
    """Operator information for torch.fft transforms. """

    def __init__(self,
                 name,  # the string name of the function
                 *,
                 ref=None,  # Reference implementation (probably in np.fft namespace)
                 dtypes=floating_and_complex_types(),
                 ndimensional: bool,  # Whether dim argument can be a tuple
                 decorators=None,
                 **kwargs):
        decorators = list(decorators) if decorators is not None else []
        decorators += [
            skipCPUIfNoMkl,
            skipCUDAIfRocm,
            # gradgrad is quite slow
            DecorateInfo(slowTest, 'TestGradients', 'test_fn_gradgrad'),
        ]

        super().__init__(name=name,
                         dtypes=dtypes,
                         decorators=decorators,
                         **kwargs)
        self.ref = ref if ref is not None else _getattr_qual(np, name)
        self.ndimensional = ndimensional


    def sample_inputs(self, device, dtype, requires_grad=False, **kwargs):
        nd_tensor = make_tensor((S, S + 1, S + 2), device, dtype, low=None, high=None,
                                requires_grad=requires_grad)
        tensor = make_tensor((31,), device, dtype, low=None, high=None,
                             requires_grad=requires_grad)

        if self.ndimensional:
            return [
                SampleInput(nd_tensor, kwargs=dict(s=(3, 10), dim=(1, 2), norm='ortho')),
                SampleInput(nd_tensor, kwargs=dict(norm='ortho')),
                SampleInput(nd_tensor, kwargs=dict(s=(8,))),
                SampleInput(tensor),

                *(SampleInput(nd_tensor, kwargs=dict(dim=dim))
                  for dim in [-1, -2, -3, (0, -1)]),
            ]
        else:
            return [
                SampleInput(nd_tensor, kwargs=dict(n=10, dim=1, norm='ortho')),
                SampleInput(nd_tensor, kwargs=dict(norm='ortho')),
                SampleInput(nd_tensor, kwargs=dict(n=7)),
                SampleInput(tensor),

                *(SampleInput(nd_tensor, kwargs=dict(dim=dim))
                  for dim in [-1, -2, -3]),
            ]


class ShapeFuncInfo(OpInfo):
    """Early version of a specialized OpInfo for Shape manipulating operations like tile and roll"""
    def __init__(self,
                 name,  # the string name of the function
                 *,
                 ref,  # a reference function
                 dtypes=floating_types(),
                 dtypesIfCPU=None,
                 dtypesIfCUDA=None,
                 dtypesIfROCM=None,
                 sample_inputs_func=None,
                 **kwargs):
        super(ShapeFuncInfo, self).__init__(name,
                                            dtypes=dtypes,
                                            dtypesIfCPU=dtypesIfCPU,
                                            dtypesIfCUDA=dtypesIfCUDA,
                                            dtypesIfROCM=dtypesIfROCM,
                                            sample_inputs_func=sample_inputs_func,
                                            **kwargs)
        self.ref = ref

def sample_inputs_foreach(self, device, dtype, N):
    tensors = [make_tensor((N, N), device, dtype) for _ in range(N)]
    return tensors


def get_foreach_method_names(name):
    # get torch inplace reference function
    method_name = "_foreach_" + name
    method_name_inplace = "_foreach_" + name + "_"

    method = getattr(torch, method_name, None)
    method_inplace = getattr(torch, method_name_inplace, None)

    ref = getattr(torch.Tensor, name, None)

    return method, method_inplace, ref

class ForeachUnaryFuncInfo(OpInfo):
    """Early version of a specialized OpInfo for foreach unary functions"""
    def __init__(self,
                 name,
                 dtypes=floating_and_complex_types(),
                 dtypesIfCPU=all_types_and_complex(),
                 dtypesIfCUDA=floating_and_complex_types_and(torch.half),
                 dtypesIfROCM=None,
                 safe_casts_outputs=True,
                 sample_inputs_func=sample_inputs_foreach,
                 **kwargs):
        super(ForeachUnaryFuncInfo, self).__init__("_foreach_" + name,
                                                   dtypes=dtypes,
                                                   dtypesIfCPU=dtypesIfCPU,
                                                   dtypesIfCUDA=dtypesIfCUDA,
                                                   dtypesIfROCM=dtypesIfROCM,
                                                   safe_casts_outputs=safe_casts_outputs,
                                                   sample_inputs_func=sample_inputs_func,
                                                   **kwargs)

        foreach_method, foreach_method_inplace, torch_ref_method = get_foreach_method_names(name)
        self.method_variant = foreach_method
        self.inplace_variant = foreach_method_inplace
        self.ref = torch_ref_method


def sample_inputs_linalg_cholesky_inverse(op_info, device, dtype, requires_grad=False):
    # Generate Cholesky factors of positive-definite (non-singular) Hermitian (symmetric) matrices
    from torch.testing._internal.common_utils import random_hermitian_pd_matrix
    inputs = (
        torch.zeros(0, 0, dtype=dtype, device=device),  # 0x0 matrix
        torch.zeros(0, 2, 2, dtype=dtype, device=device),  # zero batch of matrices
        random_hermitian_pd_matrix(S, dtype=dtype, device=device),  # single matrix
        random_hermitian_pd_matrix(S, 2, dtype=dtype, device=device),  # batch of matrices
    )
    test_cases = (torch.linalg.cholesky(a) for a in inputs)
    out = []
    for a in test_cases:
        a.requires_grad = requires_grad
        out.append(SampleInput(a))
        out.append(SampleInput(a, kwargs=dict(upper=True)))
    return out

def sample_inputs_linalg_lstsq(op_info, device, dtype, requires_grad=False, **kwargs):
    from torch.testing._internal.common_utils import random_well_conditioned_matrix
    out = []
    for batch in ((), (3,), (3, 3)):
        shape = batch + (3, 3)
        # NOTE: inputs are not marked with `requires_grad` since
        # linalg_lstsq is not differentiable
        a = random_well_conditioned_matrix(*shape, dtype=dtype, device=device)
        b = make_tensor(shape, device, dtype, low=None, high=None)
        out.append(SampleInput(a, args=(b,)))
    return out

def sample_inputs_householder_product(op_info, device, dtype, requires_grad, **kwargs):
    """
    This function generates input for torch.linalg.householder_product (torch.orgqr).
    The first argument should be a square matrix or batch of square matrices, the second argument is a vector or batch of vectors.
    Empty, square, rectangular, batched square and batched rectangular input is generated.
    """
    # Each column of the matrix is getting multiplied many times leading to very large values for
    # the Jacobian matrix entries and making the finite-difference result of grad check less accurate.
    # That's why gradcheck with the default range [-9, 9] fails and [-2, 2] is used here.
    samples = (
        SampleInput(make_tensor((S, S), device, dtype, low=-2, high=2, requires_grad=requires_grad),
                    args=(make_tensor((S,), device, dtype, low=-2, high=2, requires_grad=requires_grad),)),

        SampleInput(make_tensor((S + 1, S), device, dtype, low=-2, high=2, requires_grad=requires_grad),
                    args=(make_tensor((S,), device, dtype, low=-2, high=2, requires_grad=requires_grad),)),

        SampleInput(make_tensor((2, 1, S, S), device, dtype, low=-2, high=2, requires_grad=requires_grad),
                    args=(make_tensor((2, 1, S,), device, dtype, low=-2, high=2, requires_grad=requires_grad),)),

        SampleInput(make_tensor((2, 1, S + 1, S), device, dtype, low=-2, high=2, requires_grad=requires_grad),
                    args=(make_tensor((2, 1, S,), device, dtype, low=-2, high=2, requires_grad=requires_grad),)),

        SampleInput(make_tensor((0, 0), device, dtype, low=None, high=None, requires_grad=requires_grad),
                    args=(make_tensor((0,), device, dtype, low=None, high=None, requires_grad=requires_grad),)),

        SampleInput(make_tensor((S, S), device, dtype, low=-2, high=2, requires_grad=requires_grad),
                    args=(make_tensor((0,), device, dtype, low=None, high=None, requires_grad=requires_grad),)),
    )

    return samples

def sample_inputs_linalg_cholesky(op_info, device, dtype, requires_grad=False, **kwargs):
    """
    This function generates always positive-definite input for torch.linalg.cholesky using
    random_hermitian_pd_matrix.
    The input is generated as the itertools.product of 'batches' and 'ns'.
    In total this function generates 8 SampleInputs
    'batches' cases include:
        () - single input,
        (0,) - zero batched dimension,
        (2,) - batch of two matrices,
        (1, 1) - 1x1 batch of matrices
    'ns' gives 0x0 and 5x5 matrices.
    Zeros in dimensions are edge cases in the implementation and important to test for in order to avoid unexpected crashes.
    """
    from torch.testing._internal.common_utils import random_hermitian_pd_matrix

    batches = [(), (0, ), (2, ), (1, 1)]
    ns = [5, 0]
    out = []
    for batch, n in product(batches, ns):
        a = random_hermitian_pd_matrix(n, *batch, dtype=dtype, device=device)
        a.requires_grad = requires_grad
        out.append(SampleInput(a))
    return out


def sample_inputs_linalg_eigh(op_info, device, dtype, requires_grad=False, **kwargs):
    """
    This function generates input for torch.linalg.eigh with UPLO="U" or "L" keyword argument.
    """
    def out_fn(output):
        return output[0], abs(output[1])

    samples = sample_inputs_linalg_invertible(op_info, device, dtype, requires_grad)
    for sample in samples:
        sample.kwargs = {"UPLO": np.random.choice(["L", "U"])}
        sample.output_process_fn_grad = out_fn

    return samples


def sample_inputs_linalg_slogdet(op_info, device, dtype, requires_grad=False):
    def out_fn(output):
        return output[1]

    samples = sample_inputs_linalg_invertible(op_info, device, dtype, requires_grad)
    for sample in samples:
        sample.output_process_fn_grad = out_fn

    return samples


def sample_inputs_linalg_pinv_hermitian(op_info, device, dtype, requires_grad=False, **kwargs):
    """
    This function generates input for torch.linalg.pinv with hermitian=True keyword argument.
    """
    out = sample_inputs_linalg_invertible(op_info, device, dtype, requires_grad, **kwargs)
    for o in out:
        o.kwargs = {"hermitian": True}
    return out

def sample_inputs_linalg_solve(op_info, device, dtype, requires_grad=False, vector_rhs_allowed=True, **kwargs):
    """
    This function generates always solvable input for torch.linalg.solve
    Using random_fullrank_matrix_distinct_singular_value gives a non-singular (=invertible, =solvable) matrices 'a'.
    The first input to torch.linalg.solve is generated as the itertools.product of 'batches' and 'ns'.
    The second input is generated as the product of 'batches', 'ns' and 'nrhs'.
    In total this function generates 18 SampleInputs
    'batches' cases include:
        () - single input,
        (0,) - zero batched dimension,
        (2,) - batch of two matrices.
    'ns' gives 0x0 and 5x5 matrices.
    and 'nrhs' controls the number of vectors to solve for:
        () - using 1 as the number of vectors implicitly
        (1,) - same as () but explicit
        (3,) - solve for 3 vectors.
    Zeros in dimensions are edge cases in the implementation and important to test for in order to avoid unexpected crashes.
    'vector_rhs_allowed' controls whether to include nrhs = () to the list of SampleInputs.
    torch.solve / triangular_solve / cholesky_solve (opposed to torch.linalg.solve) do not allow
    1D tensors (vectors) as the right-hand-side.
    Once torch.solve / triangular_solve / cholesky_solve and its testing are removed,
    'vector_rhs_allowed' may be removed here as well.
    """
    from torch.testing._internal.common_utils import random_fullrank_matrix_distinct_singular_value

    batches = [(), (0, ), (2, )]
    ns = [5, 0]
    if vector_rhs_allowed:
        nrhs = [(), (1,), (3,)]
    else:
        nrhs = [(1,), (3,)]
    out = []
    for n, batch, rhs in product(ns, batches, nrhs):
        a = random_fullrank_matrix_distinct_singular_value(n, *batch, dtype=dtype, device=device)
        a.requires_grad = requires_grad
        b = torch.randn(*batch, n, *rhs, dtype=dtype, device=device)
        b.requires_grad = requires_grad
        out.append(SampleInput(a, args=(b,)))
    return out


def sample_inputs_legacy_solve(op_info, device, dtype, requires_grad=False, **kwargs):
    """
    This function generates always solvable input for legacy solve functions
    (the ones that are not in torch.linalg module).
    The difference from sample_inputs_linalg_solve is that here the right-hand-side of A x = b equation
    should have b.ndim >= 2, vectors are not allowed.
    Also the arguments order is swapped.
    """
    out = sample_inputs_linalg_solve(
        op_info, device, dtype, requires_grad=requires_grad, vector_rhs_allowed=False
    )

    # Reverses tensor order
    for sample in out:
        sample.input, sample.args = sample.args[0], (sample.input,)

    return out


def sample_inputs_lu(op_info, device, dtype, requires_grad=False, **kwargs):
    # not needed once OpInfo tests support Iterables
    def generate_samples():
        batch_shapes = ((), (3,), (3, 3))
        for batch_shape, get_infos in product(batch_shapes, (True, False)):
            shape = batch_shape + (S, S)
            input = make_tensor(shape, device, dtype, requires_grad=requires_grad, low=None, high=None)
            yield SampleInput(input, args=(True, get_infos))

    return list(generate_samples())


def sample_inputs_std_var(op_info, device, dtype, requires_grad, **kwargs):
    tensor_nd = make_tensor((S, S, S), device=device, dtype=dtype,
                            low=None, high=None, requires_grad=requires_grad)
    tensor_1d = make_tensor((S,), device=device, dtype=dtype,
                            low=None, high=None, requires_grad=requires_grad)

    return [
        SampleInput(tensor_nd),
        SampleInput(tensor_nd, kwargs=dict(dim=1)),
        SampleInput(tensor_nd, kwargs=dict(dim=1, unbiased=True, keepdim=True)),
        SampleInput(tensor_1d, kwargs=dict(dim=0, unbiased=True, keepdim=True)),
        SampleInput(tensor_1d, kwargs=dict(dim=0, unbiased=False, keepdim=False)),
    ]


def _sample_inputs_svd(op_info, device, dtype, requires_grad=False, is_linalg_svd=False):
    """
    This function generates input for torch.svd with distinct singular values so that autograd is always stable.
    Matrices of different size:
        square matrix - S x S size
        tall marix - S x (S-2)
        wide matrix - (S-2) x S
    and batched variants of above are generated.
    Each SampleInput has a function 'output_process_fn_grad' attached to it that is applied on the output of torch.svd
    It is needed for autograd checks, because backward of svd doesn't work for an arbitrary loss function.
    """
    from torch.testing._internal.common_utils import random_fullrank_matrix_distinct_singular_value

    # svd and linalg.svd returns V and V.conj().T, respectively. So we need to slice
    # along different dimensions when needed (this is used by
    # test_cases2:wide_all and wide_all_batched below)
    if is_linalg_svd:
        def slice_V(v):
            return v[..., :(S - 2), :]

        def uv_loss(usv):
            u00 = usv[0][0, 0]
            v00_conj = usv[2][0, 0]
            return u00 * v00_conj
    else:
        def slice_V(v):
            return v[..., :, :(S - 2)]

        def uv_loss(usv):
            u00 = usv[0][0, 0]
            v00_conj = usv[2][0, 0].conj()
            return u00 * v00_conj

    test_cases1 = (  # some=True (default)
        # loss functions for complex-valued svd have to be "gauge invariant",
        # i.e. loss functions shouldn't change when sigh of the singular vectors change.
        # the simplest choice to satisfy this requirement is to apply 'abs'.
        (random_fullrank_matrix_distinct_singular_value(S, dtype=dtype).to(device),
            lambda usv: usv[1]),  # 'check_grad_s'
        (random_fullrank_matrix_distinct_singular_value(S, dtype=dtype).to(device),
            lambda usv: abs(usv[0])),  # 'check_grad_u'
        (random_fullrank_matrix_distinct_singular_value(S, dtype=dtype).to(device),
            lambda usv: abs(usv[2])),  # 'check_grad_v'
        # this test is important as it checks the additional term that is non-zero only for complex-valued inputs
        # and when the loss function depends both on 'u' and 'v'
        (random_fullrank_matrix_distinct_singular_value(S, dtype=dtype).to(device),
            uv_loss),  # 'check_grad_uv'
        (random_fullrank_matrix_distinct_singular_value(S, dtype=dtype).to(device)[:(S - 2)],
            lambda usv: (abs(usv[0]), usv[1], abs(usv[2][..., :, :(S - 2)]))),  # 'wide'
        (random_fullrank_matrix_distinct_singular_value(S, dtype=dtype).to(device)[:, :(S - 2)],
            lambda usv: (abs(usv[0]), usv[1], abs(usv[2]))),  # 'tall'
        (random_fullrank_matrix_distinct_singular_value(S, 2, dtype=dtype).to(device),
            lambda usv: (abs(usv[0]), usv[1], abs(usv[2]))),  # 'batched'
        (random_fullrank_matrix_distinct_singular_value(S, 2, dtype=dtype).to(device)[..., :(S - 2), :],
            lambda usv: (abs(usv[0]), usv[1], abs(usv[2]))),  # 'wide_batched'
        (random_fullrank_matrix_distinct_singular_value(S, 2, dtype=dtype).to(device)[..., :, :(S - 2)],
            lambda usv: (abs(usv[0]), usv[1], abs(usv[2]))),  # 'tall_batched'
    )
    test_cases2 = (  # some=False
        (random_fullrank_matrix_distinct_singular_value(S, dtype=dtype).to(device)[:(S - 2)],
            lambda usv: (abs(usv[0]), usv[1], abs(slice_V(usv[2])))),  # 'wide_all'
        (random_fullrank_matrix_distinct_singular_value(S, dtype=dtype).to(device)[:, :(S - 2)],
            lambda usv: (abs(usv[0][:, :(S - 2)]), usv[1], abs(usv[2]))),  # 'tall_all'
        (random_fullrank_matrix_distinct_singular_value(S, 2, dtype=dtype).to(device)[..., :(S - 2), :],
            lambda usv: (abs(usv[0]), usv[1], abs(slice_V(usv[2])))),  # 'wide_all_batched'
        (random_fullrank_matrix_distinct_singular_value(S, 2, dtype=dtype).to(device)[..., :, :(S - 2)],
            lambda usv: (abs(usv[0][..., :, :(S - 2)]), usv[1], abs(usv[2]))),  # 'tall_all_batched'
    )

    out = []
    for a, out_fn in test_cases1:
        a.requires_grad = requires_grad
        if is_linalg_svd:
            kwargs = {'full_matrices': False}
        else:
            kwargs = {'some': True}
        out.append(SampleInput(a, kwargs=kwargs, output_process_fn_grad=out_fn))

    for a, out_fn in test_cases2:
        a.requires_grad = requires_grad
        if is_linalg_svd:
            kwargs = {'full_matrices': True}
        else:
            kwargs = {'some': False}
        out.append(SampleInput(a, kwargs=kwargs, output_process_fn_grad=out_fn))

    return out

def sample_inputs_svd(op_info, device, dtype, requires_grad=False, **kwargs):
    return _sample_inputs_svd(op_info, device, dtype, requires_grad, is_linalg_svd=False)

def sample_inputs_linalg_svd(op_info, device, dtype, requires_grad=False, **kwargs):
    return _sample_inputs_svd(op_info, device, dtype, requires_grad, is_linalg_svd=True)

def sample_inputs_eig(op_info, device, dtype, requires_grad=False, **kwargs):
    eigvecs = make_tensor((S, S), device=device, dtype=dtype,
                          low=None, high=None)
    eigvals = make_tensor((S,), device=device, dtype=dtype,
                          low=None, high=None)
    # we produce only diagonazible inputs which do not have
    # complex eigenvalues for real inputs, as there is no
    # backward implementation for real inputs with complex
    # eigenvalues yet.
    input = (eigvecs * eigvals.unsqueeze(-2)) @ eigvecs.inverse()
    input.requires_grad_(requires_grad)

    def process_output(eigpair):
        eigvals, eigvecs = eigpair
        if dtype.is_complex:
            # eig produces eigenvectors which are normalized to 1 norm.
            # Note that if v is an eigenvector, so is v * e^{i \phi},
            # and |v| = |v * e^{i \phi}| = 1.
            # This, however, makes the eigenvector backward computation process
            # rather unstable unless the objective function is gauge-invariant,
            # that is if f(z) == f(|z|), for example.
            # Hence for complex inputs we ignore the phases and return only
            # the absolute values.
            return eigvals, eigvecs.abs()
        else:
            return eigvals, eigvecs

    return [
        SampleInput(
            input,
            kwargs=dict(eigenvectors=True),
            output_process_fn_grad=process_output
        ),
    ]

def sample_inputs_linalg_qr(op_info, device, dtype, requires_grad=False, **kwargs):
    """
    This function generates input for torch.linalg.qr
    The input is generated as the itertools.product of 'batches' and 'ns'.
    """
    # TODO: add 0 to 'ns' and (0, ) to 'batches'
    # Currently tests fail most probably because of
    # https://github.com/pytorch/pytorch/issues/50576
    batches = [(), (2, ), (1, 1)]
    ns = [2, 5]
    out = []
    for batch, (m, n) in product(batches, product(ns, ns)):
        a = torch.randn(*batch, m, n, dtype=dtype, device=device, requires_grad=requires_grad)
        out.append(SampleInput(a))
    return out

def sample_inputs_flip(op_info, device, dtype, requires_grad, **kwargs):
    tensors = (
        make_tensor((S, M, S), device, dtype, low=None, high=None, requires_grad=requires_grad),
        make_tensor((S, 0, M), device, dtype, low=None, high=None, requires_grad=requires_grad)
    )

    dims = ((0, 1, 2), (0,), (0, 2), (-1,), ())

    samples = [SampleInput(tensor, kwargs={'dims': dim}) for tensor, dim in product(tensors, dims)]

    return samples

def sample_inputs_fliplr_flipud(op_info, device, dtype, requires_grad, **kwargs):
    tensors = (
        make_tensor((S, M, S), device, dtype, low=None, high=None, requires_grad=requires_grad),
        make_tensor((S, 0, M), device, dtype, low=None, high=None, requires_grad=requires_grad)
    )
    return [SampleInput(tensor) for tensor in tensors]

# TODO: clamp shares tensors among its sample inputs --- we should prohibit this!
def sample_inputs_clamp(op_info, device, dtype, requires_grad, **kwargs):
    tensors = (
        make_tensor((2, 3, 2), device, dtype, low=None, high=None, requires_grad=requires_grad),
        make_tensor((2, 0, 3), device, dtype, low=None, high=None, requires_grad=requires_grad),
    )
    if dtype is torch.uint8:
        min_max_vals = ((2, 5), (3, 7))
    else:
        min_max_vals = ((0, 1), (-1, 1))
    output = [SampleInput(tensor, args=vals) for tensor, vals in product(tensors, min_max_vals)]
    output += [SampleInput(tensors[0], args=(0.5, None)), SampleInput(tensors[0], args=(None, 0.5))]
    empty_tensor = make_tensor((), device, dtype, low=None, high=None, requires_grad=requires_grad)
    output += [SampleInput(empty_tensor, args=(0.0, 1.0)), ]
    return output

def sample_kwargs_clamp(device, dtype, input):
    if dtype is torch.uint8:
        min_val, max_val = (random.randint(1, 3), random.randint(4, 8))
    elif dtype.is_floating_point:
        min_val, max_val = (random.uniform(-8, 0), random.uniform(1, 8))  # type: ignore
    else:
        min_val, max_val = (random.randint(-8, 0), random.randint(1, 8))  # type: ignore
    return {'min': min_val, 'max': max_val}, {'a_min': min_val, 'a_max': max_val}

def sample_inputs_cumprod(op_info, device, dtype, requires_grad, **kwargs):
    def make_arg(shape):
        # shrink values to be in the interval [-1, +1] for better precision in gradgradcheck
        return make_tensor(shape, device, dtype, low=-1, high=+1, requires_grad=requires_grad)

    def prod_zeros(dim_select):
        assert len(dim_select) == 2
        result = make_arg(3 * (S,))
        with torch.no_grad():
            result.narrow(dim_select[0], 0, 1).narrow(dim_select[1], 1, 1).zero_()
            result.narrow(dim_select[0], 2, 1).narrow(dim_select[1], 3, 1).zero_()
            result.narrow(dim_select[0], 4, 1).narrow(dim_select[1], 3, 1).zero_()
        return result

    # will not be needed once OpInfo tests suport Iterables
    def sample_generator():
        for dim in range(3):
            yield SampleInput(make_arg((S, S, S)), args=(dim,))
        # Scalar tensors and empty tensor
        for size in [(), (1,), (0,)]:
            yield SampleInput(make_arg(size), args=(0,))

        yield SampleInput(prod_zeros([0, 1]), args=(1,))
        yield SampleInput(prod_zeros([0, 2]), args=(1,))
        yield SampleInput(prod_zeros([1, 2]), args=(1,))

        # test dtype kwarg
        yield SampleInput(prod_zeros([1, 2]), args=(1,), kwargs={'dtype': dtype})

    return list(sample_generator())

def sample_inputs_copysign(op_info, device, dtype, requires_grad, **kwargs):
    def _make_tensor(*shape, low=None, high=None):
        return make_tensor(shape, device, dtype, low=low, high=high, requires_grad=requires_grad)

    for_inplace_variant = kwargs.get('for_inplace_variant', False)

    cases = [
        # no broadcast
        ((S, S, S), (S, S, S)),
        # broadcast rhs
        ((S, S, S), (S, S)),

        # scalar
        ((S, S), 3.14),
        # scalar positive zero
        ((S, S), 0.0),
        # scalar negative zero
        ((S, S), -0.0),
    ]

    if not for_inplace_variant:
        # broadcast lhs
        cases.append(((S, S), (S, S, S)))
        # broadcast all
        cases.append(((S, 1, S), (M, S)))

    def generator():
        for input_shape, arg_val in cases:
            if isinstance(arg_val, tuple):
                arg = _make_tensor(*arg_val)
            else:
                # arg_val is scalar
                arg = arg_val

            yield SampleInput(_make_tensor(*input_shape), args=(arg, ))

    return list(generator())

def sample_inputs_prod(op_info, device, dtype, requires_grad):
    def make_arg(shape):
        # shrink values to be in the interval [-1, +1] for better precision in gradgradcheck
        return make_tensor(shape, device, dtype, low=-1, high=+1, requires_grad=requires_grad)

    def prod_single_zero():
        result = make_arg(2 * (S,))
        with torch.no_grad():
            result[0, 1] = 0
        return result

    # will not be needed once OpInfo tests support Iterables
    def sample_generator():
        for sample in sample_inputs_cumprod(op_info, device, dtype, requires_grad):
            yield SampleInput(sample.input)  # only Tensor, ignore other inputs
            yield sample
            sample.kwargs['keepdim'] = True
            yield sample
        yield SampleInput(prod_single_zero())
        yield SampleInput(make_arg((3, 3, 3)), args=(1,))
        yield SampleInput(make_arg((3, 3, 3)), args=(1,), kwargs={'keepdim': True})

        # test zero scalar tensor
        zero = make_arg(())
        with torch.no_grad():
            zero.zero_()
        yield SampleInput(zero)
        yield SampleInput(zero, args=(0,))
        yield SampleInput(zero, args=(0,), kwargs={'keepdim': True})

    return list(sample_generator())

def sample_inputs_diag(op_info, device, dtype, requires_grad, **kwargs):
    vec_sample = SampleInput(make_tensor((M, ), device, dtype, low=None, high=None, requires_grad=requires_grad))

    tensors = (
        make_tensor((M, M), device, dtype, low=None, high=None, requires_grad=requires_grad),
        make_tensor((3, 5), device, dtype, low=None, high=None, requires_grad=requires_grad),
        make_tensor((5, 3), device, dtype, low=None, high=None, requires_grad=requires_grad),
    )

    args = ((), (2,), (-2,), (1,), (2,))

    samples = []
    for tensor, arg in product(tensors, args):
        samples.append(SampleInput(tensor, args=arg))

    return samples + [vec_sample]

def sample_inputs_logit(op_info, device, dtype, requires_grad, **kwargs):
    low, high = op_info.domain

    # Note: Operator is very sensitive at points near the
    # start and end of domain and leads to NaN for float16
    # if domain_eps is 1e-5.
    domain_eps = op_info._domain_eps if dtype != torch.float16 else 3e-2

    low = low + domain_eps
    high = high - domain_eps

    samples = (
        SampleInput(make_tensor((S, S, S), device, dtype, low=low, high=high, requires_grad=requires_grad)),
        SampleInput(make_tensor((S, S, S), device, dtype, low=low,
                                high=high, requires_grad=requires_grad), args=(0.2,)),
        SampleInput(make_tensor((), device, dtype, low=low, high=high, requires_grad=requires_grad)),
        SampleInput(make_tensor((), device, dtype, low=low,
                                high=high, requires_grad=requires_grad), args=(0.2,)),
    )

    return samples

def sample_inputs_floor_divide(op_info, device, dtype, requires_grad, **kwargs):
    lhs = make_tensor((S, S, S), device, dtype, low=None, high=None, requires_grad=requires_grad)
    rhs = make_tensor((S, S, S), device, dtype, low=None, high=None, requires_grad=requires_grad)
    # Avoid integer divide by 0
    if not (dtype.is_floating_point or dtype.is_complex):
        rhs[rhs == 0] = 1

    return [
        SampleInput(lhs, args=(rhs,)),
        SampleInput(lhs, args=(rhs[0],)),
        SampleInput(lhs, args=(3.14,)),
    ]


def sample_inputs_masked_scatter(op_info, device, dtype, requires_grad, **kwargs):
    make_arg = partial(make_tensor, device=device, dtype=dtype, requires_grad=requires_grad)

    for_inplace_variant = kwargs.get('for_inplace_variant', False)

    def samples_generator():
        yield SampleInput(make_arg((S, S)), args=(torch.randn(S, S, device=device) > 0, make_arg((S, S))))
        yield SampleInput(make_arg((S, S)), args=(torch.randn((S,), device=device) > 0, make_arg((S, S))))
        yield SampleInput(make_arg((S, S)), args=(bernoulli_scalar().to(device), make_arg((S, S))))

        if not for_inplace_variant:
            yield SampleInput(make_arg((S,)), args=(torch.randn(S, S, device=device) > 0, make_arg((S, S))))

    samples = tuple(samples_generator())
    return samples


def sample_inputs_masked_fill(op_info, device, dtype, requires_grad, **kwargs):
    make_arg = partial(make_tensor, device=device, dtype=dtype, requires_grad=requires_grad)

    for_inplace_variant = kwargs.get('for_inplace_variant', False)

    def sample_generator():
        yield SampleInput(make_arg((S, S)), args=(torch.randn(S, S, device=device) > 0, 10))
        yield SampleInput(make_arg((S, S)), args=(torch.randn(S, S, device=device) > 0, make_arg(())))
        yield SampleInput(make_arg((S, S)), args=(torch.randn(S, device=device) > 0, 10))
        yield SampleInput(make_arg(()), args=(torch.randn((), device=device) > 0, 10))
        yield SampleInput(make_arg(()), args=(torch.randn((), device=device) > 0, make_arg(())))
        yield SampleInput(make_arg((S, S)), args=(torch.randn((), device=device) > 0, 10))

        if not for_inplace_variant:
            yield SampleInput(make_arg((S,)),
                              args=(torch.randn(S, S, device=device) > 0, make_arg(())))
            yield SampleInput(make_arg((S,)),
                              args=(torch.randn(S, S, device=device) > 0, 10))

    samples = tuple(sample_generator())
    return samples

def sample_inputs_masked_select(op_info, device, dtype, requires_grad, **kwargs):
    samples = (
        SampleInput(make_tensor((M, M), device, dtype, low=None, high=None, requires_grad=requires_grad),
                    args=(torch.randn(M, M, device=device) > 0,)),

        SampleInput(make_tensor((M, M), device, dtype, low=None, high=None, requires_grad=requires_grad),
                    args=(torch.randn((M,), device=device) > 0,)),

        SampleInput(make_tensor((M,), device, dtype, low=None, high=None, requires_grad=requires_grad),
                    args=(torch.randn((M, M), device=device) > 0,)),

        SampleInput(make_tensor((M, 1, M), device, dtype, low=None, high=None, requires_grad=requires_grad),
                    args=(torch.randn((M, M), device=device) > 0,)),

        SampleInput(make_tensor((), device, dtype, low=None, high=None, requires_grad=requires_grad),
                    args=(torch.tensor(1, device=device, dtype=torch.bool),)),

        SampleInput(make_tensor((M, M), device, dtype, low=None, high=None, requires_grad=requires_grad),
                    args=(torch.tensor(1, device=device, dtype=torch.bool),)),

        SampleInput(make_tensor((), device, dtype, low=None, high=None, requires_grad=requires_grad),
                    args=(torch.randn((M, M), device=device) > 0,)),
    )

    return samples


def sample_inputs_polar(op_info, device, dtype, requires_grad, **kwargs):
    def _make_tensor_helper(shape, low=None, high=None):
        return make_tensor(shape, device, dtype, low=low, high=high, requires_grad=requires_grad)

    samples = (
        SampleInput(_make_tensor_helper((S, S), low=0), args=(_make_tensor_helper((S, S)),)),
        SampleInput(_make_tensor_helper((), low=0), args=(_make_tensor_helper(()),)),
    )

    return samples


def sample_inputs_entr(op_info, device, dtype, requires_grad, **kwargs):
    low, _ = op_info.domain

    if requires_grad:
        low = 0 + op_info._domain_eps

    return (SampleInput(make_tensor((L,), device, dtype,
                                    low=low,
                                    requires_grad=requires_grad)),
            SampleInput(make_tensor((), device, dtype,
                                    low=low,
                                    requires_grad=requires_grad)))


def sample_inputs_rsub(op_info, device, dtype, requires_grad, variant='tensor', **kwargs):
    def _make_tensor_helper(shape, low=None, high=None):
        return make_tensor(shape, device, dtype, low=low, high=high, requires_grad=requires_grad)

    def _samples_with_alpha_helper(args, alphas, filter_fn=lambda arg_alpha: True):
        filtered_product = filter(filter_fn, product(args, alphas))  # type: ignore
        return (SampleInput(input, args=(arg,), kwargs=dict(alpha=alpha))
                for (input, arg), alpha in filtered_product)  # type: ignore

    int_alpha, float_alpha, complex_alpha = 2, 0.1, 1 + 0.6j

    if variant == 'tensor':
        samples = (  # type: ignore
            SampleInput(_make_tensor_helper((S, S)), args=(_make_tensor_helper((S, S)),)),
            SampleInput(_make_tensor_helper((S, S)), args=(_make_tensor_helper((S,)),)),
            SampleInput(_make_tensor_helper((S,)), args=(_make_tensor_helper((S, S)),)),
            SampleInput(_make_tensor_helper(()), args=(_make_tensor_helper(()),)),
            SampleInput(_make_tensor_helper(()), args=(_make_tensor_helper((S,)),)),
            SampleInput(_make_tensor_helper((S,)), args=(_make_tensor_helper(()),)),
        )

        if dtype.is_complex:
            alphas = [int_alpha, float_alpha, complex_alpha]
        elif dtype.is_floating_point:
            alphas = [int_alpha, float_alpha]
        else:
            alphas = [int_alpha]

        args = ((_make_tensor_helper((S, S)), _make_tensor_helper((S, S))),
                (_make_tensor_helper((S, S)), _make_tensor_helper((S,))),
                (_make_tensor_helper(()), _make_tensor_helper(())))
        samples += tuple(_samples_with_alpha_helper(args, alphas))  # type: ignore
    elif variant == 'scalar':
        # Scalar Other
        samples = (SampleInput(_make_tensor_helper((S, S)), args=(0.5,)),
                   SampleInput(_make_tensor_helper(()), args=(0.5,)),
                   SampleInput(_make_tensor_helper((S, S)), args=(1.5j,)),
                   SampleInput(_make_tensor_helper(()), args=(1.5j,)),
                   SampleInput(_make_tensor_helper((S, S)), args=(0.4 + 1.2j,)),
                   SampleInput(_make_tensor_helper(()), args=(1.2 + 1.76j,)))  # type: ignore

        scalar_args = [(_make_tensor_helper((S, S)), 0.5), (_make_tensor_helper(()), 0.5),
                       (_make_tensor_helper((S, S)), 2.7j), (_make_tensor_helper(()), 2.7j),
                       (_make_tensor_helper((S, S)), 1 - 2.7j), (_make_tensor_helper(()), 1 + 2.7j)]  # type: ignore

        alphas = [int_alpha, float_alpha, complex_alpha]

        def filter_fn(arg_alpha):
            arg, alpha = arg_alpha
            if isinstance(alpha, complex):
                if dtype.is_complex or isinstance(arg[1], complex):
                    return True
                else:
                    # complex alpha is valid only if either `self` or `other` is complex
                    return False

            # Non-Complex Alpha
            return True

        # Samples with alpha (scalar version) covers the following cases
        # self    | other   | alpha
        # -----------------------------------------
        # real    | real    | real (int and float)
        # real    | complex | real and complex
        # complex | real    | real and complex
        # complex | complex | real and complex
        #
        # It does not cover
        # real    | real    | complex
        # x = torch.randn(2, requires_grad=True, dtype=torch.float64)
        # torch.rsub(x, 1, alpha=1. + 1.6j)
        # RuntimeError: value cannot be converted to type double without overflow: (-1,-1.6)

        samples += tuple(_samples_with_alpha_helper(scalar_args, alphas, filter_fn=filter_fn))  # type: ignore
    else:
        raise Exception("Invalid variant!")

    return samples


def sample_inputs_cumulative_ops(op_info, device, dtype, requires_grad, supports_dtype_kwargs=True, **kwargs):
    def _make_tensor_helper(shape, low=None, high=None):
        return make_tensor(shape, device, dtype, low=low, high=high, requires_grad=requires_grad)

    samples = [
        SampleInput(_make_tensor_helper((S, S, S)), args=(0,)),
        SampleInput(_make_tensor_helper((S, S, S)), args=(1,)),
        SampleInput(_make_tensor_helper(()), args=(0,)),
    ]

    if supports_dtype_kwargs:
        # NOTE: if `dtype` is not same as input, then inplace variants fail with
        # `provided dtype must match the dtype of self tensor in cumsum`
        samples.append(SampleInput(_make_tensor_helper((S, S, S)), args=(1,), kwargs={'dtype': dtype}))

    return samples


def sample_inputs_unfold(op_info, device, dtype, requires_grad, **kwargs):
    test_cases = (
        ((), (0, 1, 1)),
        ((S, S, S, S), (0, 3, 1)),
        ((S, S, S, S), (1, 3, 1)),
        ((S, S, S, S), (2, 3, 1)),
        ((S, S, S, S), (3, 3, 1)),
        ((S, S, S, S), (0, 3, 2)),
        ((S, S, S, S), (1, 3, 2)),
        ((S, S, S, S), (2, 3, 2)),
        ((S, S, S, S), (3, 3, 2)),
        ((S, S, S, S), (0, 4, 1)),
        ((S, S, S, S), (1, 4, 1)),
        ((S, S, S, S), (2, 4, 1)),
        ((S, S, S, S), (3, 4, 1)),
        ((M,), (0, 3, 1)),
        ((M,), (0, 3, 2)),
        ((M,), (0, 3, 3)),
        ((1000,), (0, 3, 11)),
        ((1000,), (0, 2, 27)),
        ((10, 10), (0, 1, 2)),
        ((10, 10), (1, 2, 3)),
        ((10, 10), (1, 2, 2)),
        ((S, S, S), (2, 3, 2)),
    )

    sample_inputs = []
    for shape, arguments in test_cases:
        sample_inputs += [SampleInput(make_tensor(shape, device, dtype,
                                      low=None, high=None,
                                      requires_grad=requires_grad),
                                      args=arguments)]
    return sample_inputs

def sample_inputs_lerp(op_info, device, dtype, requires_grad):
    def _make_tensor_helper(shape, low=None, high=None):
        return make_tensor(shape, device, dtype, low=low, high=high, requires_grad=requires_grad)

    samples = (
        # no broadcast
        SampleInput(_make_tensor_helper((S, S)), args=(_make_tensor_helper((S, S)), 0.4)),
        # broadcast rhs
        SampleInput(_make_tensor_helper((S, S)), args=(_make_tensor_helper((S,)), 0.4)),
        # scalar tensor
        SampleInput(_make_tensor_helper(()), args=(_make_tensor_helper(()), 0.4)),
        # broadcast rhs scalar-tensor
        SampleInput(_make_tensor_helper((S, S)), args=(_make_tensor_helper(()), 0.4)),
        # broadcast rhs with weight tensor
        SampleInput(_make_tensor_helper((S, S)), args=(_make_tensor_helper((S,)), _make_tensor_helper((S, S)))),
        # broadcast rhs and weight tensor
        SampleInput(_make_tensor_helper((S, S)), args=(_make_tensor_helper((S, 1)), _make_tensor_helper((S,)))),

        # Broadcasts `self` : Issue with inplace-variants
        # Reference: https://github.com/pytorch/pytorch/issues/50747
        # SampleInput((_make_tensor_helper((S,)), _make_tensor_helper((S, S)), 0.4)),
        # SampleInput((_make_tensor_helper(()), _make_tensor_helper((S, S)), 0.4)),
        # SampleInput((_make_tensor_helper((S, 1)), _make_tensor_helper((S, S)), 0.4)),
        # SampleInput((_make_tensor_helper((S, 1)), _make_tensor_helper((S, S)), _make_tensor_helper((S, 1)))),
    )  # type: ignore

    if dtype.is_complex:
        samples = samples + (  # type: ignore
            # no broadcast
            SampleInput(_make_tensor_helper((S, S)), args=(_make_tensor_helper((S, S)), 0.4j)),
            SampleInput(_make_tensor_helper((S, S)), args=(_make_tensor_helper((S, S)), 1.2 + 0.1j)),
            # broadcast rhs
            SampleInput(_make_tensor_helper((S, S)), args=(_make_tensor_helper((S,)), 0.4j)),
            SampleInput(_make_tensor_helper((S, S)), args=(_make_tensor_helper((S, S)), 5.4 + 9j)),
            # scalar tensor
            SampleInput(_make_tensor_helper(()), args=(_make_tensor_helper(()), 0.4j)),
            SampleInput(_make_tensor_helper(()), args=(_make_tensor_helper(()), 6.1 + 0.004j)),
            # broadcast rhs scalar-tensor
            SampleInput(_make_tensor_helper((S, S)), args=(_make_tensor_helper(()), 0.4j)),
            SampleInput(_make_tensor_helper((S, S)), args=(_make_tensor_helper(()), 1 + 2j)),
        )

    return samples

foreach_unary_op_db: List[OpInfo] = [
    ForeachUnaryFuncInfo('exp'),
    ForeachUnaryFuncInfo('acos'),
    ForeachUnaryFuncInfo('asin'),
    ForeachUnaryFuncInfo('atan'),
    ForeachUnaryFuncInfo('cos'),
    ForeachUnaryFuncInfo('cosh'),
    ForeachUnaryFuncInfo('log'),
    ForeachUnaryFuncInfo('log10'),
    ForeachUnaryFuncInfo('log2'),
    ForeachUnaryFuncInfo('tan'),
    ForeachUnaryFuncInfo('tanh'),
    ForeachUnaryFuncInfo('sin'),
    ForeachUnaryFuncInfo('sinh'),

    ForeachUnaryFuncInfo('neg',
                         dtypes=all_types_and_complex(),
                         dtypesIfCPU=all_types_and_complex(),
                         dtypesIfCUDA=all_types_and_complex(),
                         sample_inputs_func=sample_inputs_foreach,
                         safe_casts_outputs=False),

    ForeachUnaryFuncInfo('sqrt',
                         dtypes=floating_types(),
                         dtypesIfCPU=floating_and_complex_types_and(torch.bfloat16),
                         dtypesIfCUDA=floating_and_complex_types_and(torch.half)),

    ForeachUnaryFuncInfo('ceil',
                         dtypes=floating_types(),
                         dtypesIfCPU=floating_types_and(torch.bfloat16),
                         dtypesIfCUDA=floating_types_and(torch.half)),

    ForeachUnaryFuncInfo('erf',
                         dtypes=floating_types(),
                         dtypesIfCPU=floating_types_and(torch.bfloat16),
                         dtypesIfCUDA=floating_types_and(torch.half)),

    ForeachUnaryFuncInfo('erfc',
                         dtypes=floating_types(),
                         dtypesIfCPU=floating_types_and(torch.bfloat16),
                         dtypesIfCUDA=floating_types_and(torch.half)),

    ForeachUnaryFuncInfo('expm1',
                         dtypes=floating_types(),
                         dtypesIfCPU=floating_types_and(torch.bfloat16),
                         dtypesIfCUDA=floating_types_and(torch.half)),

    ForeachUnaryFuncInfo('floor',
                         dtypes=floating_types(),
                         dtypesIfCPU=floating_types_and(torch.bfloat16),
                         dtypesIfCUDA=floating_types_and(torch.half)),

    ForeachUnaryFuncInfo('log1p',
                         dtypes=floating_types(),
                         dtypesIfCPU=floating_types_and(torch.bfloat16),
                         dtypesIfCUDA=floating_types_and(torch.half)),

    ForeachUnaryFuncInfo('round',
                         dtypes=floating_types(),
                         dtypesIfCPU=floating_types_and(torch.bfloat16),
                         dtypesIfCUDA=floating_types_and(torch.half)),

    ForeachUnaryFuncInfo('frac',
                         dtypes=floating_types(),
                         dtypesIfCPU=floating_types_and(torch.bfloat16),
                         dtypesIfCUDA=floating_types_and(torch.half)),

    ForeachUnaryFuncInfo('reciprocal',
                         dtypes=floating_types(),
                         dtypesIfCPU=floating_types_and(torch.bfloat16),
                         dtypesIfCUDA=floating_types_and(torch.half)),

    ForeachUnaryFuncInfo('sigmoid',
                         dtypes=floating_types(),
                         dtypesIfCPU=floating_types_and(torch.bfloat16),
                         dtypesIfCUDA=floating_types_and(torch.half)),

    ForeachUnaryFuncInfo('trunc',
                         dtypes=floating_types(),
                         dtypesIfCPU=floating_types_and(torch.bfloat16),
                         dtypesIfCUDA=floating_types_and(torch.half)),

    ForeachUnaryFuncInfo('abs',
                         dtypes=all_types_and_complex_and(torch.bfloat16, torch.half, torch.bool),
                         dtypesIfCPU=all_types_and_complex_and(torch.bfloat16, torch.half),
                         dtypesIfCUDA=all_types_and_complex_and(torch.bfloat16, torch.half, torch.bool),
                         safe_casts_outputs=False)
]

def reference_sign(x):
    if x.dtype == np.bool_:
        # `np.sign` doesn't support `bool`.
        # >>> np.sign(True)
        # ufunc 'sign' did not contain a loop
        # with signature matching types dtype('bool') -> dtype('bool')
        return np.sign(x, dtype=np.uint8).astype(np.bool_)
    return np.sign(x)


def reference_sgn(x):
    # NumPy doesn't have an equivalent to `torch.sgn` when the dtype is complex.
    # For complex inputs, `np.sign` returns sign(x.real) + 0j if x.real != 0 else sign(x.imag) + 0j.
    # while `torch.sgn` returns, 0 if abs(input) == 0 else input/abs(input)
    if x.dtype not in [np.complex64, np.complex128]:
        return reference_sign(x)

    out = (x / np.abs(x))
    if out.ndim == 0:
        # Handle x == 0 case
        if (x == 0):
            # Can't assign to np.complex object
            # So make a new one.
            return np.array(complex(0, 0), dtype=x.dtype)
        return out

    # Handle x == 0 case
    mask = (x == 0)
    out[mask] = complex(0, 0)
    return out


def reference_sigmoid(x):
    # 'scipy.special.expit' not supported for the input types
    if x.dtype in [np.complex64, np.complex128]:
        return (1 / (1 + np.exp(-x)))
    return scipy.special.expit(x)


def reference_lgamma(x):
    # scipy.special.gammaln returns `-inf` when input is `-inf`.
    # While Pytorch, C and C++, all return `inf` when input is `-inf`.
    # Reference:
    # https://en.cppreference.com/w/cpp/numeric/math/lgamma
    # https://en.cppreference.com/w/c/numeric/math/lgamma

    # To handle the above discrepancy,
    # we replace -inf with inf so values
    # that were originally -inf map to inf as expected
    if x.dtype.kind == 'f':
        x = np.where(x == float('-inf'), np.array(float('inf'), dtype=x.dtype), x)

    out = scipy.special.gammaln(x)

    if x.dtype == np.float16:
        # `scipy.special.gammaln` returns output of float32 when input is float16,
        # while `torch.lgamma` preserves `float16`. But due to smaller range of float16,
        # Pytorch version outputs `inf` while SciPy returns finite values.
        out = out.astype(np.float16)

    return out


def gradcheck_wrapper_hermitian_input(op, input, *args, **kwargs):
    """Gradcheck wrapper for functions that take Hermitian matrices as input.

    They require a modified function because the finite-difference algorithm
    for calculating derivatives does not preserve the Hermitian property of the input.
    """
    return op(input + input.conj().transpose(-2, -1), *args, **kwargs)


def gradcheck_wrapper_triangular_input(op, input, *args, upper=False, **kwargs):
    """Gradcheck wrpper for functions that take lower or upper triangular matrices as input.

    They require a modified function because the finite-difference algorithm
    for calculating derivatives does not preserve the triangular property of the input.
    """
    return op(input.triu() if upper else input.tril(), upper)


# Operator database (sorted alphabetically)
op_db: List[OpInfo] = [
    UnaryUfuncInfo('abs',
                   aliases=('absolute', ),
                   ref=np.abs,
                   dtypes=all_types_and_complex_and(torch.half, torch.bfloat16),
                   dtypesIfCPU=all_types_and_complex_and(torch.half, torch.bfloat16),
                   dtypesIfCUDA=all_types_and_complex_and(torch.bool, torch.half, torch.bfloat16),
                   skips=(
                       SkipInfo('TestUnaryUfuncs', 'test_reference_numerics_extremal',
                                device_type='cpu', dtypes=[torch.cfloat, torch.cdouble]),
                       SkipInfo('TestUnaryUfuncs', 'test_reference_numerics_hard',
                                device_type='cpu', dtypes=[torch.cfloat]),
                       # Reference: https://github.com/pytorch/pytorch/issues/49224
                       SkipInfo('TestUnaryUfuncs', 'test_reference_numerics_normal',
                                dtypes=[torch.int8], active_if=TEST_WITH_ASAN),
                       # TODO: Fix test_out_arg_all_dtypes as torch.empty_like(expected_output) where expected_output=op(input)
                       # We can break the logic of the loop over all possible types but it is OK.
                       # https://github.com/pytorch/pytorch/blob/master/test/test_unary_ufuncs.py#L440-L449
                       SkipInfo('TestUnaryUfuncs', 'test_out_arg_all_dtypes',
                                dtypes=[torch.cfloat, torch.cdouble]),
                   ),
                   supports_inplace_autograd=False,
                   assert_autodiffed=True),
    # NOTE: CPU complex acos produces incorrect outputs (https://github.com/pytorch/pytorch/issues/42952)
    UnaryUfuncInfo('acos',
                   aliases=('arccos', ),
                   ref=np.arccos,
                   domain=(-1, 1),
                   handles_complex_extremals=False,
                   dtypes=all_types_and_complex_and(torch.bool),
                   dtypesIfCPU=all_types_and_complex_and(torch.bool, torch.bfloat16),
                   dtypesIfCUDA=all_types_and_complex_and(torch.bool, torch.half),
                   assert_autodiffed=True,
                   decorators=(precisionOverride({torch.float16: 1e-2,
                                                  torch.bfloat16: 1e-1,
                                                  torch.complex64: 1e-2}),),
                   safe_casts_outputs=True,
                   skips=(
                       # "rsqrt_cpu" not implemented for 'BFloat16'
                       SkipInfo('TestOpInfo', 'test_supported_backward', dtypes=(torch.bfloat16,)),
                       SkipInfo('TestUnaryUfuncs', 'test_reference_numerics_hard',
                                device_type='cpu', dtypes=[torch.cfloat, torch.cdouble]),
                       SkipInfo('TestGradients', 'test_fn_grad',
                                dtypes=[torch.cdouble], active_if=IS_WINDOWS),
                       SkipInfo('TestGradients', 'test_method_grad',
                                dtypes=[torch.cdouble], active_if=IS_WINDOWS),
                       SkipInfo('TestGradients', 'test_inplace_grad',
                                dtypes=[torch.cdouble], active_if=IS_WINDOWS),
                   )),
    # NOTE: the derivative for inplace acosh is not implemented
    UnaryUfuncInfo('acosh',
                   aliases=('arccosh', ),
                   ref=np.arccosh,
                   domain=(1, float('inf')),
                   dtypes=all_types_and_complex_and(torch.bool),
                   dtypesIfCPU=all_types_and_complex_and(torch.bool),
                   dtypesIfCUDA=all_types_and_complex_and(torch.bool, torch.half, torch.bfloat16),
                   safe_casts_outputs=True,
                   decorators=(precisionOverride({torch.bfloat16: 5e-2}),),
                   supports_inplace_autograd=False,
                   skips=(
                       # "rsqrt_cuda" not implemented for 'BFloat16'
                       SkipInfo('TestOpInfo', 'test_supported_backward', dtypes=(torch.bfloat16,)),
                       SkipInfo('TestUnaryUfuncs', 'test_reference_numerics_extremal',
                                device_type='cpu', dtypes=[torch.cfloat, torch.cdouble]),
                       SkipInfo('TestUnaryUfuncs', 'test_reference_numerics_hard',
                                device_type='cpu', dtypes=[torch.cfloat, torch.cdouble]),
                       SkipInfo('TestUnaryUfuncs', 'test_reference_numerics_extremal',
                                device_type='cuda', dtypes=[torch.cdouble],
                                active_if=IS_WINDOWS),
                       SkipInfo('TestUnaryUfuncs', 'test_reference_numerics_hard',
                                device_type='cuda', dtypes=[torch.cdouble],
                                active_if=IS_WINDOWS),
                       SkipInfo('TestUnaryUfuncs', 'test_reference_numerics_normal',
                                device_type='cuda', dtypes=[torch.cdouble],
                                active_if=IS_WINDOWS),
                       # Reference: https://github.com/pytorch/pytorch/issues/50692
                       SkipInfo('TestGradients', 'test_fn_grad',
                                device_type='cuda', dtypes=[torch.cdouble], active_if=IS_WINDOWS),
                       SkipInfo('TestGradients', 'test_method_grad',
                                device_type='cuda', dtypes=[torch.cdouble], active_if=IS_WINDOWS),
                   )),
    OpInfo('addmm',
           dtypes=floating_types(),
           dtypesIfCPU=all_types_and_complex_and(torch.float16, torch.bfloat16),
           # BFloat16 support on CUDA requires CUDA 11 and SM53
           dtypesIfCUDA=floating_types_and(torch.float16, torch.complex64, torch.complex128,
                                           *[torch.bfloat16] if CUDA11OrLater else []),
           dtypesIfROCM=floating_types_and(torch.half),
           assert_autodiffed=True,
           autodiff_nonfusible_nodes=['aten::add', 'aten::mm'],
           skips=(
               # Skips unsupported bfloat16 check because above support check
               #   doesn't work on all platforms
               SkipInfo('TestOpInfo', 'test_unsupported_dtypes', dtypes=(torch.bfloat16,)),
               # TODO: remove redundant method_tests() entries
               SkipInfo('TestOpInfo', 'test_duplicate_method_tests')),
           sample_inputs_func=sample_inputs_addmm),
    OpInfo('addr',
           dtypes=all_types_and_complex_and(torch.bool, torch.bfloat16, torch.float16),
           # Reference: https://github.com/pytorch/pytorch/issues/50747
           supports_inplace_autograd=False,
           skips=(
               # "addmv_impl_cpu" not implemented for 'Half'
               # at::cuda::blas::gemv: not implemented for N3c108BFloat16E
               SkipInfo('TestOpInfo', 'test_supported_backward', dtypes=(torch.float16, torch.bfloat16)),
               # Reference: https://github.com/pytorch/pytorch/issues/50747
               SkipInfo('TestCommon', 'test_variant_consistency_eager',
                        dtypes=all_types_and_complex_and(torch.bool, torch.bfloat16, torch.float16)),),
           sample_inputs_func=sample_inputs_addr),
    OpInfo('addcmul',
           dtypes=all_types_and_complex(),
           dtypesIfCUDA=all_types_and_complex_and(torch.float16, torch.bfloat16),
           assert_autodiffed=True,
           skips=(
               SkipInfo('TestCommon', 'test_variant_consistency_eager'),
               SkipInfo('TestGradients', 'test_inplace_grad'),
               SkipInfo('TestGradients', 'test_inplace_gradgrad'),),
           sample_inputs_func=sample_inputs_addcmul_addcdiv),
    OpInfo('addcdiv',
           dtypes=floating_and_complex_types(),
           dtypesIfCUDA=floating_and_complex_types_and(torch.float16, torch.bfloat16),
           skips=(
               SkipInfo('TestCommon', 'test_variant_consistency_eager'),
               SkipInfo('TestGradients', 'test_inplace_grad'),
               SkipInfo('TestGradients', 'test_inplace_gradgrad'),),
           sample_inputs_func=sample_inputs_addcmul_addcdiv),
    OpInfo('amax',
           dtypes=all_types_and(torch.float16, torch.bfloat16, torch.bool),
           sample_inputs_func=sample_inputs_amax_amin,),
    OpInfo('amin',
           dtypes=all_types_and(torch.float16, torch.bfloat16, torch.bool),
           sample_inputs_func=sample_inputs_amax_amin),
    OpInfo('argmax',
           dtypes=all_types_and(torch.float16, torch.bfloat16),
           supports_autograd=False,
           sample_inputs_func=sample_inputs_argmax_argmin,),
    OpInfo('argmin',
           dtypes=all_types_and(torch.float16, torch.bfloat16),
           supports_autograd=False,
           sample_inputs_func=sample_inputs_argmax_argmin,),
    UnaryUfuncInfo('asin',
                   aliases=('arcsin', ),
                   ref=np.arcsin,
                   domain=(-1, 1),
                   supports_sparse=True,
                   decorators=(precisionOverride({torch.bfloat16: 1e-2}),),
                   safe_casts_outputs=True,
                   dtypes=all_types_and_complex_and(torch.bool),
                   dtypesIfCPU=all_types_and_complex_and(torch.bool, torch.bfloat16),
                   dtypesIfCUDA=all_types_and_complex_and(torch.bool, torch.half),
                   assert_autodiffed=True,
                   skips=(
                       # "rsqrt_cpu" not implemented for 'BFloat16'
                       SkipInfo('TestOpInfo', 'test_supported_backward', dtypes=(torch.bfloat16,)),
                       SkipInfo('TestUnaryUfuncs', 'test_reference_numerics_extremal',
                                device_type='cpu', dtypes=[torch.cfloat, torch.cdouble]),
                       SkipInfo('TestUnaryUfuncs', 'test_reference_numerics_hard',
                                device_type='cpu', dtypes=[torch.cfloat, torch.cdouble]),
                       SkipInfo('TestUnaryUfuncs', 'test_reference_numerics_extremal',
                                device_type='cuda', dtypes=[torch.cdouble],
                                active_if=IS_WINDOWS),
                       SkipInfo('TestUnaryUfuncs', 'test_reference_numerics_hard',
                                device_type='cuda', dtypes=[torch.cdouble],
                                active_if=IS_WINDOWS)
                   )),
    # NOTE: derivative for inplace asinh is not implemented
    UnaryUfuncInfo('asinh',
                   aliases=('arcsinh', ),
                   ref=np.arcsinh,
                   dtypes=all_types_and_complex_and(torch.bool),
                   dtypesIfCPU=all_types_and_complex_and(torch.bool),
                   dtypesIfCUDA=all_types_and_complex_and(torch.bool, torch.half, torch.bfloat16),
                   safe_casts_outputs=True,
                   decorators=(precisionOverride({torch.bfloat16: 5e-2}),),
                   supports_inplace_autograd=False,
                   skips=(
                       # "rsqrt_cuda" not implemented for 'BFloat16'
                       SkipInfo('TestOpInfo', 'test_supported_backward', dtypes=(torch.bfloat16,)),
                       SkipInfo('TestUnaryUfuncs', 'test_reference_numerics_extremal',
                                device_type='cpu', dtypes=[torch.cfloat, torch.cdouble]),
                       SkipInfo('TestUnaryUfuncs', 'test_reference_numerics_hard',
                                device_type='cpu', dtypes=[torch.cfloat, torch.cdouble]),
                       SkipInfo('TestUnaryUfuncs', 'test_reference_numerics_normal',
                                device_type='cpu', dtypes=[torch.cfloat, torch.cdouble]),
                       SkipInfo('TestUnaryUfuncs', 'test_reference_numerics_extremal',
                                device_type='cuda', dtypes=[torch.cdouble],
                                active_if=IS_WINDOWS),
                       SkipInfo('TestUnaryUfuncs', 'test_reference_numerics_hard',
                                device_type='cuda', dtypes=[torch.cdouble],
                                active_if=IS_WINDOWS),
                   )),
    UnaryUfuncInfo('atan',
                   aliases=('arctan', ),
                   ref=np.arctan,
                   dtypes=all_types_and_complex_and(torch.bool),
                   dtypesIfCPU=all_types_and_complex_and(torch.bool, torch.bfloat16),
                   dtypesIfCUDA=all_types_and_complex_and(torch.bool, torch.half),
                   assert_autodiffed=True,
                   decorators=(precisionOverride({torch.bfloat16: 1e-2}),),
                   safe_casts_outputs=True,
                   skips=(
                       SkipInfo('TestUnaryUfuncs', 'test_reference_numerics_extremal',
                                device_type='cpu', dtypes=[torch.cfloat, torch.cdouble]),
                       SkipInfo('TestUnaryUfuncs', 'test_reference_numerics_hard',
                                device_type='cpu', dtypes=[torch.cfloat, torch.cdouble]),
                       SkipInfo('TestUnaryUfuncs', 'test_reference_numerics_normal',
                                device_type='cpu', dtypes=[torch.cfloat, torch.cdouble]),
                       SkipInfo('TestUnaryUfuncs', 'test_reference_numerics_extremal',
                                device_type='cuda', dtypes=[torch.cfloat, torch.cdouble],
                                active_if=IS_WINDOWS),
                       SkipInfo('TestUnaryUfuncs', 'test_reference_numerics_hard',
                                device_type='cuda', dtypes=[torch.cfloat, torch.cdouble],
                                active_if=IS_WINDOWS),
                       SkipInfo('TestUnaryUfuncs', 'test_reference_numerics_normal',
                                device_type='cuda', dtypes=[torch.cfloat, torch.cdouble],
                                active_if=IS_WINDOWS),
                   )),
    UnaryUfuncInfo('atanh',
                   aliases=('arctanh', ),
                   ref=np.arctanh,
                   domain=(-1, 1),
                   dtypes=all_types_and_complex_and(torch.bool),
                   dtypesIfCPU=all_types_and_complex_and(torch.bool),
                   dtypesIfCUDA=all_types_and_complex_and(torch.bool, torch.half, torch.bfloat16),
                   safe_casts_outputs=True,
                   decorators=(precisionOverride({torch.bfloat16: 1e-2}),),
                   supports_inplace_autograd=False,
                   skips=(
                       SkipInfo('TestUnaryUfuncs', 'test_reference_numerics_extremal',
                                device_type='cpu', dtypes=[torch.cfloat, torch.cdouble]),
                       SkipInfo('TestUnaryUfuncs', 'test_reference_numerics_normal',
                                device_type='cpu', dtypes=[torch.cfloat, torch.cdouble]),
                       SkipInfo('TestUnaryUfuncs', 'test_reference_numerics_extremal',
                                device_type='cuda', dtypes=[torch.cfloat, torch.cdouble],
                                active_if=IS_WINDOWS),
                       SkipInfo('TestUnaryUfuncs', 'test_reference_numerics_hard',
                                device_type='cuda', dtypes=[torch.cfloat],
                                active_if=IS_WINDOWS),
                   )),
    OpInfo('broadcast_to',
           dtypes=all_types_and_complex_and(torch.bool, torch.float16, torch.bfloat16),
           supports_out=False,
           sample_inputs_func=sample_inputs_broadcast_to),
    UnaryUfuncInfo('bitwise_not',
                   ref=np.bitwise_not,
                   dtypes=integral_types_and(torch.bool),
                   dtypesIfCPU=None,
                   dtypesIfCUDA=None,
                   dtypesIfROCM=None,
                   supports_autograd=False),
    UnaryUfuncInfo('ceil',
                   ref=np.ceil,
                   dtypes=floating_types_and(torch.half),
                   dtypesIfCPU=floating_types_and(torch.bfloat16),
                   dtypesIfCUDA=floating_types_and(torch.half),
                   assert_autodiffed=True),
    OpInfo('cholesky',
           dtypes=floating_and_complex_types(),
           check_batched_gradgrad=False,
           sample_inputs_func=sample_inputs_linalg_cholesky,
           gradcheck_wrapper=gradcheck_wrapper_hermitian_input,
           decorators=[skipCUDAIfNoMagma, skipCUDAIfRocm, skipCPUIfNoLapack],
           skips=(
               # cuda gradchecks are slow
               # see discussion https://github.com/pytorch/pytorch/pull/47761#issuecomment-747316775
               SkipInfo('TestGradients', 'test_fn_gradgrad', device_type='cuda'),)),
    OpInfo('cholesky_inverse',
           dtypes=floating_and_complex_types(),
           # TODO: RuntimeError: cholesky_inverse does not support automatic differentiation for outputs
           # with complex dtype.
           supports_complex_autograd=False,
           check_batched_gradgrad=False,
           sample_inputs_func=sample_inputs_linalg_cholesky_inverse,
           gradcheck_wrapper=gradcheck_wrapper_triangular_input,
           decorators=[skipCUDAIfNoMagma, skipCPUIfNoLapack],
           skips=(
               # cholesky_inverse does not correctly warn when resizing out= inputs
               SkipInfo('TestCommon', 'test_out'),)),
    UnaryUfuncInfo('clamp',
                   aliases=('clip', ),
                   decorators=(precisionOverride({torch.bfloat16: 7e-2, torch.float16: 1e-2}),),
                   ref=np.clip,
                   dtypes=all_types_and(torch.half, torch.bfloat16),
                   dtypesIfCPU=all_types_and(torch.bfloat16),
                   dtypesIfCUDA=all_types_and(torch.half, torch.bfloat16),
                   assert_autodiffed=True,
                   skips=(
                       # Reference: https://github.com/pytorch/pytorch/issues/54841
                       SkipInfo('TestUnaryUfuncs', 'test_reference_numerics_extremal',
                                device_type='cpu', dtypes=[torch.bfloat16]),
                   ),
                   sample_kwargs=sample_kwargs_clamp,
                   sample_inputs_func=sample_inputs_clamp),
    UnaryUfuncInfo('conj',
                   ref=np.conj,
                   dtypes=all_types_and_complex_and(torch.bool,
                                                    torch.bfloat16, torch.half),
                   dtypesIfCPU=None,
                   dtypesIfCUDA=None,
                   dtypesIfROCM=None,
                   skips=(
                       # File "test_unary_ufuncs.py", line 289, in test_reference_numerics
                       #  if not torch.can_cast(numpy_to_torch_dtype_dict[expected.dtype.type], dtype):
                       # KeyError: <class 'numpy.intc'>
                       # Following error in Windows CI
                       SkipInfo('TestUnaryUfuncs', 'test_reference_numerics_normal',
                                dtypes=[torch.int],
                                active_if=IS_WINDOWS),
                       SkipInfo('TestUnaryUfuncs', 'test_reference_numerics_hard',
                                dtypes=[torch.int],
                                active_if=IS_WINDOWS),
                   )),
    OpInfo('copysign',
           dtypes=all_types_and(torch.bool, torch.half, torch.bfloat16),
           sample_inputs_func=sample_inputs_copysign,
           supports_inplace_autograd=False,
           ),
    UnaryUfuncInfo('cos',
                   ref=np.cos,
                   dtypes=all_types_and_complex_and(torch.bool, torch.bfloat16),
                   dtypesIfCPU=all_types_and_complex_and(torch.bool, torch.bfloat16),
                   dtypesIfCUDA=all_types_and_complex_and(torch.bool, torch.half, torch.bfloat16),
                   assert_autodiffed=True,
                   handles_large_floats=False,
                   safe_casts_outputs=True,
                   decorators=(precisionOverride({torch.bfloat16: 1e-2}),),
                   skips=(
                       # "sin_cuda" not implemented for 'BFloat16'
                       SkipInfo('TestOpInfo', 'test_supported_backward', dtypes=(torch.bfloat16,)),
                       SkipInfo('TestUnaryUfuncs', 'test_reference_numerics_extremal',
                                dtypes=[torch.cfloat, torch.cdouble], active_if=IS_WINDOWS),
                       SkipInfo('TestUnaryUfuncs', 'test_reference_numerics_extremal', device_type='cpu',
                                dtypes=[torch.cfloat, torch.cdouble], active_if=IS_MACOS),
                   )),
    UnaryUfuncInfo('cosh',
                   ref=np_unary_ufunc_integer_promotion_wrapper(np.cosh),
                   dtypesIfCPU=all_types_and_complex_and(torch.bool),
                   dtypesIfCUDA=all_types_and_complex_and(torch.bool, torch.half),
                   safe_casts_outputs=True,
                   assert_autodiffed=True,
                   skips=(
                       # Reference: https://github.com/pytorch/pytorch/issues/48641
                       SkipInfo('TestUnaryUfuncs', 'test_reference_numerics_hard',
                                device_type='cpu', dtypes=[torch.int8]),
                       SkipInfo('TestUnaryUfuncs', 'test_reference_numerics_extremal',
                                dtypes=[torch.cfloat, torch.cdouble], active_if=IS_WINDOWS),
                       SkipInfo('TestUnaryUfuncs', 'test_reference_numerics_hard',
                                dtypes=[torch.cfloat, torch.cdouble], active_if=IS_WINDOWS),
                       SkipInfo('TestUnaryUfuncs', 'test_reference_numerics_extremal', device_type='cpu',
                                dtypes=[torch.cfloat, torch.cdouble], active_if=IS_MACOS),
                       SkipInfo('TestUnaryUfuncs', 'test_reference_numerics_hard', device_type='cpu',
                                dtypes=[torch.cfloat, torch.cdouble], active_if=IS_MACOS),
                   )),
    OpInfo('cumsum',
           dtypesIfCPU=all_types_and_complex_and(torch.bool),
           dtypesIfCUDA=all_types_and_complex_and(torch.bool, torch.half),
           skips=(
               # "cumsum_out_{cpu,cuda}" not implemented for 'Bool'
               SkipInfo('TestOpInfo', 'test_supported_dtypes',
                        dtypes=(torch.bool,)),
               # cumsum does not handle correctly out= dtypes
               SkipInfo('TestCommon', 'test_out'),
           ),
           sample_inputs_func=sample_inputs_cumulative_ops),
    OpInfo('cumprod',
           dtypes=all_types_and_complex_and(torch.bool),
           dtypesIfCUDA=all_types_and_complex_and(torch.bool, torch.float16),
           skips=(
               # "cumprod_out_{cpu, cuda}" not implemented for 'Bool'
               SkipInfo('TestOpInfo', 'test_supported_dtypes',
                        dtypes=(torch.bool,)),
               # cumprod does not handle correctly out= dtypes
               SkipInfo('TestCommon', 'test_out',
                        dtypes=[torch.float32]),
           ),
           sample_inputs_func=sample_inputs_cumprod),
    OpInfo('cummax',
           dtypesIfCPU=all_types_and(torch.bool),
           dtypesIfCUDA=all_types_and(torch.bool, torch.half),
           sample_inputs_func=partial(sample_inputs_cumulative_ops, supports_dtype_kwargs=False)),
    OpInfo('cummin',
           dtypesIfCPU=all_types_and(torch.bool),
           dtypesIfCUDA=all_types_and(torch.bool, torch.half),
           sample_inputs_func=partial(sample_inputs_cumulative_ops, supports_dtype_kwargs=False)),
    UnaryUfuncInfo('deg2rad',
                   ref=np.radians,
                   decorators=(precisionOverride({torch.bfloat16: 7e-1,
                                                  torch.float16: 7e-1}),),
                   dtypes=all_types_and(torch.bool, torch.half, torch.bfloat16),
                   dtypesIfCPU=all_types_and(torch.bool, torch.half, torch.bfloat16),
                   dtypesIfCUDA=all_types_and(torch.bool, torch.half, torch.bfloat16),
                   skips=(
                       # Reference: https://github.com/pytorch/pytorch/pull/51283#issuecomment-770614273
                       SkipInfo('TestUnaryUfuncs', 'test_reference_numerics_hard',
                                dtypes=[torch.bfloat16]),
                   ),
                   safe_casts_outputs=True),
    OpInfo('diff',
           op=torch.diff,
           dtypes=all_types_and_complex_and(torch.bool, torch.float16, torch.bfloat16),
           sample_inputs_func=sample_inputs_diff),
    OpInfo('div',
           variant_test_name='no_rounding_mode',
           dtypes=all_types_and_complex_and(torch.bool, torch.half, torch.bfloat16),
           sample_inputs_func=sample_inputs_div,
           skips=(SkipInfo('TestOpInfo', 'test_duplicate_method_tests'),),
           assert_autodiffed=True),
    OpInfo('div',
           variant_test_name='true_rounding',
           dtypes=all_types_and_complex_and(torch.bool, torch.half, torch.bfloat16),
           sample_inputs_func=partial(sample_inputs_div, rounding_mode=None),
           skips=(SkipInfo('TestOpInfo', 'test_duplicate_method_tests'),),
           assert_autodiffed=True),
    OpInfo('div',
           variant_test_name='trunc_rounding',
           dtypes=all_types_and(torch.half, torch.bfloat16),
           sample_inputs_func=partial(sample_inputs_div, rounding_mode='trunc'),
           skips=(SkipInfo('TestOpInfo', 'test_duplicate_method_tests'),),
           assert_autodiffed=True),
    OpInfo('div',
           variant_test_name='floor_rounding',
           dtypes=all_types_and(torch.half, torch.bfloat16),
           sample_inputs_func=partial(sample_inputs_div, rounding_mode='floor'),
           skips=(SkipInfo('TestOpInfo', 'test_duplicate_method_tests'),),
           assert_autodiffed=True),
    UnaryUfuncInfo('exp',
                   ref=np_unary_ufunc_integer_promotion_wrapper(np.exp),
                   dtypes=all_types_and_complex_and(torch.bool, torch.half),
                   dtypesIfCPU=all_types_and_complex_and(torch.bool, torch.bfloat16),
                   dtypesIfCUDA=all_types_and_complex_and(torch.bool, torch.half, torch.bfloat16),
                   skips=(
                       # Reference: https://github.com/pytorch/pytorch/pull/50093#pullrequestreview-561791547
                       SkipInfo('TestUnaryUfuncs', 'test_reference_numerics_extremal', dtypes=[torch.bfloat16]),
                       SkipInfo('TestUnaryUfuncs', 'test_reference_numerics_hard', dtypes=[torch.bfloat16]),
                       SkipInfo('TestUnaryUfuncs', 'test_reference_numerics_normal', dtypes=[torch.bfloat16]),
                       # Reference: https://github.com/pytorch/pytorch/issues/48010
                       SkipInfo('TestUnaryUfuncs', 'test_reference_numerics_extremal',
                                device_type='cpu', dtypes=[torch.cfloat, torch.cdouble]),
                       SkipInfo('TestUnaryUfuncs', 'test_reference_numerics_hard',
                                device_type='cpu', dtypes=[torch.cfloat, torch.cdouble]),
                   ),
                   assert_autodiffed=True,
                   safe_casts_outputs=True),
    OpInfo('diag',
           dtypes=all_types_and_complex_and(torch.bool),
           dtypesIfCPU=all_types_and_complex_and(torch.bool),
           dtypesIfCUDA=all_types_and_complex_and(torch.bool, torch.half),
           sample_inputs_func=sample_inputs_diag),
    UnaryUfuncInfo('frac',
                   ref=lambda x: np.modf(x)[0],
                   dtypes=floating_types_and(torch.bfloat16, torch.float16),
                   dtypesIfCPU=floating_types_and(torch.bfloat16, torch.float16),
                   dtypesIfCUDA=floating_types_and(torch.float16),
                   assert_autodiffed=True,
                   # Reference for disabling extremals
                   # https://github.com/pytorch/pytorch/issues/51948
                   handles_extremals=False),
    SpectralFuncInfo('fft.fft',
                     aten_name='fft_fft',
                     ref=np.fft.fft,
                     ndimensional=False,
                     dtypes=all_types_and_complex_and(torch.bool),
                     default_test_dtypes=floating_and_complex_types()),
    SpectralFuncInfo('fft.fftn',
                     aten_name='fft_fftn',
                     ref=np.fft.fftn,
                     ndimensional=True,
                     dtypes=all_types_and_complex_and(torch.bool),
                     default_test_dtypes=floating_and_complex_types(),
                     decorators=[precisionOverride(
                         {torch.float: 1e-4, torch.cfloat: 1e-4})],),
    SpectralFuncInfo('fft.hfft',
                     aten_name='fft_hfft',
                     ref=np.fft.hfft,
                     ndimensional=False,
                     dtypes=all_types_and_complex_and(torch.bool),
                     default_test_dtypes=floating_and_complex_types(),
                     check_batched_gradgrad=False),
    SpectralFuncInfo('fft.rfft',
                     aten_name='fft_rfft',
                     ref=np.fft.rfft,
                     ndimensional=False,
                     dtypes=all_types_and(torch.bool),
                     default_test_dtypes=floating_and_complex_types(),
                     check_batched_grad=False,
                     check_batched_gradgrad=False),
    SpectralFuncInfo('fft.rfftn',
                     aten_name='fft_rfftn',
                     ref=np.fft.rfftn,
                     ndimensional=True,
                     dtypes=all_types_and(torch.bool),
                     default_test_dtypes=floating_and_complex_types(),
                     check_batched_grad=False,
                     check_batched_gradgrad=False,
                     decorators=[precisionOverride({torch.float: 1e-4})],),
    SpectralFuncInfo('fft.ifft',
                     aten_name='fft_ifft',
                     ref=np.fft.ifft,
                     ndimensional=False,
                     dtypes=all_types_and_complex_and(torch.bool),
                     default_test_dtypes=floating_and_complex_types()),
    SpectralFuncInfo('fft.ifftn',
                     aten_name='fft_ifftn',
                     ref=np.fft.ifftn,
                     ndimensional=True,
                     dtypes=all_types_and_complex_and(torch.bool),
                     default_test_dtypes=floating_and_complex_types()),
    SpectralFuncInfo('fft.ihfft',
                     aten_name='fft_ihfft',
                     ref=np.fft.ihfft,
                     ndimensional=False,
                     dtypes=all_types_and(torch.bool),
                     default_test_dtypes=floating_types(),
                     check_batched_grad=False),
    SpectralFuncInfo('fft.irfft',
                     aten_name='fft_irfft',
                     ref=np.fft.irfft,
                     ndimensional=False,
                     dtypes=all_types_and_complex_and(torch.bool),
                     default_test_dtypes=floating_and_complex_types(),
                     check_batched_gradgrad=False),
    SpectralFuncInfo('fft.irfftn',
                     aten_name='fft_irfftn',
                     ref=np.fft.irfftn,
                     ndimensional=True,
                     dtypes=all_types_and_complex_and(torch.bool),
                     default_test_dtypes=floating_and_complex_types(),
                     check_batched_gradgrad=False),
    UnaryUfuncInfo('floor',
                   ref=np.floor,
                   dtypes=floating_types_and(torch.half),
                   dtypesIfCPU=floating_types_and(torch.bfloat16),
                   dtypesIfCUDA=floating_types_and(torch.half),
                   assert_autodiffed=True),
    OpInfo('flip',
           op=torch.flip,
           dtypes=all_types_and_complex_and(torch.bool, torch.half, torch.bfloat16),
           sample_inputs_func=sample_inputs_flip,
           supports_out=False),
    OpInfo('fliplr',
           op=torch.fliplr,
           dtypes=all_types_and_complex_and(torch.bool, torch.half, torch.bfloat16),
           sample_inputs_func=sample_inputs_fliplr_flipud,
           supports_out=False),
    OpInfo('flipud',
           op=torch.flipud,
           dtypes=all_types_and_complex_and(torch.bool, torch.half, torch.bfloat16),
           sample_inputs_func=sample_inputs_fliplr_flipud,
           supports_out=False),
    UnaryUfuncInfo('i0',
                   ref=np.i0,
                   decorators=(precisionOverride({torch.bfloat16: 3e-1,
                                                  torch.float16: 5e-1}),),
                   dtypes=floating_types_and(torch.bfloat16),
                   dtypesIfCPU=floating_types_and(torch.bfloat16),
                   dtypesIfCUDA=floating_types_and(torch.half, torch.bfloat16),
                   supports_autograd=False),
    OpInfo('floor_divide',
           dtypes=all_types_and(torch.half, torch.bfloat16),
           sample_inputs_func=sample_inputs_floor_divide,
           decorators=[_wrap_warn_once("floor_divide is deprecated, and will be removed")],
           skips=(
               # `test_duplicate_method_tests` doesn't raise any warning, as it doesn't actually
               # call the operator.
               SkipInfo('TestOpInfo', 'test_duplicate_method_tests'),),
           supports_autograd=False,
           ),
    UnaryUfuncInfo('frexp',
                   op=torch.frexp,
                   ref=np.frexp,
                   dtypesIfCPU=floating_types_and(torch.half),
                   dtypesIfCUDA=floating_types_and(torch.half),
                   # skip testing torch.frexp as it is not supported by ROCm platform yet
                   decorators=[skipCUDAIfRocm],
                   supports_out=False,
                   skips=(
                       # skips below tests as torch.frexp returns tuple-like (mantissa, exponent) as outputs,
                       # while theses tests currently requires output to a single tensor.
                       SkipInfo('TestUnaryUfuncs', 'test_batch_vs_slicing'),
                       SkipInfo('TestUnaryUfuncs', 'test_contig_vs_every_other'),
                       SkipInfo('TestUnaryUfuncs', 'test_contig_vs_transposed'),
                       SkipInfo('TestUnaryUfuncs', 'test_non_contig_expand'),
                       SkipInfo('TestUnaryUfuncs', 'test_variant_consistency'),

                       # skips test_reference_numerics due to error in Windows CI.
                       # The np.frexp returns exponent as np.intc dtype on Windows platform,
                       # and np.intc does not have the correspond torch dtype
                       SkipInfo('TestUnaryUfuncs', 'test_reference_numerics_normal',
                                active_if=IS_WINDOWS),
                       SkipInfo('TestUnaryUfuncs', 'test_reference_numerics_hard',
                                active_if=IS_WINDOWS),
                       SkipInfo('TestUnaryUfuncs', 'test_reference_numerics_extremal',
                                active_if=IS_WINDOWS),
                   )),
    OpInfo('linalg.householder_product',
           aten_name='linalg_householder_product',
           op=torch.linalg.householder_product,
           aliases=('orgqr', ),
           dtypes=floating_and_complex_types(),
           # TODO: backward uses in-place operations that vmap doesn't like
           check_batched_grad=False,
           check_batched_gradgrad=False,
           sample_inputs_func=sample_inputs_householder_product,
           decorators=[skipCUDAIfNoCusolver, skipCUDAIfRocm, skipCPUIfNoLapack,
                       # gradgrad checks are slow
                       DecorateInfo(slowTest, 'TestGradients', 'test_fn_gradgrad'), ]),

    OpInfo('inverse',
           op=torch.inverse,
           dtypes=floating_and_complex_types(),
           check_batched_gradgrad=False,
           sample_inputs_func=sample_inputs_linalg_invertible,
           decorators=[skipCUDAIfNoMagmaAndNoCusolver, skipCUDAIfRocm, skipCPUIfNoLapack],
           skips=(
               # cuda gradchecks are slow
               # see discussion https://github.com/pytorch/pytorch/pull/47761#issuecomment-747316775
               SkipInfo('TestGradients', 'test_fn_gradgrad', device_type='cuda'),)),
    OpInfo('linalg.det',
           op=torch.linalg.det,
           aliases=('det', ),
           dtypes=floating_and_complex_types(),
           aten_name='linalg_det',
           sample_inputs_func=sample_inputs_linalg_det,
           decorators=[skipCUDAIfNoMagma, skipCPUIfNoLapack],
           supports_complex_autograd=False,
           supports_inplace_autograd=False,
           skips=(
               # The following tests fail only on ROCm. This is probably
               # related to the fact that the current linalg.det backward is
               # unstable if the matrix has repeated singular values, see
               # https://github.com/pytorch/pytorch/issues/53364
               SkipInfo('TestGradients', 'test_fn_grad', device_type='cuda',
                        dtypes=(torch.float64,), active_if=TEST_WITH_ROCM),
               SkipInfo('TestGradients', 'test_fn_gradgrad', device_type='cuda',
                        dtypes=(torch.float64,), active_if=TEST_WITH_ROCM),
               SkipInfo('TestCommon', 'test_variant_consistency_jit', device_type='cuda',
                        dtypes=(torch.float64, torch.float32), active_if=TEST_WITH_ROCM),
           )),
    OpInfo('linalg.cholesky',
           aten_name='linalg_cholesky',
           dtypes=floating_and_complex_types(),
           # TODO: RuntimeError: While computing batched gradients,
           # got: vmap: Calling Tensor.as_strided is not supported
           # unless the batch dims being vmapped over are at the front of the tensor (in memory layout).
           check_batched_gradgrad=False,
           sample_inputs_func=sample_inputs_linalg_cholesky,
           gradcheck_wrapper=gradcheck_wrapper_hermitian_input,
           decorators=[skipCUDAIfNoMagma, skipCUDAIfRocm, skipCPUIfNoLapack],
           skips=(
               # cuda gradchecks are slow
               # see discussion https://github.com/pytorch/pytorch/pull/47761#issuecomment-747316775
               SkipInfo('TestGradients', 'test_fn_gradgrad', device_type='cuda'),)
           ),
    OpInfo('linalg.eig',
           aten_name='linalg_eig',
           op=torch.linalg.eig,
           dtypes=floating_and_complex_types(),
           supports_autograd=False,
           sample_inputs_func=sample_inputs_linalg_invertible,
           decorators=[skipCUDAIfNoMagma, skipCUDAIfRocm, skipCPUIfNoLapack]),
    OpInfo('linalg.eigvals',
           aten_name='linalg_eigvals',
           op=torch.linalg.eigvals,
           dtypes=floating_and_complex_types(),
           supports_autograd=False,
           sample_inputs_func=sample_inputs_linalg_invertible,
           decorators=[skipCUDAIfNoMagma, skipCUDAIfRocm, skipCPUIfNoLapack]),
    OpInfo('linalg.eigh',
           aten_name='linalg_eigh',
           dtypes=floating_and_complex_types(),
           check_batched_gradgrad=False,
           sample_inputs_func=sample_inputs_linalg_eigh,
           gradcheck_wrapper=gradcheck_wrapper_hermitian_input,
           decorators=[skipCUDAIfNoMagma, skipCUDAIfRocm, skipCPUIfNoLapack],
           skips=(
               # cuda gradchecks are slow
               # see discussion https://github.com/pytorch/pytorch/pull/47761#issuecomment-747316775
               SkipInfo('TestGradients', 'test_fn_gradgrad', device_type='cuda'),)
           ),
    OpInfo('linalg.lstsq',
           aten_name='linalg_lstsq',
           op=torch.linalg.lstsq,
           dtypes=floating_and_complex_types(),
           supports_out=False,
           sample_inputs_func=sample_inputs_linalg_lstsq,
           check_batched_grad=False,
           check_batched_gradgrad=False,
           decorators=[skipCUDAIfNoMagma, skipCPUIfNoLapack],
           skips=(
               # skip because `linalg_lstsq` is not differentiable
               SkipInfo('TestGradients', 'test_fn_grad'),
               SkipInfo('TestCommon', 'test_variant_consistency_jit'),
           )),
    OpInfo('linalg.matrix_power',
           aliases=('matrix_power',),
           aten_name='linalg_matrix_power',
           dtypes=floating_and_complex_types(),
           supports_inplace_autograd=False,
           decorators=[skipCUDAIfNoMagmaAndNoCusolver, skipCPUIfNoLapack, skipCUDAIfRocm],
           sample_inputs_func=sample_inputs_linalg_matrix_power,),
    OpInfo('linalg.multi_dot',
           # Need this lambda because gradcheck does not work with TensorList inputs
           aten_name='linalg_multi_dot',
           dtypes=floating_and_complex_types_and(torch.half),
           dtypesIfCPU=all_types_and_complex_and(torch.half, torch.bfloat16),
           dtypesIfCUDA=floating_and_complex_types_and(torch.half, *[torch.bfloat16] if CUDA11OrLater else []),
           supports_inplace_autograd=False,
           # Batched grad checks fail for empty input tensors (see https://github.com/pytorch/pytorch/issues/53407)
           check_batched_grad=False,
           check_batched_gradgrad=False,
           sample_inputs_func=sample_inputs_linalg_multi_dot,),
    OpInfo('linalg.norm',
           op=torch.linalg.norm,
           dtypes=floating_and_complex_types_and(torch.float16, torch.bfloat16),
           decorators=[skipCUDAIfNoMagma, skipCPUIfNoLapack],
           sample_inputs_func=sample_inputs_linalg_norm,
           aten_name='linalg_norm',
           skips=(
               # "pow" not implemented for 'BFloat16' or 'half'
               SkipInfo('TestOpInfo', 'test_supported_backward',
                        dtypes=(torch.bfloat16, torch.float16)),
               # linalg.norm does not fail when out= has a different dtype to input
               SkipInfo('TestCommon', 'test_out'),
           )),
    OpInfo('linalg.qr',
           aten_name='linalg_qr',
           op=torch.linalg.qr,
           dtypes=floating_and_complex_types(),
           supports_inplace_autograd=False,
           sample_inputs_func=sample_inputs_linalg_qr,
           decorators=[skipCUDAIfNoMagma, skipCUDAIfRocm, skipCPUIfNoLapack],
           skips=(
               # cuda gradchecks are slow
               # see discussion https://github.com/pytorch/pytorch/pull/47761#issuecomment-747316775
               SkipInfo('TestGradients', 'test_fn_gradgrad', device_type='cuda'),)),
    OpInfo('linalg.slogdet',
           aten_name='linalg_slogdet',
           op=torch.linalg.slogdet,
           dtypes=floating_and_complex_types(),
           sample_inputs_func=sample_inputs_linalg_slogdet,
           decorators=[skipCUDAIfNoMagma, skipCUDAIfRocm, skipCPUIfNoLapack]),
    OpInfo('linalg.vector_norm',
           op=torch.linalg.vector_norm,
           dtypes=floating_and_complex_types_and(torch.float16, torch.bfloat16),
           decorators=[skipCUDAIfNoMagma, skipCPUIfNoLapack],
           sample_inputs_func=sample_inputs_linalg_vector_norm,
           aten_name='linalg_vector_norm',
           skips=(
               # "pow" not implemented for 'BFloat16' or 'half'
               SkipInfo('TestOpInfo', 'test_supported_backward',
                        dtypes=(torch.bfloat16, torch.float16)),
               # linalg.vector_norm does not correctly warn when resizing out= inputs
               SkipInfo('TestCommon', 'test_out'),
           )),
    UnaryUfuncInfo('log',
                   ref=np.log,
                   domain=(0, float('inf')),
                   dtypes=all_types_and_complex_and(torch.bool, torch.bfloat16),
                   dtypesIfCPU=all_types_and_complex_and(torch.bool, torch.bfloat16),
                   dtypesIfCUDA=all_types_and_complex_and(torch.bool, torch.half, torch.bfloat16),
                   assert_autodiffed=True,
                   safe_casts_outputs=True,
                   decorators=(precisionOverride({torch.bfloat16: 5e-2}),),
                   skips=(
                       SkipInfo('TestUnaryUfuncs', 'test_reference_numerics_extremal',
                                device_type='cpu', dtypes=[torch.cfloat, torch.cdouble],
                                active_if=IS_WINDOWS),
                   )),
    UnaryUfuncInfo('log10',
                   ref=np.log10,
                   domain=(0, float('inf')),
                   decorators=(precisionOverride({torch.bfloat16: 5e-2}),),
                   dtypes=all_types_and_complex_and(torch.bool, torch.bfloat16),
                   dtypesIfCPU=all_types_and_complex_and(torch.bool, torch.bfloat16),
                   assert_autodiffed=True,
                   dtypesIfCUDA=all_types_and_complex_and(torch.bool, torch.half, torch.bfloat16),
                   safe_casts_outputs=True,
                   skips=(
                       SkipInfo('TestUnaryUfuncs', 'test_reference_numerics_extremal',
                                device_type='cpu', dtypes=[torch.cfloat, torch.cdouble],
                                active_if=IS_WINDOWS),
                   )),
    UnaryUfuncInfo('log1p',
                   ref=np.log1p,
                   domain=(-1, float('inf')),
                   dtypesIfCPU=all_types_and(torch.bool, torch.bfloat16),
                   dtypesIfCUDA=all_types_and(torch.bool, torch.half, torch.bfloat16),
                   decorators=(precisionOverride({torch.bfloat16: 1e-1}),),
                   safe_casts_outputs=True,
                   assert_autodiffed=True),
    UnaryUfuncInfo('log2',
                   ref=np.log2,
                   domain=(0, float('inf')),
                   dtypes=all_types_and_complex_and(torch.bool, torch.bfloat16),
                   dtypesIfCPU=all_types_and_complex_and(torch.bool, torch.bfloat16),
                   dtypesIfCUDA=all_types_and_complex_and(torch.bool, torch.half, torch.bfloat16),
                   assert_autodiffed=True,
                   safe_casts_outputs=True,
                   decorators=(precisionOverride({torch.bfloat16: 1e-1}),),
                   skips=(
                       SkipInfo('TestUnaryUfuncs', 'test_reference_numerics_extremal',
                                dtypes=[torch.cfloat, torch.cdouble]),
                       SkipInfo('TestUnaryUfuncs', 'test_reference_numerics_normal',
                                dtypes=[torch.cfloat, torch.cdouble]),
                   )),
    UnaryUfuncInfo('logical_not',
                   ref=np.logical_not,
                   decorators=(precisionOverride({torch.bfloat16: 7e-1,
                                                  torch.float16: 5e-1}),),
                   dtypes=all_types_and_complex_and(torch.bool, torch.half, torch.bfloat16),
                   dtypesIfCPU=all_types_and_complex_and(torch.bool, torch.half, torch.bfloat16),
                   dtypesIfCUDA=all_types_and_complex_and(torch.bool, torch.half, torch.bfloat16),
                   safe_casts_outputs=True,
                   supports_autograd=False,
                   skips=(
                       # The function variant always returns BoolTensor
                       # while the inplace variant preserves the input dtype.
                       # >>> t = torch.randn(3)
                       # >>> torch.logical_not(t)
                       # tensor([False, False, False])
                       # >>> torch.logical_not(t).dtype
                       # torch.bool
                       # >>> t.logical_not_().dtype
                       # torch.float32
                       SkipInfo('TestUnaryUfuncs', 'test_variant_consistency',
                                dtypes=all_types_and_complex_and(torch.half, torch.bfloat16)),
                       SkipInfo('TestCommon', 'test_variant_consistency_eager',
                                dtypes=all_types_and_complex_and(torch.half, torch.bfloat16)),
                   )),
    OpInfo('lu',
           op=torch.lu,
           dtypes=floating_and_complex_types(),
           supports_inplace_autograd=False,
           check_batched_gradgrad=False,
           supports_out=False,
           sample_inputs_func=sample_inputs_lu,
           decorators=[skipCUDAIfNoMagmaAndNoCusolver, skipCUDAIfRocm, skipCPUIfNoLapack],
           skips=(
               # cuda gradchecks are slow
               # see discussion https://github.com/pytorch/pytorch/pull/47761#issuecomment-747316775
               SkipInfo('TestGradients', 'test_fn_gradgrad', device_type='cuda'),
               # we skip jit tests because lu_backward is impelemented as autograd.Function,
               # which does not support autograd with scripting
               SkipInfo('TestCommon', 'test_variant_consistency_jit'),
               # Skip operator schema test because this is a functional and not an operator
               SkipInfo('TestOperatorSignatures', 'test_get_torch_func_signature_exhaustive'),
           )),
    OpInfo('masked_fill',
           dtypes=all_types_and_complex_and(torch.bool, torch.half, torch.bfloat16),
           dtypesIfCPU=all_types_and_complex_and(torch.bool, torch.half, torch.bfloat16),
           dtypesIfCUDA=all_types_and_complex_and(torch.bool, torch.half, torch.bfloat16),
           sample_inputs_func=sample_inputs_masked_fill,
           supports_out=False),
    OpInfo('masked_scatter',
           dtypes=all_types_and_complex_and(torch.bool, torch.half, torch.bfloat16),
           dtypesIfCPU=all_types_and_complex_and(torch.bool, torch.half, torch.bfloat16),
           dtypesIfCUDA=all_types_and_complex_and(torch.bool, torch.half, torch.bfloat16),
           sample_inputs_func=sample_inputs_masked_scatter,
           supports_out=False),
    OpInfo('masked_select',
           dtypes=all_types_and_complex_and(torch.bool, torch.half, torch.bfloat16),
           dtypesIfCPU=all_types_and_complex_and(torch.bool, torch.half, torch.bfloat16),
           dtypesIfCUDA=all_types_and_complex_and(torch.bool, torch.half, torch.bfloat16),
           sample_inputs_func=sample_inputs_masked_select),
    OpInfo('max',
           op=torch.max,
           variant_test_name='binary',
           dtypes=all_types_and(torch.float16, torch.bfloat16, torch.bool),
           dtypesIfCPU=all_types_and(torch.float16, torch.bfloat16, torch.bool),
           dtypesIfCUDA=all_types_and(torch.float16, torch.bfloat16, torch.bool),
           sample_inputs_func=sample_inputs_max_min_binary,
           assert_autodiffed=True,),
    OpInfo('max',
           op=torch.max,
           variant_test_name='reduction_with_dim',
           dtypes=all_types_and(torch.float16, torch.bfloat16, torch.bool),
           dtypesIfCPU=all_types_and(torch.float16, torch.bfloat16, torch.bool),
           dtypesIfCUDA=all_types_and(torch.float16, torch.bfloat16, torch.bool),
           sample_inputs_func=sample_inputs_max_min_reduction_with_dim,
           skips=(
               # max does not correctly warn when resizing out= inputs
               SkipInfo('TestCommon', 'test_out'),)),
    OpInfo('max',
           op=torch.max,
           variant_test_name='reduction_no_dim',
           dtypes=all_types_and(torch.float16, torch.bfloat16, torch.bool),
           dtypesIfCPU=all_types_and(torch.float16, torch.bfloat16, torch.bool),
           dtypesIfCUDA=all_types_and(torch.float16, torch.bfloat16, torch.bool),
           supports_out=False,
           sample_inputs_func=sample_inputs_max_min_reduction_no_dim,),
    OpInfo('min',
           op=torch.min,
           variant_test_name='binary',
           dtypes=all_types_and(torch.float16, torch.bfloat16, torch.bool),
           dtypesIfCPU=all_types_and(torch.float16, torch.bfloat16, torch.bool),
           dtypesIfCUDA=all_types_and(torch.float16, torch.bfloat16, torch.bool),
           sample_inputs_func=sample_inputs_max_min_binary,
           assert_autodiffed=True,),
    OpInfo('min',
           op=torch.min,
           variant_test_name='reduction_with_dim',
           dtypes=all_types_and(torch.float16, torch.bfloat16, torch.bool),
           dtypesIfCPU=all_types_and(torch.float16, torch.bfloat16, torch.bool),
           dtypesIfCUDA=all_types_and(torch.float16, torch.bfloat16, torch.bool),
           sample_inputs_func=sample_inputs_max_min_reduction_with_dim,
           skips=(
               # min does not correctly warn when resizing out= inputs
               SkipInfo('TestCommon', 'test_out'),
           )),
    OpInfo('min',
           op=torch.min,
           variant_test_name='reduction_no_dim',
           dtypes=all_types_and(torch.float16, torch.bfloat16, torch.bool),
           dtypesIfCPU=all_types_and(torch.float16, torch.bfloat16, torch.bool),
           dtypesIfCUDA=all_types_and(torch.float16, torch.bfloat16, torch.bool),
           supports_out=False,
           sample_inputs_func=sample_inputs_max_min_reduction_no_dim,),
    OpInfo('mode',
           op=torch.mode,
           dtypes=all_types_and(torch.float16, torch.bfloat16, torch.bool),
           dtypesIfCPU=all_types_and(torch.float16, torch.bfloat16, torch.bool),
           dtypesIfCUDA=all_types_and(torch.float16, torch.bfloat16, torch.bool),
           sample_inputs_func=sample_inputs_mode,),
    UnaryUfuncInfo('neg',
                   aliases=('negative', ),
                   ref=np.negative,
                   dtypes=all_types_and_complex_and(torch.half, torch.bfloat16),
                   dtypesIfCPU=all_types_and_complex_and(torch.half, torch.bfloat16),
                   dtypesIfCUDA=all_types_and_complex_and(torch.half, torch.bfloat16),
                   assert_autodiffed=True,),
    OpInfo('dist',
           op=torch.dist,
           dtypes=floating_and_complex_types_and(torch.half, torch.bfloat16),
           sample_inputs_func=sample_inputs_dist,
           skips=(
               # "pow" not implemented for 'BFloat16' or 'half'
               SkipInfo('TestOpInfo', 'test_supported_backward',
                        dtypes=(torch.bfloat16, torch.float16)),
               # dist does not correctly warn when resizing out= inputs
               SkipInfo('TestCommon', 'test_out'),
           )),
    OpInfo('outer',
           op=torch.outer,
           aliases=('ger', ),
           dtypes=all_types_and_complex_and(torch.bool, torch.float16, torch.bfloat16),
           sample_inputs_func=sample_inputs_outer,),
    OpInfo('prod',
           dtypes=all_types_and_complex_and(torch.bool),
           dtypesIfCUDA=all_types_and_complex_and(torch.bool, torch.float16, torch.bfloat16),
           skips=(
               # "cumprod_cuda" not implemented for 'BFloat16'
               SkipInfo('TestOpInfo', 'test_supported_backward', dtypes=(torch.bfloat16,)),
               # prod does not support the (Tensor, *, out) overload
               SkipInfo('TestCommon', 'test_out',
                        dtypes=[torch.float32]),
           ),
           sample_inputs_func=sample_inputs_prod),
    OpInfo('qr',
           op=torch.qr,
           dtypes=floating_and_complex_types(),
           sample_inputs_func=sample_inputs_linalg_qr,
           decorators=[skipCUDAIfNoMagma, skipCUDAIfRocm, skipCPUIfNoLapack],
           skips=(
               # cuda gradchecks are slow
               # see discussion https://github.com/pytorch/pytorch/pull/47761#issuecomment-747316775
               SkipInfo('TestGradients', 'test_fn_gradgrad', device_type='cuda'),)),
    UnaryUfuncInfo('rad2deg',
                   ref=np.degrees,
                   decorators=(precisionOverride({torch.bfloat16: 7e-1,
                                                  torch.float16: 7e-1}),),
                   dtypes=all_types_and(torch.bool, torch.half, torch.bfloat16),
                   dtypesIfCPU=all_types_and(torch.bool, torch.half, torch.bfloat16),
                   dtypesIfCUDA=all_types_and(torch.bool, torch.half, torch.bfloat16),
                   skips=(
                       # Reference: https://github.com/pytorch/pytorch/pull/51283#issuecomment-770614273
                       SkipInfo('TestUnaryUfuncs', 'test_reference_numerics_normal',
                                dtypes=[torch.bfloat16]),
                       SkipInfo('TestUnaryUfuncs', 'test_reference_numerics_hard',
                                dtypes=[torch.bfloat16]),
                       SkipInfo('TestUnaryUfuncs', 'test_reference_numerics_extremal',
                                dtypes=[torch.bfloat16]),
                   ),
                   safe_casts_outputs=True),
    UnaryUfuncInfo('round',
                   ref=np.round,
                   dtypes=floating_types_and(torch.half),
                   dtypesIfCPU=floating_types_and(torch.bfloat16),
                   dtypesIfCUDA=floating_types_and(torch.half),
                   assert_autodiffed=True,),
    UnaryUfuncInfo('sin',
                   ref=np.sin,
                   dtypes=all_types_and_complex_and(torch.bool, torch.bfloat16),
                   dtypesIfCPU=all_types_and_complex_and(torch.bool, torch.bfloat16),
                   dtypesIfCUDA=all_types_and_complex_and(torch.bool, torch.half),
                   assert_autodiffed=True,
                   handles_large_floats=False,
                   handles_complex_extremals=False,
                   safe_casts_outputs=True,
                   decorators=(precisionOverride({torch.bfloat16: 1e-2}),)),
    UnaryUfuncInfo('sinc',
                   ref=np_sinc_with_fp16_as_fp32,
                   dtypes=all_types_and_complex_and(torch.bool, torch.bfloat16),
                   dtypesIfCPU=all_types_and_complex_and(torch.bool, torch.bfloat16),
                   dtypesIfCUDA=all_types_and_complex_and(torch.bool, torch.half),
                   handles_large_floats=False,
                   handles_complex_extremals=False,
                   safe_casts_outputs=True,
                   decorators=(precisionOverride({torch.bfloat16: 1e-2,
                                                  torch.float16: 1e-2}),),
                   skips=(
                       # Reference: https://github.com/pytorch/pytorch/issues/49133
                       SkipInfo('TestUnaryUfuncs', 'test_reference_numerics_normal',
                                dtypes=[torch.cfloat]),
                   )),
    UnaryUfuncInfo('sinh',
                   ref=np_unary_ufunc_integer_promotion_wrapper(np.sinh),
                   dtypesIfCPU=all_types_and_complex_and(torch.bool),
                   dtypesIfCUDA=all_types_and_complex_and(torch.bool, torch.half),
                   safe_casts_outputs=True,
                   assert_autodiffed=True,
                   decorators=(precisionOverride({torch.float16: 1e-2}),),
                   skips=(
                       SkipInfo('TestUnaryUfuncs', 'test_reference_numerics_extremal',
                                device_type='cpu', dtypes=[torch.cfloat, torch.cdouble],
                                active_if=(IS_MACOS or IS_WINDOWS)),
                       SkipInfo('TestUnaryUfuncs', 'test_reference_numerics_hard',
                                device_type='cpu', dtypes=[torch.cfloat, torch.cdouble],
                                active_if=(IS_MACOS or IS_WINDOWS)),
                       # Reference: https://github.com/pytorch/pytorch/issues/48641
                       SkipInfo('TestUnaryUfuncs', 'test_reference_numerics_hard',
                                device_type='cpu', dtypes=[torch.int8]),
                   )),
    UnaryUfuncInfo('sign',
                   ref=reference_sign,
                   dtypes=all_types_and(torch.bfloat16, torch.half),
                   dtypesIfCPU=all_types_and(torch.bool, torch.bfloat16, torch.half),
                   dtypesIfCUDA=all_types_and(torch.bool, torch.bfloat16, torch.half),
                   skips=(
                       # Reference: https://github.com/pytorch/pytorch/issues/41245
                       SkipInfo('TestUnaryUfuncs', 'test_reference_numerics_extremal',
                                dtypes=[torch.bfloat16, torch.float16, torch.float32, torch.float64]),
                   )),
    UnaryUfuncInfo('sgn',
                   ref=reference_sgn,
                   dtypes=all_types_and_complex_and(torch.bool, torch.bfloat16, torch.half),
                   dtypesIfCPU=all_types_and_complex_and(torch.bool, torch.bfloat16, torch.half),
                   dtypesIfCUDA=all_types_and_complex_and(torch.bool, torch.bfloat16, torch.half),
                   skips=(
                       # Reference: https://github.com/pytorch/pytorch/issues/41245
                       SkipInfo('TestUnaryUfuncs', 'test_reference_numerics_extremal',
                                dtypes=[torch.bfloat16, torch.float16, torch.float32, torch.float64]),
                       # Reference: https://github.com/pytorch/pytorch/issues/53958
                       # Test fails in comparison on Nan as the `equal_nan` is True for
                       # comparing the CPU tensors.
                       SkipInfo('TestUnaryUfuncs', 'test_reference_numerics_extremal',
                                device_type='cpu', dtypes=[torch.complex64, torch.complex128]),
                       # Reference: https://github.com/pytorch/pytorch/issues/48486
                       SkipInfo('TestUnaryUfuncs', 'test_reference_numerics_hard',
                                device_type='cpu', dtypes=[torch.complex64])
                   )),
    OpInfo('rsub',
           dtypes=all_types_and_complex_and(torch.bfloat16, torch.half),
           variant_test_name='rsub_tensor',
           supports_out=False,
           supports_inplace_autograd=False,
           skips=(
               # Reference: https://github.com/pytorch/pytorch/issues/53797
               # JIT doesn't understand complex literals
               SkipInfo('TestCommon', 'test_variant_consistency_jit',
                        dtypes=[torch.cfloat, torch.cdouble]),
           ),
           sample_inputs_func=partial(sample_inputs_rsub, variant='tensor'),),
    OpInfo('rsub',
           dtypes=all_types_and_complex_and(torch.bfloat16, torch.half),
           variant_test_name='rsub_scalar',
           supports_out=False,
           supports_inplace_autograd=False,
           sample_inputs_func=partial(sample_inputs_rsub, variant='scalar'),
           skips=(
               # Reference: https://github.com/pytorch/pytorch/issues/53797
               # JIT doesn't understand complex literals
               SkipInfo('TestCommon', 'test_variant_consistency_jit',
                        dtypes=all_types_and_complex_and(torch.bfloat16, torch.half)),),
           assert_autodiffed=True,),
    UnaryUfuncInfo('signbit',
                   ref=np.signbit,
                   dtypes=all_types_and(torch.bfloat16, torch.half),
                   dtypesIfCPU=all_types_and(torch.bool, torch.bfloat16, torch.half),
                   dtypesIfCUDA=all_types_and(torch.bool, torch.bfloat16, torch.half),
                   supports_autograd=False,),
    OpInfo('solve',
           op=torch.solve,
           dtypes=floating_and_complex_types(),
           sample_inputs_func=sample_inputs_legacy_solve,
           check_batched_gradgrad=False,
           decorators=[skipCUDAIfNoMagma, skipCUDAIfRocm, skipCPUIfNoLapack],
           # cuda gradchecks are slow
           # see discussion https://github.com/pytorch/pytorch/pull/47761#issuecomment-747316775
           skips=(SkipInfo('TestGradients', 'test_fn_gradgrad', device_type='cuda'),)),
    OpInfo('std',
           dtypes=floating_types_and(),
           dtypesIfCUDA=floating_and_complex_types_and(torch.half, torch.bfloat16),
           sample_inputs_func=sample_inputs_std_var,
           # TODO: std does support out in some signatures
           supports_out=False,
           supports_complex_autograd=False,
           # std has only partial support for complex and half (#51127)
           skips=(SkipInfo('TestOpInfo', 'test_unsupported_dtypes',
                           dtypes=[torch.half, torch.complex64, torch.complex128]),),
           assert_autodiffed=True,
           ),
    UnaryUfuncInfo('tan',
                   ref=np.tan,
                   dtypes=all_types_and_complex_and(torch.bool, torch.bfloat16),
                   dtypesIfCPU=all_types_and_complex_and(torch.bool, torch.bfloat16),
                   dtypesIfCUDA=all_types_and_complex_and(torch.bool, torch.half),
                   assert_autodiffed=True,
                   safe_casts_outputs=True,
                   skips=(
                       # "pow" not implemented for 'BFloat16' or 'half'
                       SkipInfo('TestOpInfo', 'test_supported_backward',
                                dtypes=(torch.bfloat16, torch.float16)),
                       SkipInfo('TestUnaryUfuncs', 'test_reference_numerics_extremal',
                                device_type='cpu', dtypes=[torch.bfloat16]),
                       SkipInfo('TestUnaryUfuncs', 'test_reference_numerics_hard',
                                device_type='cpu', dtypes=[torch.bfloat16]),
                       SkipInfo('TestUnaryUfuncs', 'test_reference_numerics_normal',
                                device_type='cpu', dtypes=[torch.bfloat16]),
                       SkipInfo('TestUnaryUfuncs', 'test_reference_numerics_extremal',
                                device_type='cpu', dtypes=[torch.cfloat, torch.cdouble],
                                active_if=(IS_MACOS or IS_WINDOWS)),
                       SkipInfo('TestUnaryUfuncs', 'test_reference_numerics_hard',
                                device_type='cpu', dtypes=[torch.cfloat, torch.cdouble],
                                active_if=(IS_MACOS or IS_WINDOWS)),
                       SkipInfo('TestUnaryUfuncs', 'test_reference_numerics_normal',
                                device_type='cpu', dtypes=[torch.cfloat, torch.cdouble],
                                active_if=(IS_MACOS or IS_WINDOWS)),
                       SkipInfo('TestUnaryUfuncs', 'test_reference_numerics_hard',
                                device_type='cuda', dtypes=[torch.float64],
                                active_if=TEST_WITH_ROCM),
                   )),
    UnaryUfuncInfo('tanh',
                   ref=np.tanh,
                   decorators=(precisionOverride({torch.bfloat16: 1e-2}),),
                   dtypes=all_types_and_complex_and(torch.bool),
                   dtypesIfCPU=all_types_and_complex_and(torch.bool, torch.bfloat16),
                   dtypesIfCUDA=all_types_and_complex_and(torch.bool, torch.half, torch.bfloat16),
                   assert_autodiffed=True,
                   safe_casts_outputs=True,
                   skips=(
                       # "tanh_backward_cpu" not implemented for 'BFloat16'
                       SkipInfo('TestOpInfo', 'test_supported_backward',
                                dtypes=(torch.bfloat16,)),
                       SkipInfo('TestUnaryUfuncs', 'test_reference_numerics_extremal',
                                device_type='cpu', dtypes=[torch.cfloat, torch.cdouble],
                                active_if=(IS_MACOS or IS_WINDOWS)),
                       SkipInfo('TestUnaryUfuncs', 'test_reference_numerics_hard',
                                device_type='cpu', dtypes=[torch.cfloat, torch.cdouble],
                                active_if=(IS_MACOS or IS_WINDOWS)),
                       SkipInfo('TestUnaryUfuncs', 'test_reference_numerics_normal',
                                device_type='cpu', dtypes=[torch.cfloat, torch.cdouble],
                                active_if=(IS_MACOS or IS_WINDOWS)),
                   )),
    OpInfo('tensor_split',
           dtypes=all_types_and_complex_and(torch.bool),
           dtypesIfCPU=all_types_and_complex_and(torch.bool, torch.bfloat16, torch.float16),
           dtypesIfCUDA=all_types_and_complex_and(torch.bool, torch.bfloat16, torch.float16),
           supports_out=False,
           skips=(SkipInfo('TestOpInfo', 'test_duplicate_method_tests'),),
           sample_inputs_func=sample_inputs_tensor_split,),
    OpInfo('triangular_solve',
           op=torch.triangular_solve,
           dtypes=floating_and_complex_types(),
           supports_out=False,
           sample_inputs_func=sample_inputs_legacy_solve,
           check_batched_gradgrad=False,
           decorators=[skipCUDAIfNoMagma, skipCUDAIfRocm, skipCPUIfNoLapack],
           # CUDA gradchecks are slow and triangular solve backward is a composite operation
           # see discussion https://github.com/pytorch/pytorch/pull/47761#issuecomment-747316775
           skips=(SkipInfo('TestGradients', 'test_fn_gradgrad', device_type='cuda'),)),
    UnaryUfuncInfo('trunc',
                   aliases=('fix', ),
                   ref=np.trunc,
                   dtypes=floating_types_and(torch.bfloat16),
                   dtypesIfCPU=floating_types_and(torch.bfloat16),
                   dtypesIfCUDA=floating_types_and(torch.float16),
                   assert_autodiffed=True),
    UnaryUfuncInfo('exp2',
                   aliases=('special.exp2', ),
                   ref=np_unary_ufunc_integer_promotion_wrapper(np.exp2),
                   dtypes=all_types_and(torch.bool, torch.half),
                   dtypesIfCPU=all_types_and(torch.bool, torch.half),
                   dtypesIfCUDA=all_types_and(torch.bool, torch.half),
                   safe_casts_outputs=True),
    UnaryUfuncInfo('expm1',
                   aliases=('special.expm1', ),
                   ref=np_unary_ufunc_integer_promotion_wrapper(np.expm1),
                   dtypes=all_types_and(torch.bool, torch.half),
                   dtypesIfCPU=all_types_and(torch.bool, torch.bfloat16),
                   dtypesIfCUDA=all_types_and(torch.bool, torch.half),
                   safe_casts_outputs=True,
                   assert_autodiffed=True,
                   skips=(
                       # Reference: https://github.com/pytorch/pytorch/pull/48926#issuecomment-739734774
                       SkipInfo('TestUnaryUfuncs', 'test_reference_numerics_extremal',
                                device_type='cpu', dtypes=[torch.bfloat16]),
                       SkipInfo('TestUnaryUfuncs', 'test_reference_numerics_hard',
                                device_type='cpu', dtypes=[torch.bfloat16]),
                       SkipInfo('TestUnaryUfuncs', 'test_reference_numerics_normal',
                                device_type='cpu', dtypes=[torch.bfloat16]),
                   )),
    UnaryUfuncInfo('nan_to_num',
                   ref=np.nan_to_num,
                   dtypes=all_types_and(torch.half, torch.bool),
                   dtypesIfCPU=None,
                   dtypesIfCUDA=None),
    UnaryUfuncInfo('reciprocal',
                   ref=np_unary_ufunc_integer_promotion_wrapper(np.reciprocal),
                   dtypes=all_types_and_complex_and(torch.bool, torch.half, torch.bfloat16),
                   dtypesIfCPU=None,
                   dtypesIfCUDA=None,
                   assert_autodiffed=True,
                   safe_casts_outputs=True,
                   skips=(
                       # Reference: https://github.com/pytorch/pytorch/issues/45690
                       SkipInfo('TestUnaryUfuncs', 'test_reference_numerics_extremal',
                                dtypes=[torch.cfloat, torch.cdouble]),
                       # Reference: https://github.com/pytorch/pytorch/pull/49102#issuecomment-744604601
                       SkipInfo('TestUnaryUfuncs', 'test_reference_numerics_extremal',
                                dtypes=[torch.bfloat16]),
                       SkipInfo('TestUnaryUfuncs', 'test_reference_numerics_hard',
                                dtypes=[torch.bfloat16]),
                       SkipInfo('TestUnaryUfuncs', 'test_reference_numerics_normal',
                                dtypes=[torch.bfloat16]),
                   )),
    UnaryUfuncInfo('rsqrt',
                   ref=lambda x: np.reciprocal(np.sqrt(x)),
                   domain=(0, float('inf')),
                   dtypes=all_types_and_complex_and(torch.bool),
                   dtypesIfCPU=all_types_and_complex_and(torch.bool),
                   dtypesIfCUDA=all_types_and_complex_and(torch.bool, torch.half),
                   decorators=(precisionOverride({torch.half: 5e-2}),),
                   safe_casts_outputs=True,
                   assert_autodiffed=True,
                   handles_complex_extremals=False),
    UnaryUfuncInfo('sqrt',
                   ref=np.sqrt,
                   supports_sparse=True,
                   domain=(0, float('inf')),
                   dtypes=all_types_and_complex_and(torch.bool, torch.bfloat16),
                   dtypesIfCPU=all_types_and_complex_and(torch.bool, torch.bfloat16),
                   dtypesIfCUDA=all_types_and_complex_and(torch.bool, torch.half, torch.bfloat16),
                   assert_autodiffed=True,
                   decorators=(precisionOverride({torch.bfloat16: 7e-2}),),
                   skips=(
                       # Reference: https://github.com/pytorch/pytorch/issues/47358
                       SkipInfo('TestUnaryUfuncs', 'test_reference_numerics_hard',
                                device_type='cpu', dtypes=[torch.cfloat, torch.cdouble],
                                active_if=IS_MACOS),
                       # Reference: https://github.com/pytorch/pytorch/pull/47293#issuecomment-721774436
                       SkipInfo('TestUnaryUfuncs', 'test_reference_numerics_hard',
                                dtypes=[torch.bfloat16])),
                   safe_casts_outputs=True,
                   handles_complex_extremals=False),
    UnaryUfuncInfo('square',
                   ref=np.square,
                   dtypes=all_types_and_complex_and(torch.bool),
                   dtypesIfCPU=all_types_and_complex_and(torch.bool),
                   dtypesIfCUDA=all_types_and_complex_and(torch.bool, torch.half, torch.bfloat16),
                   decorators=(precisionOverride({torch.complex64: 3e-4, torch.bfloat16: 3e-1}),),
                   skips=(
                       # Reference: https://github.com/pytorch/pytorch/issues/52549
                       SkipInfo('TestUnaryUfuncs', 'test_reference_numerics_hard',
                                dtypes=[torch.cfloat, torch.cdouble]),
                       # >>> t = torch.tensor(complex(-0.01, float("inf")))
                       # >>> np.square(t.numpy())
                       # (-inf-infj)
                       # >>> t.square()
                       # tensor(-inf-infj)
                       # >>> t.cuda().square()
                       # tensor(inf+nanj, device='cuda:0')
                       SkipInfo('TestUnaryUfuncs', 'test_reference_numerics_extremal',
                                device_type='cuda', dtypes=[torch.cfloat, torch.cdouble]),
                       # Reference: https://github.com/pytorch/pytorch/pull/52551#issuecomment-782596181
                       SkipInfo('TestUnaryUfuncs', 'test_reference_numerics_hard',
                                device_type='cuda', dtypes=[torch.bfloat16]),
                   ),),
    OpInfo('lerp',
           dtypes=floating_and_complex_types(),
           dtypesIfCUDA=floating_and_complex_types_and(torch.half),
           dtypesIfROCM=floating_and_complex_types_and(torch.half),
           sample_inputs_func=sample_inputs_lerp,
           skips=(
               SkipInfo('TestOpInfo', 'test_duplicate_method_tests'),
           ),
           assert_autodiffed=True),
    OpInfo('linalg.inv',
           aten_name='linalg_inv',
           op=torch.linalg.inv,
           dtypes=floating_and_complex_types(),
           sample_inputs_func=sample_inputs_linalg_invertible,
           check_batched_gradgrad=False,
           decorators=[skipCUDAIfNoMagmaAndNoCusolver, skipCUDAIfRocm, skipCPUIfNoLapack],
           skips=(
               # linalg_inv does not correctly warn when resizing out= inputs
               SkipInfo('TestCommon', 'test_out'),
           )),
    UnaryUfuncInfo('angle',
                   ref=np.angle,
                   dtypes=all_types_and_complex_and(torch.bool),
                   dtypesIfCPU=all_types_and_complex_and(torch.bool, torch.bfloat16, torch.float16),
                   dtypesIfCUDA=all_types_and_complex_and(torch.bool),
                   dtypesIfROCM=all_types_and_complex_and(torch.bool),
                   decorators=(precisionOverride({torch.float16: 1e-2,
                                                  torch.bfloat16: 1e-2}),),
                   safe_casts_outputs=True,
                   supports_complex_to_float=True),
    OpInfo('linalg.solve',
           aten_name='linalg_solve',
           op=torch.linalg.solve,
           dtypes=floating_and_complex_types(),
           sample_inputs_func=sample_inputs_linalg_solve,
           check_batched_gradgrad=False,
           decorators=[skipCUDAIfNoMagma, skipCUDAIfRocm, skipCPUIfNoLapack],
           skips=(SkipInfo('TestGradients', 'test_fn_gradgrad', device_type='cuda'),)),
    OpInfo('linalg.pinv',
           aten_name='linalg_pinv',
           op=torch.linalg.pinv,
           dtypes=floating_and_complex_types(),
           check_batched_grad=False,
           check_batched_gradgrad=False,
           sample_inputs_func=sample_inputs_linalg_invertible,
           decorators=[skipCUDAIfNoMagmaAndNoCusolver, skipCUDAIfRocm, skipCPUIfNoLapack],
           skips=(
               # cuda gradchecks are slow
               # see discussion https://github.com/pytorch/pytorch/pull/47761#issuecomment-747316775
               SkipInfo('TestGradients', 'test_fn_gradgrad', device_type='cuda'),)),
    OpInfo('linalg.pinv',
           aten_name='linalg_pinv',
           variant_test_name='hermitian',
           dtypes=floating_and_complex_types(),
           check_batched_grad=False,
           check_batched_gradgrad=False,
           sample_inputs_func=sample_inputs_linalg_pinv_hermitian,
           gradcheck_wrapper=gradcheck_wrapper_hermitian_input,
           decorators=[skipCUDAIfNoMagma, skipCUDAIfRocm, skipCPUIfNoLapack],
           skips=(
               # cuda gradchecks are slow
               # see discussion https://github.com/pytorch/pytorch/pull/47761#issuecomment-747316775
               SkipInfo('TestGradients', 'test_fn_gradgrad', device_type='cuda'),)),
    OpInfo('eig',
           op=torch.eig,
           dtypes=floating_and_complex_types(),
           sample_inputs_func=sample_inputs_eig,
           decorators=[
               skipCUDAIfNoMagma,
               skipCPUIfNoLapack,
               skipCUDAIfRocm
           ],),
    OpInfo('svd',
           op=torch.svd,
           dtypes=floating_and_complex_types(),
           sample_inputs_func=sample_inputs_svd,
           decorators=[
               skipCUDAIfNoMagmaAndNoCusolver,
               skipCUDAIfRocm,
               skipCPUIfNoLapack,
               # gradgrad checks are slow
               DecorateInfo(slowTest, 'TestGradients', 'test_fn_gradgrad'),
           ],
           skips=(
               # cuda gradchecks are very slow
               # see discussion https://github.com/pytorch/pytorch/pull/47761#issuecomment-747316775
               SkipInfo('TestGradients', 'test_fn_gradgrad', device_type='cuda'),)),
    OpInfo('linalg.svd',
           op=torch.linalg.svd,
           aten_name='linalg_svd',
           dtypes=floating_and_complex_types(),
           sample_inputs_func=sample_inputs_linalg_svd,
           decorators=[
               skipCUDAIfNoMagmaAndNoCusolver,
               skipCUDAIfRocm,
               skipCPUIfNoLapack,
               # gradgrad checks are slow
               DecorateInfo(slowTest, 'TestGradients', 'test_fn_gradgrad'),
           ],
           skips=(
               # cuda gradchecks are very slow
               # see discussion https://github.com/pytorch/pytorch/pull/47761#issuecomment-747316775
               SkipInfo('TestGradients', 'test_fn_gradgrad', device_type='cuda'),)),
    OpInfo('polar',
           dtypes=floating_types(),
           sample_inputs_func=sample_inputs_polar),
    OpInfo('pinverse',
           op=torch.pinverse,
           dtypes=floating_and_complex_types(),
           check_batched_grad=False,
           check_batched_gradgrad=False,
           supports_out=False,
           sample_inputs_func=sample_inputs_linalg_invertible,
           decorators=[skipCUDAIfNoMagmaAndNoCusolver, skipCUDAIfRocm, skipCPUIfNoLapack],
           skips=(
               # cuda gradchecks are slow
               # see discussion https://github.com/pytorch/pytorch/pull/47761#issuecomment-747316775
               SkipInfo('TestGradients', 'test_fn_gradgrad', device_type='cuda'),)),
    OpInfo('gather',
           dtypes=all_types_and_complex_and(torch.bool, torch.float16),
           dtypesIfCUDA=all_types_and_complex_and(torch.bool, torch.float16, torch.bfloat16),
           sample_inputs_func=sample_inputs_gather,
           ),
    OpInfo('index_fill',
           dtypes=all_types_and_complex_and(torch.bool, torch.float16, torch.bfloat16),
           supports_inplace_autograd=False,
           skips=(SkipInfo('TestOpInfo', 'test_duplicate_method_tests'),),
           supports_out=False,
           sample_inputs_func=sample_inputs_index_fill),
    OpInfo('index_copy',
           dtypes=all_types_and_complex_and(torch.bool, torch.float16, torch.bfloat16),
           supports_inplace_autograd=False,
           supports_out=False,
           sample_inputs_func=sample_inputs_index_copy),
    OpInfo('index_select',
           dtypes=all_types_and_complex_and(torch.bool, torch.float16, torch.bfloat16),
           sample_inputs_func=sample_inputs_index_select),
    OpInfo('index_add',
           dtypes=all_types_and_complex_and(torch.bool, torch.float16, torch.bfloat16),
           supports_out=False,
           sample_inputs_func=sample_inputs_index_add),
    OpInfo('__getitem__',
           dtypes=all_types_and_complex_and(torch.bool, torch.float16, torch.bfloat16),
           supports_out=False,
           supports_inplace_autograd=False,
           op=torch.Tensor.__getitem__,
           sample_inputs_func=sample_inputs_getitem,
           skips=(SkipInfo('TestCommon', 'test_variant_consistency_jit'),)),
    OpInfo('index_put',
           dtypes=all_types_and_complex_and(torch.bool, torch.float16, torch.bfloat16),
           supports_out=False,
           supports_inplace_autograd=True,
           sample_inputs_func=sample_inputs_index_put,
           skips=(
               SkipInfo('TestCommon', 'test_variant_consistency_jit'),
           )),
    OpInfo('sort',
           dtypes=all_types_and(torch.bool, torch.float16),
           # sort on CUDA is still in the TH, no torch.bool/torch.float16 support yet
           dtypesIfCUDA=all_types_and(torch.float16),
           dtypesIfROCM=all_types_and(torch.float16),
           sample_inputs_func=sample_inputs_sort,
           skips=(
               # sort does not correctly warn when resizing out= inputs
               SkipInfo('TestCommon', 'test_out'),
           )),
    OpInfo('put',
           dtypes=all_types_and_complex_and(torch.bool, torch.float16, torch.bfloat16),
           supports_out=False,
           check_batched_gradgrad=False,  # vmap complains of the sizes
           sample_inputs_func=sample_inputs_put),
    OpInfo('take',
           dtypes=all_types_and_complex_and(torch.bool, torch.float16, torch.bfloat16),
           check_batched_grad=False,  # vmap complains of the sizes
           sample_inputs_func=sample_inputs_take),
    OpInfo('stack',
           dtypes=all_types_and_complex_and(torch.bool, torch.float16, torch.bfloat16),
           sample_inputs_func=sample_inputs_stack,
           assert_autodiffed=True,
           skips=(
               # stack does not correctly warn when resizing out= inputs
               SkipInfo('TestCommon', 'test_out'),),),
    OpInfo('hstack',
           dtypes=all_types_and_complex_and(torch.bool, torch.float16, torch.bfloat16),
           sample_inputs_func=sample_inputs_hstack_dstack_vstack,
           skips=(
               # hstack does not correctly warn when resizing out= inputs
               SkipInfo('TestCommon', 'test_out'),),),
    OpInfo('vstack',
           dtypes=all_types_and_complex_and(torch.bool, torch.float16, torch.bfloat16),
           sample_inputs_func=sample_inputs_hstack_dstack_vstack,
           skips=(
               # vstack does not correctly warn when resizing out= inputs
               SkipInfo('TestCommon', 'test_out'),),),
    OpInfo('dstack',
           dtypes=all_types_and_complex_and(torch.bool, torch.float16, torch.bfloat16),
           sample_inputs_func=sample_inputs_hstack_dstack_vstack,
           skips=(
               # dstack does not correctly warn when resizing out= inputs
               SkipInfo('TestCommon', 'test_out'),),),
    OpInfo('unfold',
           op=lambda x, *args: x.unfold(*args),
           dtypes=all_types_and_complex_and(torch.bool, torch.float16, torch.bfloat16),
           supports_out=False,
           check_batched_gradgrad=False,
           skips=(
               # torch.unfold does not exist so we get a RuntimeError.
               SkipInfo('TestCommon', 'test_variant_consistency_jit',
                        dtypes=all_types_and_complex_and(torch.bool, torch.float16, torch.bfloat16)),
               # Skip operator schema test because this is a functional and not an operator
               SkipInfo('TestOperatorSignatures', 'test_get_torch_func_signature_exhaustive'),
           ),
           sample_inputs_func=sample_inputs_unfold),
    OpInfo('movedim',
           dtypes=all_types_and_complex_and(torch.bool, torch.float16, torch.bfloat16),
           supports_out=False,
           sample_inputs_func=sample_movedim_moveaxis),
    OpInfo('moveaxis',
           dtypes=all_types_and_complex_and(torch.bool, torch.float16, torch.bfloat16),
           supports_out=False,
           sample_inputs_func=sample_movedim_moveaxis),
    ShapeFuncInfo('repeat',
                  op=lambda x, dims: x.repeat(dims),
                  ref=np.tile,
                  dtypes=all_types_and_complex_and(torch.bool, torch.float16, torch.bfloat16),
                  supports_out=False,
                  skips=(
                      # torch.repeat does not exist so we get a RuntimeError.
                      SkipInfo('TestCommon', 'test_variant_consistency_jit',
                               dtypes=all_types_and_complex_and(torch.bool, torch.float16, torch.bfloat16)),
                  ),
                  sample_inputs_func=sample_repeat_tile),
    OpInfo('take_along_dim',
           dtypes=all_types_and_complex_and(torch.bool, torch.float16),
           dtypesIfCUDA=all_types_and_complex_and(torch.bool, torch.float16, torch.bfloat16),
           supports_inplace_autograd=False,
           sample_inputs_func=sample_inputs_take_along_dim),
    ShapeFuncInfo('tile',
                  ref=np.tile,
                  dtypes=all_types_and_complex_and(torch.bool, torch.float16, torch.bfloat16),
                  supports_out=False,
                  sample_inputs_func=sample_repeat_tile),
    OpInfo('var',
           dtypes=floating_types_and(),
           dtypesIfCUDA=floating_and_complex_types_and(torch.half, torch.bfloat16),
           sample_inputs_func=sample_inputs_std_var,
           # TODO: revisit, some var signatures do support out (see std, too)
           supports_out=False,
           supports_complex_autograd=False,
           # var has only partial support for complex and half (#51127)
           skips=(SkipInfo('TestOpInfo', 'test_unsupported_dtypes',
                           dtypes=[torch.half, torch.complex64, torch.complex128]),),
           assert_autodiffed=True,
           ),
    OpInfo('xlogy',
           dtypes=all_types_and(torch.bool),
           dtypesIfCPU=all_types_and(torch.bool, torch.half, torch.bfloat16),
           dtypesIfCUDA=all_types_and(torch.bool, torch.half, torch.bfloat16),
           supports_inplace_autograd=True,
           safe_casts_outputs=True,
           sample_inputs_func=sample_inputs_xlogy),
    OpInfo('trace',
           dtypes=all_types_and_complex(),
           dtypesIfCUDA=all_types_and_complex_and(torch.bool, torch.half),
           supports_inplace_autograd=False,
           supports_out=False,
           sample_inputs_func=sample_inputs_trace),
    UnaryUfuncInfo('sigmoid',
                   ref=reference_sigmoid if TEST_SCIPY else _NOTHING,
                   decorators=(precisionOverride({torch.float16: 1e-2,
                                                  torch.bfloat16: 1e-2}),),
                   skips=(
                       SkipInfo('TestUnaryUfuncs', 'test_reference_numerics_extremal',
                                device_type='cpu', dtypes=[torch.cfloat, torch.cdouble]),
                       SkipInfo('TestUnaryUfuncs', 'test_reference_numerics_hard',
                                device_type='cpu', dtypes=[torch.cfloat, torch.cdouble]),
                       SkipInfo('TestUnaryUfuncs', 'test_reference_numerics_normal',
                                device_type='cpu', dtypes=[torch.cfloat, torch.cdouble])),
                   dtypes=all_types_and_complex_and(torch.bool, torch.bfloat16),
                   dtypesIfCPU=all_types_and_complex_and(torch.bool, torch.bfloat16),
                   dtypesIfCUDA=all_types_and(torch.bool, torch.half, torch.bfloat16),
                   safe_casts_outputs=True,
                   assert_autodiffed=True,
                   supports_complex_autograd=False),  # Reference: https://github.com/pytorch/pytorch/issues/48552
    UnaryUfuncInfo('digamma',
                   ref=scipy.special.digamma if TEST_SCIPY else _NOTHING,
                   decorators=(precisionOverride({torch.float16: 5e-1}),),
                   dtypes=all_types_and(torch.bool),
                   dtypesIfCPU=all_types_and(torch.bool),
                   dtypesIfCUDA=all_types_and(torch.bool, torch.half),
                   safe_casts_outputs=True),
    UnaryUfuncInfo('special.entr',
                   ref=scipy.special.entr if TEST_SCIPY else _NOTHING,
                   aten_name='special_entr',
                   decorators=(precisionOverride({torch.float16: 1e-1,
                                                  torch.bfloat16: 1e-1}),),
                   dtypes=all_types_and(torch.bool),
                   dtypesIfCPU=all_types_and(torch.bool, torch.bfloat16),
                   dtypesIfCUDA=all_types_and(torch.bool, torch.half, torch.bfloat16),
                   skips=(
                       SkipInfo('TestUnaryUfuncs', 'test_reference_numerics_hard',
                                dtypes=[torch.bfloat16, torch.float16]),
                   ),
                   supports_inplace_autograd=False,
                   safe_casts_outputs=True,
                   sample_inputs_func=sample_inputs_entr),
    UnaryUfuncInfo('erf',
                   ref=scipy.special.erf if TEST_SCIPY else _NOTHING,
                   aliases=('special.erf', ),
                   decorators=(precisionOverride({torch.float16: 1e-2,
                                                  torch.bfloat16: 1e-2}),),
                   dtypes=all_types_and(torch.bool),
                   dtypesIfCPU=all_types_and(torch.bool, torch.bfloat16),
                   dtypesIfCUDA=all_types_and(torch.bool, torch.half, torch.bfloat16),
                   assert_autodiffed=True,
                   safe_casts_outputs=True,
                   skips=(
                       # "pow" not implemented for 'BFloat16'
                       SkipInfo('TestOpInfo', 'test_supported_backward', dtypes=(torch.bfloat16,)),
                   )),
    UnaryUfuncInfo('erfc',
                   ref=scipy.special.erfc if TEST_SCIPY else _NOTHING,
                   aliases=('special.erfc', ),
                   decorators=(precisionOverride({torch.float16: 1e-2,
                                                  torch.bfloat16: 1e-2}),),
                   dtypes=all_types_and(torch.bool),
                   dtypesIfCPU=all_types_and(torch.bool, torch.bfloat16),
                   dtypesIfCUDA=all_types_and(torch.bool, torch.half),
                   assert_autodiffed=True,
                   safe_casts_outputs=True,
                   skips=(
                       # "pow" not implemented for 'BFloat16'
                       SkipInfo('TestOpInfo', 'test_supported_backward', dtypes=(torch.bfloat16,)),
                   )),
    UnaryUfuncInfo('erfinv',
                   ref=scipy.special.erfinv if TEST_SCIPY else _NOTHING,
                   aliases=('special.erfinv', ),
                   decorators=(precisionOverride({torch.float16: 1e-2,
                                                  torch.bfloat16: 1e-2,
                                                  torch.float32: 1e-4}),),
                   dtypes=all_types_and(torch.bool),
                   dtypesIfCPU=all_types_and(torch.bool, torch.bfloat16),
                   dtypesIfCUDA=all_types_and(torch.bool, torch.half),
                   safe_casts_outputs=True,
                   domain=(-1, 1),
                   skips=(
                       # "pow" not implemented for 'BFloat16'
                       SkipInfo('TestOpInfo', 'test_supported_backward', dtypes=(torch.bfloat16,)),
                       # Reference: https://github.com/pytorch/pytorch/pull/49155#issuecomment-742664611
                       SkipInfo('TestUnaryUfuncs', 'test_reference_numerics_extremal',
                                active_if=TEST_SCIPY and LooseVersion(scipy.__version__) < "1.4.0"),
                       SkipInfo('TestUnaryUfuncs', 'test_reference_numerics_hard',
                                active_if=TEST_SCIPY and LooseVersion(scipy.__version__) < "1.4.0"),
                       SkipInfo('TestUnaryUfuncs', 'test_reference_numerics_normal',
                                active_if=TEST_SCIPY and LooseVersion(scipy.__version__) < "1.4.0"),
                   )),
    UnaryUfuncInfo('lgamma',
                   ref=reference_lgamma if TEST_SCIPY else _NOTHING,
                   aliases=('special.gammaln', ),
                   decorators=(precisionOverride({torch.float16: 7e-1}),),
                   dtypes=all_types_and(torch.bool),
                   dtypesIfCPU=all_types_and(torch.bool, torch.bfloat16),
                   dtypesIfCUDA=all_types_and(torch.bool, torch.half),
                   skips=(
                       # "digamma" not implemented for 'BFloat16'
                       SkipInfo('TestOpInfo', 'test_supported_backward', dtypes=(torch.bfloat16,)),
                       # Reference: https://github.com/pytorch/pytorch/pull/50140#discussion_r552615345
                       SkipInfo('TestUnaryUfuncs', 'test_reference_numerics_extremal',
                                dtypes=[torch.bfloat16]),
                       SkipInfo('TestUnaryUfuncs', 'test_reference_numerics_hard',
                                device_type='cpu', dtypes=[torch.bfloat16]),
                       SkipInfo('TestUnaryUfuncs', 'test_reference_numerics_normal',
                                device_type='cpu', dtypes=[torch.bfloat16]),
                       # Reference: https://github.com/pytorch/pytorch/pull/50140#issuecomment-756150214
                       SkipInfo('TestUnaryUfuncs', 'test_reference_numerics_extremal',
                                dtypes=[torch.float32, torch.float64], active_if=IS_WINDOWS),
                       SkipInfo('TestUnaryUfuncs', 'test_reference_numerics_hard',
                                dtypes=[torch.float32, torch.float64], active_if=IS_WINDOWS),
                       SkipInfo('TestUnaryUfuncs', 'test_reference_numerics_normal',
                                dtypes=[torch.float32, torch.float64], active_if=IS_WINDOWS),
                   ),
                   safe_casts_outputs=True),
    UnaryUfuncInfo('logit',
                   ref=scipy.special.logit if TEST_SCIPY else _NOTHING,
                   domain=(0, 1),
                   decorators=(precisionOverride({torch.bfloat16: 5e-1,
                                                  torch.float16: 5e-1}),),
                   dtypes=all_types_and(torch.half),
                   dtypesIfCPU=all_types_and(torch.bool, torch.bfloat16),
                   dtypesIfCUDA=all_types_and(torch.bool, torch.half, torch.bfloat16),
                   sample_inputs_func=sample_inputs_logit,
                   safe_casts_outputs=True),
]

# Common operator groupings
unary_ufuncs = [op for op in op_db if isinstance(op, UnaryUfuncInfo)]
spectral_funcs = [op for op in op_db if isinstance(op, SpectralFuncInfo)]
sparse_unary_ufuncs = [op for op in op_db if isinstance(op, UnaryUfuncInfo) and op.supports_sparse is True]
shape_funcs = [op for op in op_db if isinstance(op, ShapeFuncInfo)]

def index_variable(shape, max_indices, device=torch.device('cpu')):
    if not isinstance(shape, tuple):
        shape = (shape,)
    index = torch.rand(*shape, device=device).mul_(max_indices).floor_().long()
    return index


def index_perm_variable(shape, max_indices):
    if not isinstance(shape, tuple):
        shape = (shape,)

    index = torch.randperm(max_indices).narrow(0, 0, reduce(mul, shape)).view(shape)
    return index


def gather_variable(shape, index_dim, max_indices, duplicate=False, device=torch.device('cpu')):
    assert len(shape) == 2
    assert index_dim < 2
    batch_dim = 1 - index_dim
    index = torch.zeros(*shape, dtype=torch.long, device=device)
    for i in range(shape[index_dim]):
        index.select(index_dim, i).copy_(
            torch.randperm(max_indices, device=device)[:shape[batch_dim]])
    if duplicate:
        index.select(batch_dim, 0).copy_(index.select(batch_dim, 1))
    return index


def bernoulli_scalar():
    return torch.tensor(0, dtype=torch.bool).bernoulli_()


def mask_not_all_zeros(shape):
    assert len(shape) > 0
    while True:
        result = torch.randn(shape).gt(0)
        if result.sum() > 0:
            return result


def uniform_scalar(offset=0, requires_grad=False):
    v = torch.rand(()) + offset
    v.requires_grad = requires_grad
    return v


def normal_scalar_clamp(amin, amax, requires_grad=False):
    v = torch.randn(()).clamp(amin, amax)
    v.requires_grad = requires_grad
    return v


def prod_zeros(dim_size, dim_select):
    assert len(dim_select) == 2
    result = torch.randn(dim_size, dim_size, dim_size)
    result.narrow(dim_select[0], 0, 1).narrow(dim_select[1], 1, 1).zero_()
    result.narrow(dim_select[0], 2, 1).narrow(dim_select[1], 3, 1).zero_()
    result.narrow(dim_select[0], 4, 1).narrow(dim_select[1], 3, 1).zero_()
    return result


non_differentiable = collections.namedtuple('non_differentiable', ['tensor'])


class dont_convert(tuple):
    pass


class NoArgsClass(object):
    def __iter__(self):
        return self

    def __next__(self):
        raise StopIteration()
    next = __next__  # Python 2 compatibility

    def __len__(self):
        return 0

NO_ARGS = NoArgsClass()

def ident(x):
    return x

# Do NOT add to this list. Method tests are being DEPRECATED and replaced by OpInfos.
# See https://github.com/pytorch/pytorch/wiki/Writing-tests-in-PyTorch-1.8
#
# (
#   method name,
#   input size/constructing fn,
#   args (tuple represents shape of a tensor arg),
#   test variant name (will be used at test name suffix),    // optional
#   (should_check_autodiff[bool], nonfusible_nodes, fusible_nodes) for autodiff, // optional
#   indices for possible dim arg,                            // optional
#   fn mapping output to part that should be gradcheck'ed,   // optional
#   kwargs                                                   // optional
# )
# Note: some functions have separate schema for (Tensor other) and (Scalar other),
#       and it's possible that we only support AD for Scalar version but not Tensor
#       version, and vice versa.
#       When writing tests, only scalar(float/int) input triggers the Scalar schema.
#       uniform_scalar produces a scalar **Tensor** which won't match Scalar input.
def method_tests():
    set_rng_seed(SEED)
    return [
        ('add', (S, S, S), ((S, S, S),), '', (True,)),
        ('add', (S, S, S), ((S, S),), 'broadcast_rhs', (True,)),
        ('add', (S, S), ((S, S, S),), 'broadcast_lhs', (True,)),
        ('add', (S, 1, S), ((M, S),), 'broadcast_all', (True,)),
        ('add', (), ((),), 'scalar', (True,)),
        ('add', (S, S, S), ((),), 'scalar_broadcast_rhs', (True,)),
        ('add', (), ((S, S, S),), 'scalar_broadcast_lhs', (True,)),
        ('add', (S, S, S), (3.14,), 'constant', (True,)),
        ('add', (), (3.14,), 'scalar_constant', (True,)),
        ('add', (S, S, S), (3.14j,), 'complex_scalar_constant', (True,)),
        ('__radd__', (S, S, S), (3.14,), 'constant', (True, 'aten::add')),
        ('__radd__', (), (3.14,), 'scalar_constant', (True, 'aten::add')),
        ('sub', (S, S, S), ((S, S, S),), '', (True,)),
        ('sub', (S, S, S), ((S, S),), 'broadcast_rhs', (True,)),
        ('sub', (S, S), ((S, S, S),), 'broadcast_lhs', (True,)),
        ('sub', (S, 1, S), ((M, S),), 'broadcast_all', (True,)),
        ('sub', (S, S, S), ((),), 'scalar_broadcast_rhs', (True,)),
        ('sub', (), ((S, S, S),), 'scalar_broadcast_lhs', (True,)),
        ('sub', (S, S, S), (3.14,), 'constant', (True,)),
        ('sub', (), (3.14,), 'scalar_constant', (True,)),
        ('sub', (S, S, S), (3.14j,), 'complex_scalar_constant', (True,)),
        ('__rsub__', (S, S, S), (3.14,), 'constant', (True, 'aten::rsub')),
        ('__rsub__', (), (3.14,), 'scalar_constant', (True, 'aten::rsub')),
        ('mul', (S, S, S), ((S, S, S),), '', (True,)),
        ('mul', (), ((),), 'scalar', (True,)),
        ('mul', (S, S, S), ((S, S),), 'broadcast_rhs', (True,)),
        ('mul', (S, S), ((S, S, S),), 'broadcast_lhs', (True,)),
        ('mul', (S, 1, S), ((M, S),), 'broadcast_all', (True,)),
        ('mul', (S, S, S), ((),), 'scalar_broadcast_rhs', (True,)),
        ('mul', (), ((S, S, S),), 'scalar_broadcast_lhs', (True,)),
        ('mul', (S, S, S), (3.14,), 'constant', (True,)),
        ('mul', (), (3.14,), 'scalar_constant', (True,)),
        # TODO(@anjali411): enable these tests
        # ('mul', (S, S, S), (3.14j,), 'imaginary_constant', (True,)),
        # ('mul', (), (3.14j,), 'imaginary_scalar_constant', (True,)),
        ('__rmul__', (S, S, S), (3.14,), 'constant', (True, 'aten::mul')),
        ('__rmul__', (), (3.14,), 'scalar_constant', (True, 'aten::mul')),
        ('div', (S, S, S), (torch.rand(S, S, S) + 0.1,), '', (True,)),
        ('div', (S, S, S), (torch.rand(S, S) + 0.1,), 'broadcast_rhs', (True,)),
        ('div', (S, S), (torch.rand(S, S, S) + 0.1,), 'broadcast_lhs', (True,)),
        ('div', (S, 1, S), (torch.rand(M, S) + 0.1,), 'broadcast_all', (True,)),
        ('div', (), (uniform_scalar(0.1),), 'scalar', (True,)),
        ('div', (S, S, S), (uniform_scalar(0.1),), 'scalar_broadcast_rhs', (True,)),
        ('div', (), (uniform_scalar(0.1),), 'scalar_broadcast_lhs', (True,)),
        ('div', torch.rand(S, S, S) + 1e-1, (3.14,), 'constant', (True,)),
        ('div', uniform_scalar(1e-1, requires_grad=True), (3.14,), 'scalar_constant', (True,)),
        ('true_divide', (S, S, S), (torch.rand(S, S, S) + 0.1,), '', (True,)),
        ('true_divide', (S, S, S), (torch.rand(S, S) + 0.1,), 'broadcast_rhs', (True,)),
        ('true_divide', (S, S), (torch.rand(S, S, S) + 0.1,), 'broadcast_lhs', (True,)),
        ('true_divide', (S, 1, S), (torch.rand(M, S) + 0.1,), 'broadcast_all', (True,)),
        ('true_divide', (), (uniform_scalar(0.1),), 'scalar', (True,)),
        ('true_divide', (S, S, S), (uniform_scalar(0.1),), 'scalar_broadcast_rhs', (True,)),
        ('true_divide', (), (uniform_scalar(0.1),), 'scalar_broadcast_lhs', (True,)),
        ('true_divide', torch.rand(S, S, S) + 1e-1, (3.14,), 'constant', (True,)),
        ('true_divide', uniform_scalar(1e-1, requires_grad=True), (3.14,), 'scalar_constant', (True,)),
        ('__rdiv__', torch.rand(S, S, S) + 1e-1, (3.14,), 'constant',
            (True, [], ['aten::mul', 'aten::reciprocal'])),
        ('__rdiv__', uniform_scalar(1e-1, requires_grad=True), (3.14,), 'scalar_constant',
            (True, [], ['aten::mul', 'aten::reciprocal'])),
        ('__rdiv__', torch.rand(S, S, S, dtype=torch.cdouble) + 1e-1, (3.14j,), 'complex_constant',
            (True, [], ['aten::mul', 'aten::reciprocal'])),
        ('__rdiv__', uniform_scalar(1e-1 * (1 + 1j), requires_grad=True), (3.14j,), 'complex_scalar_constant',
            (True, [], ['aten::mul', 'aten::reciprocal'])),
        ('div', (S, S, S), (torch.rand(S, S, S, dtype=torch.cdouble) + 0.1,), 'complex', (True,)),
        ('div', (S, S, S), (torch.rand(S, S, dtype=torch.cdouble) + 0.1,), 'complex_broadcast_rhs', (True,)),
        ('div', (S, S), (torch.rand(S, S, S, dtype=torch.cdouble) + 0.1,), 'complex_broadcast_lhs', (True,)),
        ('div', (S, 1, S), (torch.rand(M, S, dtype=torch.cdouble) + 0.1,), 'complex_broadcast_all', (True,)),
        ('div', (), (uniform_scalar(0.1j),), 'complex_scalar', (True,)),
        ('div', (S, S, S), (uniform_scalar(0.1j),), 'complex_scalar_broadcast_rhs', (True,)),
        ('div', (), (uniform_scalar(0.1j),), 'complex_scalar_broadcast_lhs', (True,)),
        ('div', torch.rand(S, S, S, dtype=torch.cdouble) + 1e-1, (3.14j,), 'complex_constant', (True,)),
        ('div', uniform_scalar(1e-1j, requires_grad=True), (3.14j,), 'complex_scalar_constant', (True,)),
        ('pow', torch.rand(S, S, S) + 1e-3, (torch.rand(S, S, S) + 0.1,), '', (True,)),
        ('pow', torch.rand(S, S, S) + 1e-3, (torch.rand(1,) + 0.1,), 'broadcast_rhs', (True,)),
        ('pow', torch.rand(1,) + 1e-3, (torch.rand(S, S, S) + 0.1,), 'broadcast_lhs', (True,)),
        ('pow', torch.rand(S, 1, S) + 1e-3, (torch.rand(1, S, 1) + 0.1,), 'broadcast_all', (True,)),
        ('pow', uniform_scalar(1e-3, requires_grad=True), (uniform_scalar(0.1),), 'scalar', (True,)),
        ('pow', torch.rand(S, S, S) + 1e-3, (uniform_scalar(0.1),), 'scalar_broadcast_rhs', (True,)),
        ('pow', uniform_scalar(1e-3, requires_grad=True), (torch.rand(S, S, S) + 0.1,), 'scalar_broadcast_lhs', (True,)),
        ('pow', torch.rand(S, S, S) + 1e-3, (3.14,), 'constant', (True,)),
        ('pow', torch.rand(S, S, S, dtype=torch.cdouble) + 1e-3 * (1 + 1j), (3.14,), 'complex_constant', (True,)),
        ('__rpow__', torch.rand(S, S, S) + 1e-3, (3.14,), 'constant', (True, 'aten::pow')),
        ('pow', uniform_scalar(1e-3, requires_grad=True), (3.14,), 'scalar_constant', (True,)),
        ('pow', uniform_scalar(1e-3 * (1 + 1j), requires_grad=True), (3.14,), 'complex_scalar_constant', (True,)),
        ('pow', uniform_scalar(1e-3 * (1 + 1j), requires_grad=True), (3.14j,), 'complex_imaginary_exponent', (True,)),
        ('__rpow__', uniform_scalar(1e-3, requires_grad=True), (3.14,), 'scalar_constant', (True, 'aten::pow')),
        ('float_power', torch.rand(S, S, S) + 1e-3, (torch.rand(S, S, S) + 0.1,), ''),
        ('float_power', torch.rand(S, S, S) + 1e-3, (torch.rand(1,) + 0.1,), 'broadcast_rhs'),
        ('float_power', torch.rand(1,) + 1e-3, (torch.rand(S, S, S) + 0.1,), 'broadcast_lhs'),
        ('float_power', torch.rand(S, 1, S) + 1e-3, (torch.rand(1, S, 1) + 0.1,), 'broadcast_all'),
        ('float_power', uniform_scalar(1e-3, requires_grad=True), (uniform_scalar(0.1),), 'scalar'),
        ('float_power', torch.rand(S, S, S) + 1e-3, (uniform_scalar(0.1),), 'scalar_broadcast_rhs'),
        ('float_power', uniform_scalar(1e-3, requires_grad=True), (torch.rand(S, S, S) + 0.1,), 'scalar_broadcast_lhs'),
        ('float_power', torch.rand(S, S, S) + 1e-3, (3.14,), 'constant'),
        ('transpose', (1, 2, 3), (1, 2), 'dim', (False,), [0, 1]),
        ('transpose', (), (0, 0), 'scalar', (False,)),
        ('transpose', (1,), (0, 0), '1d', (False,)),
        ('transpose', (L, L), (0, 1), '2d', (False,)),
        ('transpose', (S, S, S), (2, 0), '3d', (False,)),
        ('swapdims', (1, 2, 3), (1, 2), 'dim', (False,), [0, 1]),
        ('swapdims', (), (0, 0), 'scalar', (False,)),
        ('swapdims', (1,), (0, 0), '1d', (False,)),
        ('swapdims', (L, L), (0, 1), '2d', (False,)),
        ('swapdims', (S, S, S), (2, 0), '3d', (False,)),
        ('swapaxes', (1, 2, 3), (1, 2), 'dim', (False,), [0, 1]),
        ('swapaxes', (), (0, 0), 'scalar', (False,)),
        ('swapaxes', (1,), (0, 0), '1d', (False,)),
        ('swapaxes', (L, L), (0, 1), '2d', (False,)),
        ('swapaxes', (S, S, S), (2, 0), '3d', (False,)),
        ('t', (1, 2), NO_ARGS, '', (False,)),
        ('view', (S, S, S), (S * S, S), '', (False,)),
        ('view', (torch.Size([S * S, S]),), (S, S, S), 'size', (False,)),
        ('view', (S,), (S,), '1d', (False,)),
        ('view', (), (dont_convert(()),), 'scalar_to_scalar', (False,)),
        ('view', (), (1,), 'scalar_to_1d', (False,)),
        ('ravel', (S, S, S), NO_ARGS, '', (False,)),
        ('reshape', (S, S, S), (S * S, S), '', (False,)),
        ('reshape', (torch.Size([S * S, S]),), (S, S, S), 'size', (False,)),
        ('reshape', (S,), (S,), '1d', (False,)),
        ('reshape', (), (dont_convert(()),), 'scalar_to_scalar', (False,)),
        ('reshape', (), (1,), 'scalar_to_1d', (False,)),
        ('reshape_as', (S, S, S), (non_differentiable(torch.rand(S * S, S)),)),
        ('reshape_as', (), (non_differentiable(torch.tensor(42.)),), 'scalar'),
        ('reshape_as', (), (non_differentiable(torch.rand(1, 1)),), 'scalar_to_dims'),
        ('roll', (S, S, S), (0, 0), 'd0'),
        ('roll', (S, S, S), (1, 2), 'd12'),
        ('roll', (S, S, S), (0, 2,), 'd02'),
        ('roll', (S, S, S), (2, 0,), 'd20'),
        ('roll', (S, S, S), (-1, 0), 'neg_shift'),
        ('roll', (S, S, S), (10000, 1), 'loop_shift'),
        ('roll', (S, S, S), (2,), 'flattened'),
        ('roll', (S, S, S), ([1, 2, -1], [0, 1, 2]), 'three_dims'),
        ('rot90', (S, S, S), (1, [0, 1],), 'k1_d01'),
        ('rot90', (S, S, S), (1, [1, 2],), 'k1_d12'),
        ('rot90', (S, S, S), (1, [1, -1],), 'k1_neg_d'),
        ('rot90', (S, S, S), (), 'default'),
        ('view_as', (S, S, S), (non_differentiable(torch.rand(S * S, S)),)),
        ('view_as', (), (non_differentiable(torch.tensor(5.5)),), 'scalar'),
        ('view_as', (), (non_differentiable(torch.rand(1, 1)),), 'scalar_to_dims'),
        ('expand', (S, 1, 1), (S, S, S), '', (False,)),
        ('expand', (torch.Size([S, 1, S]),), (S, S, S), 'size', (False,)),
        ('expand', (S, 1), (S, S, S), 'new_dim', (False,)),
        ('expand', (1,), (S, S, S), '1_element', (False,)),
        ('expand', (1, S), (1, 1, S), 'new_dim_front_old_front_1', (False,)),
        ('expand', (), (dont_convert(()),), 'scalar_to_scalar'),
        ('expand', (), (1, 3, 2), 'scalar_to_dims', (False,)),
        ('expand_as', (S, 1, 1), (torch.rand(S, S, S),), '', (False,)),
        ('real', (S, S, S), NO_ARGS, 'complex'),
        ('imag', (S, S, S), NO_ARGS, 'complex'),
        ('view_as_real', (S, S, S), NO_ARGS, 'complex'),
        ('view_as_complex', (S, S, 2), NO_ARGS),
        ('complex', (S, S, S), ((S, S, S),), ''),
        ('atan2', (S, S, S), ((S, S, S),)),
        ('atan2', (), ((),), 'scalar'),
        ('atan2', (S, S, S), ((S,),), 'broadcast_rhs'),
        ('atan2', (S,), ((S, S, S),), 'broadcast_lhs'),
        ('atan2', (S, 1, S), ((S, S),), 'broadcast_all'),
        ('fmod', (S, S, S), (1.5,), '', (True,)),
        ('fmod', (), (1.5,), 'scalar', (True,)),
        ('fmod', (S, S, S), (non_differentiable(torch.rand(S, S, S) + 1.5),), 'tensor'),
        ('fmod', (S,), (non_differentiable(torch.rand(S, S, S) + 1.5),), 'tensor_broadcast_lhs'),
        ('fmod', (S, S, S), (non_differentiable(torch.rand(S) + 1.5),), 'tensor_broadcast_rhs'),
        ('fmod', (S, 1, S), (non_differentiable(torch.rand(S, S) + 1.5),), 'tensor_broadcast_all'),
        ('fmod', (), (non_differentiable(uniform_scalar(1.5)),), 'scalar_tensor'),
        ('fmod', (), (non_differentiable(torch.rand(S, S, S) + 1.5),), 'scalar_tensor_broadcast_lhs'),
        ('fmod', (S, S, S), (non_differentiable(uniform_scalar(1.5)),), 'scalar_tensor_broadcast_rhs'),
        ('hypot', (S, S), ((S, S),)),
        ('remainder', (S, S, S), (1.5,), '', (True,)),
        ('remainder', (), (1.5,), 'scalar', (True,)),
        ('remainder', (S, S, S), (non_differentiable(torch.rand(S, S, S) + 1.5),), 'tensor'),
        ('remainder', (S,), (non_differentiable(torch.rand(S, S, S) + 1.5),), 'tensor_broadcast_lhs'),
        ('remainder', (S, 1, S), (non_differentiable(torch.rand(S, S) + 1.5),), 'tensor_broadcast_all'),
        ('remainder', (), (non_differentiable(uniform_scalar(1.5)),), 'scalar_tensor'),
        ('remainder', (), (non_differentiable(torch.rand(S, S, S) + 1.5),), 'scalar_tensor_broadcast_lhs'),
        ('lerp', (S,), ((S, S, S), 0.4), 'broadcast_lhs', (True,)),
        ('lerp', (S, 1, S), ((S, S), 0.4), 'broadcast_all', (True,)),
        ('lerp', (), ((S, S, S), 0.4), 'scalar_broadcast_lhs', (True,)),
        ('lerp', (S, 1, S), ((S, S), (S, 1, 1, S)), 'tensor_broadcast_all', (True,)),
        ('mean', (S, S, S), NO_ARGS, '', (True,)),
        ('mean', (S, S, S), (1,), 'dim', (True,), [0]),
        ('mean', (S, S, S), (1, True,), 'keepdim_dim', (True,), [0]),
        ('mean', (), NO_ARGS, 'scalar', (True,)),
        ('mean', (), (0,), 'scalar_dim', (True,), [0]),
        ('mean', (), (0, True,), 'scalar_keepdim_dim', (True,), [0]),
        ('mean', (S, S, S), (), 'dtype', (True,), (), (), ident, {'dtype': torch.float64}),
        ('kthvalue', (S, S, S), (2,)),
        ('kthvalue', (S, S, S), (2, 1,), 'dim', (), [1]),
        ('kthvalue', (S, S, S), (2, 1,), 'dim_alert_nondeterministic', (), [1],
            [skipMeta, expectedAlertNondeterministic('kthvalue CUDA', 'cuda')]),
        ('kthvalue', (S, S, S), (2, 1, True,), 'keepdim_dim', (), [1]),
        ('kthvalue', (S,), (2, 0,), 'dim_1d', (), [1]),
        ('kthvalue', (S,), (2, 0, True,), 'keepdim_dim_1d', (), [1]),
        ('kthvalue', (), (1,), 'scalar', (), ()),
        ('kthvalue', (), (1, 0,), 'scalar_dim', (), [1]),
        ('kthvalue', (), (1, 0, True), 'scalar_keepdim_dim', (), [1]),
        ('quantile', (S, S, S), (0.5,)),
        ('quantile', (S, S, S), (0.5, 0), 'dim', (), [1]),
        ('quantile', (S, S, S), (0.5, None, True), 'keepdim'),
        ('quantile', (S, S, S), (0.5, 0, False), 'linear', (), [1], NO_ARGS, ident, {'interpolation': 'linear'}),
        ('quantile', (S, S, S), (0.5, 0, False), 'lower', (), [1], NO_ARGS, ident, {'interpolation': 'lower'}),
        ('quantile', (S, S, S), (0.5, 0, False), 'higher', (), [1], NO_ARGS, ident, {'interpolation': 'higher'}),
        ('quantile', (S, S, S), (0.5, 0, False), 'midpoint', (), [1], NO_ARGS, ident, {'interpolation': 'midpoint'}),
        ('quantile', (S, S, S), (0.5, 0, False), 'nearest', (), [1], NO_ARGS, ident, {'interpolation': 'nearest'}),
        ('quantile', (), (0.5,), 'scalar'),
        ('nanquantile', (S, S, S), (0.5,)),
        ('nanquantile', (S, S, S), (0.5, 0), 'dim', (), [1]),
        ('nanquantile', (S, S, S), (0.5, None, True), 'keepdim'),
        ('nanquantile', (S, S, S), (0.5, 0, False), 'linear', (), [1], NO_ARGS, ident, {'interpolation': 'linear'}),
        ('nanquantile', (S, S, S), (0.5, 0, False), 'lower', (), [1], NO_ARGS, ident, {'interpolation': 'lower'}),
        ('nanquantile', (S, S, S), (0.5, 0, False), 'higher', (), [1], NO_ARGS, ident, {'interpolation': 'higher'}),
        ('nanquantile', (S, S, S), (0.5, 0, False), 'midpoint', (), [1], NO_ARGS, ident, {'interpolation': 'midpoint'}),
        ('nanquantile', (S, S, S), (0.5, 0, False), 'nearest', (), [1], NO_ARGS, ident, {'interpolation': 'nearest'}),
        ('nanquantile', (), (0.5,), 'scalar'),
        ('median', (S, S, S), NO_ARGS),
        ('median', (S, S, S), (1,), 'dim', (), [0]),
        ('median', (S, S, S), (1,), 'dim_alert_nondeterministic', (), [0],
            [skipMeta, expectedAlertNondeterministic('median CUDA with indices output', 'cuda')]),
        ('median', (S, S, S), (1, True,), 'keepdim_dim', (), [0]),
        ('median', (), NO_ARGS, 'scalar'),
        ('median', (), (0,), 'scalar_dim', (), [0]),
        ('median', (), (0, True,), 'scalar_keepdim_dim', (), [0]),
        ('nanmedian', (S, S, S), NO_ARGS),
        ('nanmedian', (S, S, S), (1,), 'dim', (), [0]),
        ('nanmedian', (S, S, S), (1, True,), 'keepdim_dim', (), [0]),
        ('nanmedian', (), NO_ARGS, 'scalar'),
        ('nanmedian', (), (0,), 'scalar_dim', (), [0]),
        ('nanmedian', (), (0, True,), 'scalar_keepdim_dim', (), [0]),
        ('sum', (S, S, S), NO_ARGS),
        ('sum', (S, S, S), (1,), 'dim', (), [0]),
        ('sum', (S, S, S), (1, True,), 'keepdim_dim', (), [0]),
        ('sum', (), NO_ARGS, 'scalar'),
        ('sum', (), (0,), 'scalar_dim', (), [0]),
        ('sum', (), (0, True,), 'scalar_keepdim_dim', (), [0]),
        ('sum', (S, S, S), ([1, 2],), 'multi_dim'),
        ('sum', (S, S, S), ([1, 2], True,), 'multi_dim_keepdim'),
        ('nansum', (S, S, S), NO_ARGS),
        ('nansum', (S, S, S), (1,), 'dim', (), [0]),
        ('nansum', (S, S, S), (1, True,), 'keepdim_dim', (), [0]),
        ('nansum', (), NO_ARGS, 'scalar'),
        ('nansum', (), (0,), 'scalar_dim', (), [0]),
        ('nansum', (), (0, True,), 'scalar_keepdim_dim', (), [0]),
        ('nansum', (S, S, S), ([1, 2],), 'multi_dim'),
        ('nansum', (S, S, S), ([1, 2], True,), 'multi_dim_keepdim'),
        ('var_mean', (S, S, S), NO_ARGS, ''),
        ('var_mean', (S, S, S), (1,), 'dim', [0]),
        ('var_mean', (S, S, S), (1, True, True), 'keepdim_dim', [0]),
        ('var_mean', (S,), (0,), 'dim_1d', [0]),
        ('var_mean', (S,), (0, True, True), 'keepdim_dim_1d', [0]),
        ('std_mean', (S, S, S), NO_ARGS, ''),
        ('std_mean', (S, S, S), (1,), 'dim', [0]),
        ('std_mean', (S, S, S), (1, True, True), 'keepdim_dim', [0]),
        ('std_mean', (S,), (0,), 'dim_1d', [0]),
        ('std_mean', (S,), (0, True, True), 'keepdim_dim_1d', [0]),
        ('renorm', (S, S, S), (2, 1, 0.5), 'dim', (), [1]),
        ('renorm', (S, S, S), (1, 2, 3), 'norm_1'),
        ('renorm', (S, S, S), (inf, 2, 0.5), 'norm_inf'),
        ('logcumsumexp', (S, S, S), (0,), 'dim0', (), [0]),
        ('logcumsumexp', (S, S, S), (1,), 'dim1', (), [0]),
        ('logcumsumexp', (), (0,), 'dim0_scalar', (), [0]),
        ('log_softmax', (S, S, S), (1, torch.float64,), 'kwarg_dtype_would_break_jit_loader', (True,)),
        ('addmm', (S, M), ((S, S), (S, M)), '', (True, ['aten::add', 'aten::mm'])),
        ('addmm', (1,), ((S, S), (S, M)), 'broadcast_lhs', (True, ['aten::add', 'aten::mm'])),
        ('addmm', (S, M), ((S, S), (S, M)), 'coef', (True,), (), (), ident, {'beta': 0.2, 'alpha': 0.6}),
        ('addmm', (1,), ((S, S), (S, M)), 'broadcast_lhs_coef', (True,), (), (), ident, {'beta': 0.2, 'alpha': 0.6}),
        ('addmm', (), ((S, S), (S, M)), 'scalar_broadcast_lhs', (True, ['aten::add', 'aten::mm'])),
        ('addmm', (), ((S, S), (S, M)), 'scalar_broadcast_lhs_coef', (True,), (), (), ident, {'beta': 0.2, 'alpha': 0.6}),
        ('addbmm', (S, M), ((S, S, S), (S, S, M)),),
        ('addbmm', (1,), ((S, S, S), (S, S, M)), 'broadcast_lhs'),
        ('addbmm', (S, M), ((S, S, S), (S, S, M)), 'coef', (), (), (), ident, {'beta': 0.2, 'alpha': 0.6}),
        ('addbmm', (1,), ((S, S, S), (S, S, M)), 'broadcast_lhs_coef', (),
         (), (), ident, {'beta': 0.2, 'alpha': 0.6}),
        ('addbmm', (), ((S, S, S), (S, S, M)), 'scalar_broadcast_lhs'),
        ('addbmm', (), ((S, S, S), (S, S, M)), 'scalar_broadcast_lhs_coef', (), (), (), ident,
         {'beta': 0.2, 'alpha': 0.6}),
        ('baddbmm', (S, S, M), ((S, S, S), (S, S, M)),),
        ('baddbmm', (1,), ((S, S, S), (S, S, M)), 'broadcast_lhs'),
        ('baddbmm', (S, S, M), ((S, S, S), (S, S, M)), 'coef', (), (), (), ident, {'beta': 0.2, 'alpha': 0.6}),
        ('baddbmm', (1,), ((S, S, S), (S, S, M)), 'broadcast_lhs_coef', (),
         (), (), ident, {'beta': 0.2, 'alpha': 0.6}),
        ('baddbmm', (), ((S, S, S), (S, S, M)), 'scalar_broadcast_lhs'),
        ('baddbmm', (), ((S, S, S), (S, S, M)), 'scalar_broadcast_lhs_coef', (), (), (), ident,
         {'beta': 0.2, 'alpha': 0.6}),
        ('addmv', (S,), ((S, M), (M,)),),
        ('addmv', (1,), ((S, M), (M,)), 'broadcast_lhs'),
        ('addmv', (S,), ((S, M), (M,)), 'coef', (), (), (), ident, {'beta': 0.2, 'alpha': 0.6}),
        ('addmv', (1,), ((S, M), (M,)), 'broadcast_lhs_coef', (), (), (), ident, {'beta': 0.2, 'alpha': 0.6}),
        ('addmv', (), ((S, M), (M,)), 'scalar_broadcast_lhs'),
        ('addmv', (), ((S, M), (M,)), 'scalar_broadcast_lhs_coef', (), (), (), ident, {'beta': 0.2, 'alpha': 0.6}),
        ('dot', (L,), ((L,),), '', (True,)),
        ('vdot', (L,), ((L,),),),
        ('mm', (S, M), ((M, S),), '', (True,)),
        ('bmm', (M, S, M), ((M, M, S),), '', (True,)),
        ('mv', (S, M), ((M,),), '', (True,)),
        ('inner', (S,), ((S,),), "1d_1d", (False,)),
        ('inner', (), ((S, S),), "scalar_2d", (False,)),
        ('matmul', (L,), ((L,),), '', (True,)),
        ('matmul', (S, M), ((M,),), "2d_1d", (True,)),
        ('matmul', (M,), ((M, S),), "1d_2d", (True,)),
        ('matmul', (S, M), ((M, S),), "2d_2d", (True,)),
        ('matmul', (S, S, M), ((M,),), "3d_1d", (True,)),
        ('matmul', (S, S, M), ((M, S),), "3d_2d", (True,)),
        ('matmul', (M,), ((S, M, S),), "1d_3d", (True,)),
        ('matmul', (S, M), ((S, M, S),), "2d_3d", (True,)),
        ('matmul', (S, S, M, M), ((S, S, M, S),), "4d_4d", (True,)),
        ('matmul', (S, S, M, M), ((M,),), "4d_1d", (True,)),
        ('matmul', (M,), ((S, S, M, S),), "1d_4d", (True,)),
        ('matrix_exp', (S, S), NO_ARGS, "single_matrix"),
        ('matrix_exp', (S, S, S), NO_ARGS, "batch_of_matrices"),
        ('mvlgamma', torch.empty(S,).uniform_(0.5, 1), [1], "p=1"),
        ('mvlgamma', torch.empty(S,).uniform_(1, 2), [2], "p=2"),
        ('mvlgamma', torch.empty(S, S).uniform_(1.5, 3), [3], "p=3"),
        ('mvlgamma', torch.empty(S, S).uniform_(2.5, 5), [5], "p=5"),
        ('zero_', (S, S, S), NO_ARGS),
        ('zero_', (), NO_ARGS, 'scalar'),
        ('logaddexp', (S, S), ((S, S),)),
        ('logaddexp2', (S, S), ((S, S),)),
        ('logsumexp', (S, S), (1,), '', (True,)),
        ('logsumexp', (), (0,), 'scalar', (True,)),
        ('norm', (S, S), (), 'default'),
        ('norm', (S, S), (2,), '2'),
        ('norm', (S, S), (0,), '0'),
        ('norm', (S, S), (0.5,), '0_5'),
        ('norm', (S, S), (1,), '1'),
        ('norm', (S, S), (3,), '3'),
        ('norm', (S, S), (inf,), 'inf'),
        ('norm', (S, S), (-inf,), '-inf'),
        ('norm', (S, S), ('fro',), 'fro_default'),
        ('norm', (S, S), ('fro', [0, 1],), 'fro'),
        ('norm', (S, S), ('nuc',), 'nuc', (), NO_ARGS, [skipCPUIfNoLapack, skipCUDAIfNoMagma]),
        ('norm', (S, S, S), ('nuc', [1, 2]), 'nuc_batched', (), NO_ARGS, [skipCPUIfNoLapack, skipCUDAIfNoMagma]),
        ('norm', (S, S), (-1,), 'neg_1'),
        ('norm', (S, S), (-2,), 'neg_2'),
        ('norm', (S, S), (-0.5,), 'neg_0_5'),
        ('norm', (S, S), (-1.5,), 'neg_1_5'),
        ('norm', (S, S), (-2, 1,), 'neg_2_2_dim', (), [1]),
        ('norm', (S, S), (-1, 1,), 'neg_1_2_dim', (), [1]),
        ('norm', (S, S), (0, 1,), '0_2_dim', (), [1]),
        ('norm', (S, S), (1, 1,), '1_2_dim', (), [1]),
        ('norm', (S, S), (2, 1,), '2_2_dim', (), [1]),
        ('norm', (S, S), (3, 1,), '3_2_dim', (), [1]),
        ('norm', (S, S), (inf, 1,), 'inf_2_dim'),
        ('norm', torch.rand(S, S, S) + 5e-2, (1.5,), '1_5_default'),
        ('norm', (S, S, S), (2, 1), '2_dim', (), [1]),
        ('norm', (S, S, S), (3, 1), '3_dim', (), [1]),
        ('norm', torch.rand(S, S, S) + 5e-2, (1.5, 1), '1_5_dim', (), [1]),
        ('norm', (S, S, S), (2, 1, True), 'keepdim_2_dim', (), [1]),
        ('norm', (S, S, S), (3, 1, True), 'keepdim_3_dim', (), [1]),
        ('norm', torch.rand(S, S, S) + 5e-2, (1.5, 1, True), 'keepdim_1_5_dim', (), [1]),
        ('norm', (), (2, 0), '2_dim_scalar', (), [1]),
        ('norm', (), (3, 0), '3_dim_scalar', (), [1]),
        ('norm', (), (2, 0, True), 'keepdim_2_dim_scalar', (), [1]),
        ('norm', (), (3, 0, True), 'keepdim_3_dim_scalar', (), [1]),
        ('clone', (S, M, S), NO_ARGS),
        ('clone', (), NO_ARGS, 'scalar'),
        ('contiguous', (S, S), NO_ARGS, '', (True,)),
        ('contiguous', torch.randn(S, S).transpose(0, 1), NO_ARGS, 'not_contiguous', (True,)),
        ('diag_embed', (S, S), NO_ARGS),
        ('diagonal', (M, M), NO_ARGS, '2d'),
        ('diagonal', (3, 5), NO_ARGS, '2d_wide'),
        ('diagonal', (3, 5), (2,), '2d_wide_pos'),
        ('diagonal', (3, 5), (-2,), '2d_wide_neg'),
        ('diagonal', (5, 3), NO_ARGS, '2d_tall'),
        ('diagonal', (5, 3), (2,), '2d_tall_pos'),
        ('diagonal', (5, 3), (-2,), '2d_tall_neg'),
        ('diagonal', (M, M), (1,), '2d_1'),
        ('diagonal', (M, M), (2,), '2d_2'),
        ('diagonal', (M, M, M), (1, 1, 2), '3d_1'),
        ('diagonal', (M, M, M), (2, 0, 1), '3d_2'),
        ('diagonal', (M, M, M), (-2, 0, 1), '3d_3'),
        ('tril', (M, M), NO_ARGS),
        ('tril', (M, M), (2,), 'idx'),
        ('tril', (S, M, M), NO_ARGS, 'batched'),
        ('tril', (S, M, M), (2,), 'batched_idx'),
        ('tril', (3, 3, S, S), NO_ARGS, 'more_batched'),
        ('triu', (M, M), NO_ARGS),
        ('triu', (M, M), (2,), 'idx'),
        ('triu', (S, M, M), NO_ARGS, 'batched'),
        ('triu', (S, M, M), (2,), 'batched_idx'),
        ('triu', (3, 3, S, S), NO_ARGS, 'more_batched'),
        ('cross', (S, 3), ((S, 3),)),
        ('cross', (S, 3, S), ((S, 3, S), 1), 'dim'),
        ('index_fill', (S, S), (0, index_variable(2, S), 2), 'dim', (), [0]),
        ('index_fill', (S, S), (0, index_variable(2, S), ()), 'variable_dim', (), [0]),
        ('index_fill', (S, S), (0, torch.tensor(0, dtype=torch.int64), 2), 'scalar_index_dim', (), [0]),
        ('index_fill', (), (0, torch.tensor([0], dtype=torch.int64), 2), 'scalar_input_dim', (), [0]),
        ('index_fill', (), (0, torch.tensor(0, dtype=torch.int64), 2), 'scalar_both_dim', (), [0]),
        # For `logdet` the function at det=0 is not smooth.
        # We need to exclude tests with det=0 (e.g. dim2_null, rank1, rank2) and use
        # `make_nonzero_det` to make the random matrices have nonzero det. For
        # `logdet`, we also set `make_nonzero_det(matrix, sign=1)` to make the
        # matrix have positive det.
        ('logdet', lambda dtype, device: make_nonzero_det(torch.randn(S, S), 1),
            NO_ARGS, '', (), NO_ARGS, [skipCPUIfNoLapack, skipCUDAIfNoMagma]),
        ('logdet', lambda dtype, device: make_nonzero_det(torch.randn(1, 1), 1),
            NO_ARGS, '1x1', (), NO_ARGS, [skipCPUIfNoLapack, skipCUDAIfNoMagma]),
        ('logdet', lambda dtype, device: make_nonzero_det(random_symmetric_matrix(S), 1), NO_ARGS,
         'symmetric', (), NO_ARGS, [skipCPUIfNoLapack, skipCUDAIfNoMagma]),
        ('logdet', lambda dtype, device: make_nonzero_det(random_symmetric_pd_matrix(S), 1), NO_ARGS,
         'symmetric_pd', (), NO_ARGS, [skipCPUIfNoLapack, skipCUDAIfNoMagma]),
        ('logdet', lambda dtype, device: make_nonzero_det(random_fullrank_matrix_distinct_singular_value(S), 1, 0), NO_ARGS,
         'distinct_singular_values', (), NO_ARGS, [skipCPUIfNoLapack, skipCUDAIfNoMagma]),
        ('logdet', lambda dtype, device: make_nonzero_det(torch.randn(3, 3, S, S), 1),
            NO_ARGS, 'batched', (), NO_ARGS, [skipCPUIfNoLapack, skipCUDAIfNoMagma, skipCUDAIfRocm]),
        ('logdet', lambda dtype, device: make_nonzero_det(torch.randn(3, 3, 1, 1), 1),
            NO_ARGS, 'batched_1x1', (), NO_ARGS, [skipCPUIfNoLapack, skipCUDAIfNoMagma]),
        ('logdet', lambda dtype, device: make_nonzero_det(random_symmetric_matrix(S, 3), 1), NO_ARGS,
         'batched_symmetric', (), NO_ARGS, [skipCPUIfNoLapack, skipCUDAIfNoMagma, skipCUDAIfRocm]),
        ('logdet', lambda dtype, device: make_nonzero_det(random_symmetric_pd_matrix(S, 3), 1), NO_ARGS,
         'batched_symmetric_pd', (), NO_ARGS, [skipCPUIfNoLapack, skipCUDAIfNoMagma, skipCUDAIfRocm]),
        ('logdet', lambda dtype, device: make_nonzero_det(random_fullrank_matrix_distinct_singular_value(S, 3), 1, 0), NO_ARGS,
         'batched_distinct_singular_values', (), NO_ARGS, [skipCPUIfNoLapack, skipCUDAIfNoMagma, skipCUDAIfRocm]),
        ('fill_', (S, S, S), (1,), 'number'),
        ('fill_', (), (1,), 'number_scalar'),
        ('fill_', (S, S, S), ((),), 'variable'),
        ('eq_', (S, S, S), ((S, S, S),)),
        ('eq_', (S, S, S), ((1,),), 'broadcast_rhs'),
        ('eq_', (), ((),), 'scalar'),
        ('eq_', (S, S, S), ((),), 'scalar_broadcast_rhs'),
        ('ne_', (S, S, S), ((S, S, S),)),
        ('ne_', (S, S, S), ((1,),), 'broadcast_rhs'),
        ('ne_', (), ((),), 'scalar'),
        ('ne_', (S, S, S), ((),), 'scalar_broadcast_rhs'),
        ('gt_', (S, S, S), ((S, S, S),)),
        ('gt_', (S, S, S), ((1,),), 'broadcast_rhs'),
        ('gt_', (), ((),), 'scalar'),
        ('gt_', (S, S, S), ((),), 'scalar_broadcast_rhs'),
        ('ge_', (S, S, S), ((S, S, S),)),
        ('ge_', (S, S, S), ((1,),), 'broadcast_rhs'),
        ('ge_', (), ((),), 'scalar'),
        ('ge_', (S, S, S), ((),), 'scalar_broadcast_rhs'),
        ('lt_', (S, S, S), ((S, S, S),)),
        ('lt_', (S, S, S), ((1,),), 'broadcast_rhs'),
        ('lt_', (), ((),), 'scalar'),
        ('lt_', (S, S, S), ((),), 'scalar_broadcast_rhs'),
        ('le_', (S, S, S), ((S, S, S),)),
        ('le_', (S, S, S), ((1,),), 'broadcast_rhs'),
        ('le_', (), ((),), 'scalar'),
        ('le_', (S, S, S), ((),), 'scalar_broadcast_rhs'),
        ('eq_', (S, S, S), (0,), 'pyscalar'),
        ('ne_', (S, S, S), (0,), 'pyscalar'),
        ('gt_', (S, S, S), (0,), 'pyscalar'),
        ('ge_', (S, S, S), (0,), 'pyscalar'),
        ('le_', (S, S, S), (0,), 'pyscalar'),
        ('lt_', (), (0,), 'pyscalar'),
        ('eq_', (), (0,), 'pyscalar_scalar'),
        ('ne_', (), (0,), 'pyscalar_scalar'),
        ('gt_', (), (0,), 'pyscalar_scalar'),
        ('ge_', (), (0,), 'pyscalar_scalar'),
        ('lt_', (), (0,), 'pyscalar_scalar'),
        ('le_', (), (0,), 'pyscalar_scalar'),
        ('permute', (1, 2, 3, 4), (0, 2, 3, 1), '', (True,)),
        ('permute', (1, 2, 3, 4), (0, -2, -1, 1), 'neg_dim', (True,)),
        ('permute', (), (dont_convert(()),), 'scalar', (True,)),
        ('select', (S, S, S), (1, 2), 'dim', (), [0]),
        ('select', (S, S, S), (1, -1), 'wrap_dim', (), [0]),
        ('select', (S,), (0, 2), '1d'),
        ('narrow', (S, S, S), (1, 2, 2), 'dim', (), [0]),
        ('narrow', (S, S, S), (1, 0, 0), 'empty_dim', (), [0]),
        ('squeeze', (S, 1, S, 1), NO_ARGS, '', (True,)),
        ('squeeze', (1, 1, 1, 1), NO_ARGS, 'input_sizes_are_ones', (True,)),
        ('squeeze', (S, 1, S, 1), (1,), '1_dim', (True,), [0]),
        ('squeeze', (S, 1, S, 1), (2,), 'not_1_dim', (True,), [0]),
        ('squeeze', (), (0,), 'scalar', (True,), [0]),
        ('unsqueeze', (S, S, S), (0,), 'first', (True,), [0]),
        ('unsqueeze', (S, S, S), (1,), 'middle', (True,), [0]),
        ('unsqueeze', (S, S, S), (3,), 'last', (True,), [0]),
        ('unsqueeze', (), (0,), 'scalar', (True,), [0]),
        ('chunk', (S, S, S), (2,), '', (True, 'prim::ConstantChunk')),
        ('chunk', (S, S, S), (S, 1), 'dim', (True, 'prim::ConstantChunk'), [1]),
        ('split', (S, S, S), (2,), '', (True,)),
        ('split', (S, S, S), (S, 1), 'dim', (True,), [1]),
        ('split', (S, S, S), ([int(S / 3), S - int(S / 3) * 2, int(S / 3)],), 'size_list',
            (True, 'aten::split_with_sizes')),
        ('split', (S, S, S), ([int(S / 2), S - int(S / 2) * 2, int(S / 2)], 2), 'size_list_dim',
            (True, 'aten::split_with_sizes'), [1]),
        ('split_with_sizes', (S, S, S), ([int(S / 3), S - int(S / 3) * 2, int(S / 3)],), '', (True,)),
        ('split_with_sizes', (S, S, S), ([int(S / 3), S - int(S / 3), 0],), 'size_0', (True, )),
        ('split_with_sizes', (S, S, S), ([int(S / 3), S - int(S / 3) * 2, int(S / 3)],), 'dim', (True, ), [1]),
        ('tensor_split', (S, S, S), (3,), 'sections', (False,)),
        ('tensor_split', (S, S, S), (3, 1), 'sections_dim', (False,), [1]),
        ('tensor_split', (S, S, S), ([2, 4],), 'indices', (False,)),
        ('tensor_split', (S, S, S), ([2, 4], 1), 'indices_dim', (False,), [1]),
        ('scatter', (M, S), (0, gather_variable((S, S), 1, M), (S, S)), 'dim0', (), [0]),
        ('scatter', (M, S), (1, gather_variable((M, S // 2), 0, S), (M, S // 2)), 'dim1', (), [0]),
        ('scatter', (), (0, torch.tensor(0, dtype=torch.int64), ()), 'scalartensor_all_dim0', (), [0]),
        ('scatter', (), (0, torch.tensor(0, dtype=torch.int64), 2.5), 'scalar_all_dim0', (), [0]),
        ('scatter_add', (M, S), (0, gather_variable((S, S), 1, M), (S, S)), 'dim0', (), [0]),
        ('scatter_add', (M, S), (1, gather_variable((M, S // 2), 0, S), (M, S // 2)), 'dim1', (), [0]),
        ('scatter_add', (), (0, torch.tensor(0, dtype=torch.int64), ()), 'scalar_all_dim0', (), [0]),
        ('scatter_add', (M, S), (0, gather_variable((S, S), 1, M), (S, S)), 'alert_nondeterministic', (), [0],
            [expectedAlertNondeterministic('scatter_add_cuda_kernel', 'cuda')]),
        ('maximum', (S, S), ((S, S),)),
        ('minimum', (S, S), ((S, S),)),
        ('fmax', (S, S), ((S, S),)),
        ('fmin', (S, S), ((S, S),)),
        ('resize_', (S, S, S), (torch.Size([S * S, S])), 'fewer_dims'),
        ('resize_', (), (dont_convert(()),), 'scalar'),
        ('resize_', (), (torch.Size([1, 1, 1])), 'scalar_to_dims'),
        ('resize_as_', (), (non_differentiable(torch.tensor(5.)),), 'scalar'),
        ('resize_as_', (), (non_differentiable(torch.randn((1, 1, 1))),), 'scalar_to_dims'),
        ('resize_as_', (S, S, S), (non_differentiable(torch.randn(S * S, S)),)),
        ('msort', (S, M, S), NO_ARGS),
        ('topk', (S, M, S), (3,)),
        ('topk', (S, M, S), (3, 1), 'dim', (), [1]),
        ('topk', (S, M, S), (3, 1, True), 'dim_desc', (), [1]),
        ('topk', (S, M, S), (3, 1, True, True), 'dim_desc_sort', (), [1]),
        ('topk', (), (1,), 'scalar'),
        ('topk', (), (1, 0), 'dim_scalar', (), [1]),
        ('topk', (), (1, 0, True), 'dim_desc_scalar', (), [1]),
        ('topk', (), (1, 0, True, True), 'dim_desc_sort_scalar', (), [1]),
        ('where', (M, M), (mask_not_all_zeros((M, M)), (M, M)), '', (True,)),
        ('where', (M, 1, M), (mask_not_all_zeros((M, M)), (M, M, 1)), 'broadcast_all', (True,)),
        ('where', (), (bernoulli_scalar(), ()), 'scalar', (True,)),
        ('where', (M, 1, M), (bernoulli_scalar(), (M, M, 1)), 'scalar_broadcast_mask', (True,)),
        ('where', (), (mask_not_all_zeros((M, M)), ()), 'scalar_broadcast_non_mask', (True,)),
        ('to_sparse', (S, S), (), '', (), (), [], lambda x: x.to_dense()),
        ('kron', (S, S), ((M, L),))
    ]

def create_input(call_args, requires_grad=True, non_contiguous=False, call_kwargs=None, dtype=torch.double, device=None):
    if not isinstance(call_args, tuple):
        call_args = (call_args,)

    def map_arg(arg):
        def maybe_non_contig(tensor):
            return tensor if not non_contiguous else make_non_contiguous(tensor)

        if isinstance(arg, torch.Size) or isinstance(arg, dont_convert):
            return arg
        elif isinstance(arg, tuple) and len(arg) == 0:
            var = torch.randn((), dtype=dtype, device=device)
            var.requires_grad = requires_grad
            return var
        elif isinstance(arg, tuple) and not isinstance(arg[0], torch.Tensor):
            return Variable(maybe_non_contig(torch.randn(*arg, dtype=dtype, device=device)), requires_grad=requires_grad)
        # double check casting
        elif isinstance(arg, non_differentiable):
            if isinstance(arg.tensor, torch.Tensor):
                return maybe_non_contig(arg.tensor.to(device=device))
            return maybe_non_contig(arg.tensor.to(device=device))
        elif isinstance(arg, torch.Tensor):
            if arg.dtype == torch.float:
                arg = arg.double()
            if arg.dtype == torch.cfloat:
                arg = arg.to(torch.cdouble)
            if arg.is_complex() != dtype.is_complex:
                raise RuntimeError("User provided tensor is real for a test that runs with complex dtype, ",
                                   "which is not supported for now")
            # NOTE: We do clone() after detach() here because we need to be able to change size/storage of v afterwards
            v = maybe_non_contig(arg).detach().to(device=device).clone()
            v.requires_grad = requires_grad and (v.is_floating_point() or v.is_complex())
            return v
        elif callable(arg):
            return map_arg(arg(dtype=dtype, device=device))
        else:
            return arg
    args_out = tuple(map_arg(arg) for arg in call_args)
    kwargs_out = {k: map_arg(v) for k, v in call_kwargs.items()} if call_kwargs else {}
    return args_out, kwargs_out


def _compare_trilu_indices(
        self, row, col, offset=0, dtype=torch.long, device='cpu'):
    if row == 0 or col == 0:
        # have to handle this separately as tril and triu does not take
        # empty matrix as input
        self.assertEqual(
            torch.empty(0, 2, dtype=dtype, device=device).transpose(0, 1),
            torch.tril_indices(row, col, offset, dtype=dtype, device=device))

        self.assertEqual(
            torch.empty(0, 2, dtype=dtype, device=device).transpose(0, 1),
            torch.triu_indices(row, col, offset, dtype=dtype, device=device))

    else:
        # TODO(#38095): Replace assertEqualIgnoreType. See issue #38095
        self.assertEqualIgnoreType(
            torch.ones(row, col, device='cpu')
                 .tril(offset).nonzero().to(dtype).transpose(0, 1),
            torch.tril_indices(row, col, offset, dtype=dtype, device=device))

        # TODO(#38095): Replace assertEqualIgnoreType. See issue #38095
        self.assertEqualIgnoreType(
            torch.ones(row, col, device='cpu')
                 .tril(offset).nonzero().to(dtype).transpose(0, 1),
            torch.tril_indices(row, col, offset, dtype=dtype, device=device))


def _compare_large_trilu_indices(
        self, row, col, offset=0, dtype=torch.long, device='cpu'):
    l = torch.ones(row, col, dtype=dtype, device='cpu').tril(offset) \
             .nonzero()[-100:-1, :].transpose(0, 1).to(device)
    torch.cuda.empty_cache()

    r = torch.tril_indices(
        row, col, offset, dtype=dtype, device=device)[:, -100:-1]
    self.assertEqual(l, r)
    torch.cuda.empty_cache()

    l = torch.ones(row, col, dtype=dtype, device='cpu').triu(offset) \
             .nonzero()[-100:-1, :].transpose(0, 1).to(device)
    torch.cuda.empty_cache()

    r = torch.triu_indices(
        row, col, offset, dtype=dtype, device=device)[:, -100:-1]
    self.assertEqual(l, r)
    torch.cuda.empty_cache()

# (
#   row
#   col
#   offset (optional)
#   dtype (optional)
# )
tri_tests_args = [
    (1, 1),
    (3, 3),
    (3, 3, 1),
    (3, 3, 2),
    (3, 3, 200),
    (3, 3, -1),
    (3, 3, -2),
    (3, 3, -200),
    (0, 3, 0),
    (0, 3, 1),
    (0, 3, -1),
    (3, 0, 0),
    (3, 0, 1),
    (3, 0, -1),
    (0, 0, 0),
    (0, 0, 1),
    (0, 0, -1),
    (3, 6, 0),
    (3, 6, 1),
    (3, 6, 3),
    (3, 6, 9),
    (3, 6, -1),
    (3, 6, -3),
    (3, 6, -9),
    (6, 3, 0),
    (6, 3, 1),
    (6, 3, 3),
    (6, 3, 9),
    (6, 3, -1),
    (6, 3, -3),
    (6, 3, -9),
    (258, 253, 1, torch.float32),
    (257, 258, 1, torch.float64),
    (258, 258, 1, torch.short),
    (3, 513, 1, torch.long),
    (513, 3, 1, torch.int),
    (513, 0, 1, torch.double),
    (1024, 1024),
    (1024, 1024, 500, torch.float32),
    (1024, 1024, 1023),
    (1024, 1024, -500),
    (1023, 1025),
    (1025, 1023, 1022),
    (1024, 1024, -500),
    (3, 2028),
    (3, 2028, 1),
    (3, 2028, -1),
    (2028, 3),
    (2028, 1),
    (2028, 1, -1)
]

tri_large_tests_args: List[Tuple[int, ...]] = [
    # Large test cases below are deliberately commented out to speed up CI
    # tests and to avoid OOM error. When modifying implementations of
    # tril_indices and triu_indices, please enable these tests and make sure
    # they pass.
    #
    # (1, 268435455),
    # (5000, 5000),
    # (10000, 10000),
    # (268435455, 1),
    # (134217727, 2, 1),
    # (2, 134217727, 1),
    # (536870901, 1),
    # (1, 536870901),
    # (268435455, 2, 1),
    # (2, 268435455, 1)
]


def run_additional_tri_tests(self, device):
    x = torch.ones(
        3, 3, dtype=torch.long, device=device, layout=torch.strided)
    l = x.tril(0).nonzero().transpose(0, 1)
    u = x.triu(0).nonzero().transpose(0, 1)
    self.assertEqual(l, torch.tril_indices(3, 3, device=device))
    self.assertEqual(
        l, torch.tril_indices(3, 3, device=device, layout=torch.strided))

    self.assertEqual(u, torch.triu_indices(3, 3, device=device))
    self.assertEqual(
        u, torch.triu_indices(3, 3, device=device, layout=torch.strided))

    self.assertRaises(
        RuntimeError,
        lambda: torch.triu_indices(
            1, 1, device=device, layout=torch.sparse_coo))

    self.assertRaises(
        RuntimeError,
        lambda: torch.tril_indices(
            1, 1, device=device, layout=torch.sparse_coo))


def unpack_variables(args):
    if isinstance(args, tuple):
        return tuple(unpack_variables(elem) for elem in args)
    else:
        return args


EXCLUDE_FUNCTIONAL = {
    'addmm',
    'addmm_',
    'addbmm',
    'baddbmm',
    'addmv',
    'addmv_',
    'addr',
    'addr_',
    'reshape',
    'where'  # argument order
}
EXCLUDE_GRADCHECK: Dict[str, Any] = {
}
EXCLUDE_GRADGRADCHECK: Dict[str, Any] = {
}
EXCLUDE_GRADGRADCHECK_BY_TEST_NAME = {
    # *det methods uses svd in backward when matrix is not invertible. However,
    # svd backward is unstable unless the matrix has positive distinct singular
    # values. Generated random matrices satisfy this with high probability, but
    # we can't rely on it. So only test gradgrad on invertible test cases and
    # _distinct_singular_values.
    'test_det',
    'test_det_1x1',
    'test_det_symmetric',
    'test_det_symmetric_psd',
    'test_det_dim2_null',
    'test_det_rank1',
    'test_det_rank2',
    'test_det_batched',
    'test_det_batched_1x1',
    'test_det_batched_symmetric',
    'test_det_batched_symmetric_psd',
    # `other` expand_as(self, other) is not used in autograd.
    'test_expand_as',
    'test_logdet',
    'test_logdet_1x1',
    'test_logdet_symmetric',
    'test_logdet_batched',
    'test_logdet_batched_1x1',
    'test_logdet_batched_symmetric',
    'test_cdist',
}


def exclude_tensor_method(name, test_name):
    # there are no tensor equivalents for these (inplace or out)
    exclude_all_tensor_method_by_test_name = {
        'test_slice',
        'test_where',
        'test_where_broadcast_all',
        'test_where_scalar',
        'test_where_scalar_broadcast_mask',
        'test_where_scalar_broadcast_non_mask',
        'test_var_mean_keepdim_dim_1d',
        'test_var_mean_keepdim_dim',
        'test_var_mean_dim_1d',
        'test_var_mean_dim',
        'test_var_mean',
        'test_std_mean_keepdim_dim_1d',
        'test_std_mean_keepdim_dim',
        'test_std_mean_dim_1d',
        'test_std_mean_dim',
        'test_std_mean',
        'test_view_as_complex',
        'test_view_as_real_complex',
        'test_real_complex',
        'test_imag_complex',
        'test_complex'
    }
    # there are no out-of-place tensor equivalents for these
    exclude_outplace_tensor_method = {
        'index_add',
        'index_copy',
        'index_fill',
        'masked_fill',
        'masked_scatter',
        'scatter',
        'scatter_add',
        'det',
    }
    if test_name in exclude_all_tensor_method_by_test_name:
        return True
    is_magic_method = name[:2] == '__' and name[-2:] == '__'
    is_inplace = name[-1] == "_" and not is_magic_method
    if not is_inplace and name in exclude_outplace_tensor_method:
        return True
    if 'fft.' in name:
        return True
    return False<|MERGE_RESOLUTION|>--- conflicted
+++ resolved
@@ -602,23 +602,7 @@
     else:
         return (input, )
 
-<<<<<<< HEAD
 def sample_inputs_addcmul_addcdiv(op_info, device, dtype, requires_grad, **kwargs):
-    test_cases =[((S, S), (S, S), (S, S)),
-                 ((S, S), (S, 1), (1, S)),
-                 ((1,), (S, S, 1), (1, S)),
-                 ((S, S), (S, S), (S, S)),
-                 ((S, S), (S, 1), (1, S)),
-                 ((1,), (S, S, 1), (1, S)),
-                 ((), (), ()),
-                 ((S, S), (), ()),
-                 ((), (S, S, 1), (1, S)),
-                 ((), (), ()),
-                 ((S, S), (), ()),
-                 ((), (S, S, 1), (1, S)),
-                 ]
-=======
-def sample_inputs_addcmul(op_info, device, dtype, requires_grad, **kwargs):
     test_cases = [((S, S), (S, S), (S, S)),
                   ((S, S), (S, 1), (1, S)),
                   ((1,), (S, S, 1), (1, S)),
@@ -632,7 +616,6 @@
                   ((S, S), (), ()),
                   ((), (S, S, 1), (1, S)),
                   ]
->>>>>>> 023bd810
 
     sample_inputs = []
     for input_args in test_cases:
