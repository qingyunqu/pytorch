--- conflicted
+++ resolved
@@ -219,8 +219,8 @@
         for ds_dx, ds_dy in zip(ds_dx_tup, ds_dy_tup):
             assert(not ds_dx.is_complex())
             # conjugate wirtinger derivative
-            conj_w_d = 0.5 * (ds_dx + ds_dy * 1j)
-            jacobians_cols.append(2 * grad_out * conj_w_d)
+            conj_w_d = ds_dx + ds_dy * 1j
+            jacobians_cols.append(grad_out * conj_w_d)
     else:
         for ds_dx in ds_dx_tup:  # R-> R
             assert(not ds_dx.is_complex())
@@ -762,26 +762,26 @@
 
 
 def gradcheck_real_imag(gradcheck_fn, func, func_out, tupled_inputs, outputs, eps, rtol,
-                        atol, check_grad_dtypes, nondet_tol, complex_indices):
-    if len(complex_indices) != 0:
+                        atol, check_grad_dtypes, nondet_tol, complex_indices, any_outputs_complex):
+    if any_outputs_complex:
         real_fn, imag_fn = real_and_imag(func, outputs)
 
         imag_func_out = imag_fn(*tupled_inputs)
         imag_outputs = _differentiable_outputs(imag_func_out)
         gradcheck_fn(imag_fn, imag_func_out, tupled_inputs, imag_outputs, eps,
-                              rtol, atol, check_grad_dtypes, nondet_tol, complex_indices)
+                     rtol, atol, check_grad_dtypes, nondet_tol, complex_indices)
 
         real_func_out = real_fn(*tupled_inputs)
         real_outputs = _differentiable_outputs(real_func_out)
         gradcheck_fn(real_fn, real_func_out, tupled_inputs, real_outputs, eps,
-                              rtol, atol, check_grad_dtypes, nondet_tol)
+                     rtol, atol, check_grad_dtypes, nondet_tol)
     else:
         gradcheck_fn(func, func_out, tupled_inputs, outputs, eps,
-                              rtol, atol, check_grad_dtypes, nondet_tol)
+                     rtol, atol, check_grad_dtypes, nondet_tol)
 
 
 def slow_gradcheck(func, func_out, tupled_inputs, outputs, eps, rtol,
-                          atol, check_grad_dtypes, nondet_tol, complex_indices=None):
+                   atol, check_grad_dtypes, nondet_tol, complex_indices=None):
     if not outputs:
         return check_no_differentiable_outputs(func, tupled_inputs, _as_tuple(func_out), eps)
 
@@ -793,23 +793,8 @@
 
         for j, (a, n, inp) in enumerate(zip(analytical, numerical[i], inp_tensors)):
             if a.numel() != 0 or n.numel() != 0:
-<<<<<<< HEAD
                 if not torch.allclose(a, n, rtol, atol):
-                    raise RuntimeError(get_notallclose_msg(a, n, i, j, complex_indices, inp.is_complex()))
-=======
-                if o.is_complex():    # C -> C, R -> C
-                    if not torch.allclose(analytical_from_imag_grad_out[j], numerical_from_imag_grad_out[i][j], rtol, atol):
-                        raise GradcheckError(get_notallclose_msg(analytical_from_imag_grad_out[j],
-                                                                 numerical_from_imag_grad_out[i][j], i, j,
-                                                                 "Gradients failed to compare equal for grad output = 1j. "))
-                if inp.is_complex():  # C -> R, C -> C
-                    if not torch.allclose(a, n, rtol, atol):
-                        raise GradcheckError(get_notallclose_msg(a, n, i, j,
-                                                                 "Gradients failed to compare equal for grad output = 1. "))
-                else:                 # R -> R, R -> C
-                    if not torch.allclose(a, n, rtol, atol):
-                        raise GradcheckError(get_notallclose_msg(a, n, i, j))
->>>>>>> 02c8749e
+                    raise GradcheckError(get_notallclose_msg(a, n, i, j, complex_indices, inp.is_complex()))
     return True
 
 
@@ -909,7 +894,7 @@
 
 
 def fast_gradcheck(func, func_out, tupled_inputs, outputs, eps, rtol,
-                          atol, check_grad_dtypes, nondet_tol, complex_indices=None):
+                   atol, check_grad_dtypes, nondet_tol, complex_indices=None):
     # Perform the fast version of gradcheck
     # See https://github.com/pytorch/pytorch/issues/53876 for details
     inp_tensors = [t for t in tupled_inputs if is_tensor_like(t) and t.requires_grad]
@@ -942,37 +927,13 @@
         for a, u in zip(analytical, all_u_dense):
             all_analytical[i].append(a.T.squeeze(0).dot(u))
 
-<<<<<<< HEAD
-=======
-        if out.is_complex():
-            analytical_from_imag_grad_out = check_analytical_jacobian_attributes(
-                tupled_inputs, out, nondet_tol, 1j, check_grad_dtypes, fast_mode=True, v=v)
-
-            for j, (a, u) in enumerate(zip(analytical_from_imag_grad_out, all_u_dense)):
-                all_analytical_from_imag_grad_out[i].append(a.T.squeeze(0).dot(u))
-
-    prefix = "Gradients failed to compare equal for grad output = 1j (in fast mode). "
-    # Make sure analytical and numerical is same when calcaluted using grad_out = 1j
-    for i, all_numerical_for_input_i in enumerate(all_numerical_from_imag_grad_out):
-        for j, n in enumerate(all_numerical_for_input_i):
-            a = all_analytical_from_imag_grad_out[j][i]
-            if not all_close(a, n, rtol, adjusted_atol(atol, all_u[i], all_v[j])):
-                jacobians_str = slow_mode_jacobian_message(func, tupled_inputs, outputs, i, j, rtol, atol)
-                raise GradcheckError(get_notallclose_msg(a, n, i, j, prefix) + jacobians_str)
-
->>>>>>> 02c8749e
     # Make sure analytical and numerical is the same
     for i, (all_numerical_for_input_i, inp) in enumerate(zip(all_numerical, inp_tensors)):
         for j, n in enumerate(all_numerical_for_input_i):
             a = all_analytical[j][i]
             if not all_close(a, n, rtol, adjusted_atol(atol, all_u[i], all_v[j])):
                 jacobians_str = slow_mode_jacobian_message(func, tupled_inputs, outputs, i, j, rtol, atol)
-<<<<<<< HEAD
-                raise RuntimeError(get_notallclose_msg(a, n, i, j, complex_indices, inp.is_complex()) + jacobians_str)
-=======
-                raise GradcheckError(get_notallclose_msg(a, n, i, j, prefix) + jacobians_str)
-
->>>>>>> 02c8749e
+                raise GradcheckError(get_notallclose_msg(a, n, i, j, complex_indices, inp.is_complex()) + jacobians_str)
     return True
 
 
@@ -1080,9 +1041,11 @@
     outputs = _differentiable_outputs(func_out)
     check_outputs(outputs)
     complex_indices = [i for i, o in enumerate(outputs) if o.is_complex()]
+    any_complex = any(o.is_complex() for o in _as_tuple(func_out))
     gradcheck_fn = fast_gradcheck if fast_mode else slow_gradcheck
     gradcheck_real_imag(gradcheck_fn, func, func_out, tupled_inputs, outputs, eps,
-                        rtol, atol, check_grad_dtypes, nondet_tol, complex_indices)
+                        rtol, atol, check_grad_dtypes, nondet_tol, complex_indices,
+                        any_complex)
 
     for i, o in enumerate(outputs):
         if check_batched_grad:
