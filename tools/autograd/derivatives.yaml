# Defines derivative formulas and Python signatures of methods on Variable
#
# Note about possibly confusing nomenclature: An 'output gradient' is the
# gradient of an output of a forward function. Output gradients are used as
# the inputs to backward functions. `grads` is a vector of output gradients,
# and `grad == grads[0]`, in all the derivative formulas in this file.
# An 'input gradient' is the gradient of an input to a forward function.
# Input gradients are the outputs of backward functions, corresponding to the
# input names included in the derivative formulas defined in this file.
#
# Each entry consists of:
#   - A 'name', which specifies the ATen name of the function you
#     are defining derivatives for, and an argument specification.
#   - One or more gradients entries, mapping differentiable input
#     names to a formula specifying how to compute its gradient.
#     Note that a single gradient entry can specify the gradient
#     formula for multiple input names, by specifying a key
#     "input1, input2" (see atan2 for an example).
#   - An argument can be flagged as 'non_differentiable'.
#     In general there are 3 possibilities:
#       1. An argument has an entry with a specified gradient
#       2. An argument has an entry specified as not differentiable
#       3. An argument has no entry
#     Using the flag 'non_differentiable' resolves to the second case.
#     The second case was introduced in support for arguments of
#     type e.g. IndexTensor for 'embedding', that are not differentiable.
#     TODO: Determine whether case 3 and case 2 can be replaced by one concept.
#   - Optional entry with key 'output_differentiability' and value a list of the
#     same length as the number of outputs from the forward function. The list
#     should contain only booleans, specifying whether each of the output Tensor
#     is differentiable.
#     If it is not specified for a function that returns multiple elements but
#     uses `grad` instead of `grads[idx]`, then all but the first output will
#     be marked as non-differentiable.
#     If None of the output is differentiable, you can also add the function
#     name to `gen_variable_type.py`'s `DONT_REQUIRE_DERIVATIVE` list.
#
# If a function has out-of-place and in-place variants, then the derivative
# definition for the in-place variant is optional. It will default to the
# definition for the out-of-place variant. Similarly, _out variants will
# default to the derivative for the non _out variant.
#
# Gradient expressions are standard C++ expressions operating on ATen
# variables.  In a gradient expression, the following variables are in
# scope:
#
#   - 'grad', the gradient of the output (often spelled grad_output
#     in Python) which we are going to left-multiply.
#
#     When a function returns multiple *differentiable* outputs,
#     you can refer to the gradients of each outputs using 'grads',
#     e.g., 'grads[0]', 'grads[1]'.
#
#     When a function returns *one* differentiable output (the
#     first output) and some more nondifferentiable outputs,
#     you MUST refer to the gradient of the differentiable output with
#     'grad' (this case is special-cased in our code generation).
#
#     Note that the number of differentibale outputs can be modified by the
#     'output_differentiability' entry (see above).
#
#   - Any of the input arguments, tensor or non-tensor, including
#     argument names that only appear in Declarations.yaml, e.g. 'output'.
#
#   - 'result', representing the result of evaluating the forward
#     expression for ATen native function declarations. If the forward
#     expression outputs a tuple, use 'resultX' instead to access the
#     X-th entry
#
#   - 'grad_input_mask', a std::array<bool, n>, specifies which input
#     gradients are actually needed.  For example, in the entry
#     `input0, input1: foo(grad_input_mask)`, `grad_input_mask` is a size
#     two array, where `grad_input_mask[0]` is true if `input0` requires
#     grad, and `grad_input_mask[1]` is true if `input1` requires grad.
#
#     (NB: if your function computes gradient for a list of tensors,
#     the `grad_input_mask` will only have a single entry for the list
#     specifying if either zero or at least one tensor from the list requires
#     grad.  If we want to support more fine-grained signalling,
#     we'll need some alternate variable which is not a std::array)
#
#   - 'retain_variables', a bool which is true if a user has specified
#     that saved variables should be retained in case the backwards is
#     run again later.  This allows an optimization where we can
#     destroy saved buffers if we know variables are not going to be retained,
#     e.g., it is used by _cudnn_rnn
#
# If you need a complex expression, e.g., with local variables,
# write a _backward function in torch/csrc/autograd/FunctionsManual.cpp
# and invoke it from here.  By the way, go read
# https://github.com/zdevito/ATen/issues/163; this describes an
# important hazard that occurs when porting backwards from Python to C++
#
# Double backwards gradient expressions can be somewhat confusing;
# the most important thing to remember is: (1) you need to define a
# derivative formula for every input, including inputs named things
# like 'grad_output', and (2) the gradient to multiply with is always
# called 'grad' (even though it really is a grad-grad).
#
# You can also add forward derivative definition by defining a formula for
# a returned value (in general "result" if the name is not specified). This
# formula works the same way as the backward one and advanced implementations
# should also be placed in the FunctionsManual file.
# This formula should compute a single Jacobian vector product using the (primal)
# value of the differentiable arguments "foo_p" and its forward grad "foo_t".
# For non-differentiable arguments or outputs, you can also access their value by
# using them directly in the formula as usual.
# Note that the forward derivative can be automatically generated in two cases:
#     - if your function is linear (NOT affine or multi-linear), then you can
#       specify so by just using the string "auto_linear" for the formula.
#     - if your function is applied element wise (and has a single input), you
#       can specify so by just using the string "auto_element_wise" for the formula.
#
# Note that to avoid unpacking overhead, functions taking TensorList as inputs
# will always have their forward grad formula called. This function is responsible
# to check if any computation is needed and should return an undefined Tensor when
# there is nothing to do. You can check "cat_forward" for a full example.
#
# NB: There are a number of gradient definitions in here which are bogus
# (implemented using zeros_like).  These gradients are (hopefully) not
# used by our frontend.  You MUST check the frontend code; search for
# OpName.apply to see if it's still using a legacy Python style API.
#
# Note: Returning views.
# The following cases exist:
#     - If a function returns no view, it can have arbitrary outputs.
#     - If a function return at least one Tensor that is a differentiable view
#       of one of its input:
#         - If there is only one differentiable output, this Tensor is marked as a
#           differentiable view. (alias or transpose for example)
#         - If there are more than one differentiable output, by default all the views are
#           marked as differentiable views and created with allow_rebase_history=false.
#           Meaning that any inplace operation on it will raise an error. (unbind for example)
#
#  Notes about undefined output gradients:
#     All backward functions must support all combinations of undefined output
#     gradient Tensors, where `grad[i].defined() == false`. Depending on the
#     number of input and output grads your derivative formula uses, code
#     generation may automatically add some level of undefined grad support,
#     according to these three cases:
#
#       * 1 input grad and 1 output grad:
#           Complete undefined grad support is automatically added, so you
#           shouldn't have to think about it, unless there is a bug in the code
#           generation.
#
#       * 1 input grad and multiple output grads:
#           Undefined grad support is automatically added ONLY in the case where
#           all output grads are undefined. You will have to add explicit support
#           for cases where a subset of output grads is undefined.
#
#       * multiple input grads:
#           No automatic support, so you will need to add it.
#
#     If your derivative formula uses more than one output grad, it is usually
#     preferable to add undefined grad support in the backward function itself
#     (if you're using one), rather than in the derivative formula in this file.
#
#     Undefined Tensors are created with the default constructor `at::Tensor()`.
#     It is an efficient way to represent a Tensor filled with zeros because
#     the Tensor holds no sizing information and no Storage data is allocated.
#     But consequentially, Tensor operations cannot be performed on them.
#     Therefore, your backward function should treat an undefined output grad as
#     a zero, and it needs to be a special case.
#
#     If all output grads are undefined, then it should be correct for the
#     backward function to return undefined input grads. Since we use the chain
#     rule, output grads equal to zero should result in input grads equal to zero,
#     unless there is some rare special case.
#
#     If a subset of output grads is undefined, then it may be acceptable for
#     the backward function to return undefined input grads--it depends on the
#     specific function, so you'll have to determine that yourself. If returning
#     an undefined Tensor is correct for a given input grad, it is also logically
#     correct to return a defined grad full of zeros, but that would not be
#     preferable since it would be less efficient.
#
# NB: The parameter names here MUST be consistent with the parameter names
# in Decalarations.yaml
- name: abs(Tensor self) -> Tensor
  self: grad * self.sgn()
  result: auto_element_wise

- name: acos(Tensor self) -> Tensor
  self: grad * -((-self * self + 1).rsqrt()).conj()
  result: auto_element_wise

- name: add.Tensor(Tensor self, Tensor other, *, Scalar alpha=1) -> Tensor
  self: handle_r_to_c(self.scalar_type(), grad)
  other: handle_r_to_c(other.scalar_type(), maybe_multiply(grad, alpha.conj()))
  result: self_t + maybe_multiply(other_t, alpha)

- name: add_.Tensor(Tensor(a!) self, Tensor other, *, Scalar alpha=1) -> Tensor(a!)
  self: handle_r_to_c(self.scalar_type(), grad)
  other: handle_r_to_c(other.scalar_type(), maybe_multiply(grad, alpha.conj()))
  result: self_t.add_(maybe_multiply(other_t, alpha))

- name: add.Scalar(Tensor self, Scalar other, Scalar alpha=1) -> Tensor
  self: handle_r_to_c(self.scalar_type(), grad)
  result: maybe_multiply(self_t, alpha)

- name: addbmm(Tensor self, Tensor batch1, Tensor batch2, *, Scalar beta=1, Scalar alpha=1) -> Tensor
  self: maybe_multiply(grad, beta.conj())
  batch1: grad.unsqueeze(0).expand({ batch1.size(0), batch1.size(1), batch2.size(2) }).bmm(batch2.transpose(1, 2).conj()) * alpha.conj()
  batch2: batch1.transpose(1, 2).conj().bmm(grad.unsqueeze(0).expand({ batch1.size(0), batch1.size(1), batch2.size(2) })) * alpha.conj()

- name: addcdiv(Tensor self, Tensor tensor1, Tensor tensor2, *, Scalar value=1) -> Tensor
  self: handle_r_to_c(self.scalar_type(), grad)
  tensor1: handle_r_to_c(tensor1.scalar_type(), grad * (value / tensor2).conj())
  tensor2: handle_r_to_c(tensor2.scalar_type(), -grad * (value * tensor1 / (tensor2 * tensor2)).conj())

- name: addcmul(Tensor self, Tensor tensor1, Tensor tensor2, *, Scalar value=1) -> Tensor
  self: handle_r_to_c(self.scalar_type(), grad)
  tensor1: handle_r_to_c(tensor1.scalar_type(), grad * (tensor2 * value).conj())
  tensor2: handle_r_to_c(tensor2.scalar_type(), grad * (tensor1 * value).conj())

- name: addmm(Tensor self, Tensor mat1, Tensor mat2, *, Scalar beta=1, Scalar alpha=1) -> Tensor
  self: maybe_multiply(grad, beta.conj())
  mat1: mm_mat1_backward(grad, mat2, mat1.sizes(), mat1.strides(), alpha)
  mat2: mm_mat2_backward(grad, mat1, mat2.sizes(), mat2.strides(), alpha)
  result: maybe_multiply(self_t, beta) + maybe_multiply(mat1_t.mm(mat2_p.conj()), alpha) + maybe_multiply(mat1_p.conj().mm(mat2_t), alpha)

- name: _sparse_addmm(Tensor self, Tensor sparse, Tensor dense, *, Scalar beta=1, Scalar alpha=1) -> Tensor
  self: maybe_multiply(grad, beta)
  sparse: _sparse_addmm_sparse_backward(grad, sparse, dense, alpha)
  dense: mm_mat2_backward(grad, sparse, dense.sizes(), dense.strides(), alpha)

- name: addmv(Tensor self, Tensor mat, Tensor vec, *, Scalar beta=1, Scalar alpha=1) -> Tensor
  self: maybe_multiply(grad, beta.conj())
  mat: grad.ger(vec.conj()) * alpha.conj()
  vec: mat.t().conj().mv(grad) * alpha.conj()

- name: addr(Tensor self, Tensor vec1, Tensor vec2, *, Scalar beta=1, Scalar alpha=1) -> Tensor
  self: maybe_multiply(grad, beta.conj())
  vec1: grad.mv(vec2.conj()) * alpha.conj()
  vec2: grad.t().mv(vec1.conj()) * alpha.conj()

- name: affine_grid_generator(Tensor theta, int[] size, bool align_corners) -> Tensor
  theta: affine_grid_generator_backward(grad, size, align_corners)

- name: alias(Tensor(a) self) -> Tensor(a)
  self: grad
  result: auto_element_wise

- name: angle(Tensor self) -> Tensor
  self: angle_backward(grad, self)

# The four items below are necessary because TensorIterator doesn't work on
# Variables (codegen does not unwrap the input Tensor for all() and any() ).
- name: any(Tensor self) -> Tensor
  self: not_implemented("any")

- name: any.dim(Tensor self, int dim, bool keepdim=False) -> Tensor
  self: not_implemented("any")

- name: all(Tensor self) -> Tensor
  self: not_implemented("all")

- name: all.dim(Tensor self, int dim, bool keepdim=False) -> Tensor
  self: not_implemented("all")

- name: acosh(Tensor self) -> Tensor
  self: grad * (self.pow(2) - 1).rsqrt().conj()

- name: acosh_(Tensor(a!) self) -> Tensor(a!)
  self: not_implemented("inplace version of acosh")

- name: asinh(Tensor self) -> Tensor
  self: grad * (self.pow(2) + 1).rsqrt().conj()

- name: asinh_(Tensor(a!) self) -> Tensor(a!)
  self: not_implemented("inplace version of asinh")

- name: atanh(Tensor self) -> Tensor
  self: grad * 1 / (1 - self.pow(2)).conj()

- name: atanh_(Tensor(a!) self) -> Tensor(a!)
  self: not_implemented("inplace version of atanh")

- name: as_strided(Tensor(a) self, int[] size, int[] stride, int? storage_offset=None) -> Tensor(a)
  self: as_strided_backward(grad, TensorGeometry(self), size, stride, storage_offset)
  result: auto_linear

- name: asin(Tensor self) -> Tensor
  self: grad * (-self * self + 1).rsqrt().conj()
  result: auto_element_wise

- name: atan(Tensor self) -> Tensor
  self: grad / (self * self + 1).conj()
  result: auto_element_wise

- name: atan2(Tensor self, Tensor other) -> Tensor
  self, other: atan2_backward(grad, self, other, grad_input_mask)

- name: baddbmm(Tensor self, Tensor batch1, Tensor batch2, *, Scalar beta=1, Scalar alpha=1) -> Tensor
  self: maybe_multiply(grad, beta.conj())
  batch1: grad.bmm(batch2.transpose(1, 2).conj()) * alpha.conj()
  batch2: batch1.transpose(1, 2).conj().bmm(grad) * alpha.conj()

- name: bernoulli(Tensor self, *, Generator? generator=None) -> Tensor
  self: zeros_like(grad)

- name: bernoulli_.Tensor(Tensor(a!) self, Tensor p, *, Generator? generator=None) -> Tensor(a!)
  self: zeros_like(grad)
  p: zeros_like(p)

- name: bernoulli_.float(Tensor(a!) self, float p=0.5, *, Generator? generator=None) -> Tensor(a!)
  self: zeros_like(grad)

- name: bmm(Tensor self, Tensor mat2) -> Tensor
  self: grad.bmm(mat2.transpose(1, 2).conj())
  mat2: self.transpose(1, 2).conj().bmm(grad)
  result: self_t.bmm(mat2_p.conj()) + self_p.conj().bmm(mat2_t)

- name: _bmm(Tensor self, Tensor mat2, *, bool deterministic=False) -> Tensor
  self: at::_bmm(grad, mat2.transpose(1, 2), deterministic)
  mat2: at::_bmm(self.transpose(1, 2), grad, deterministic)

- name: cat(Tensor[] tensors, int dim=0) -> Tensor
  tensors: cat_tensors_backward(grad, to_args_sizes(tensors), to_args_scalartypes(tensors), dim)
  result: cat_forward(tensors, dim)

- name: cauchy_(Tensor(a!) self, float median=0, float sigma=1, *, Generator? generator=None) -> Tensor(a!)
  self: zeros_like(grad)

- name: ceil(Tensor self) -> Tensor
  self: zeros_like(grad)
  result: auto_element_wise

- name: cholesky(Tensor self, bool upper=False) -> Tensor
  self: cholesky_backward(grad, upper, result)

- name: linalg_cholesky(Tensor self) -> Tensor
  self: cholesky_backward(grad, false, result)

- name: cholesky_solve(Tensor self, Tensor input2, bool upper=False) -> Tensor
  self, input2: cholesky_solve_backward(grad, self, input2, result, upper)

- name: cholesky_inverse(Tensor self, bool upper=False) -> Tensor
  self: cholesky_inverse_backward(grad, self, upper, result)

# For clamp, gradient is not defined at the boundaries. But empirically it's helpful
# to be able to get gradient on min and max, so we return the subgradient 1 for these cases.
- name: clamp(Tensor self, Scalar? min=None, Scalar? max=None) -> Tensor
  self: clamp_backward(grad, self, min, max)
  result: auto_element_wise

- name: clamp_min(Tensor self, Scalar min) -> Tensor
  self: grad * (self >= min).to(grad.dtype())

- name: clamp_max(Tensor self, Scalar max) -> Tensor
  self: grad * (self <= max).to(grad.dtype())

- name: clone(Tensor self, *, MemoryFormat? memory_format=None) -> Tensor
  self: grad
  result: auto_linear

- name: coalesce(Tensor self) -> Tensor
  self: grad

- name: complex(Tensor real, Tensor imag) -> Tensor
  real: at::real(grad)
  imag: at::imag(grad)

- name: polar(Tensor abs, Tensor angle) -> Tensor
  abs, angle: polar_backward(grad, result)

- name: _conj(Tensor self) -> Tensor
  self: grad.conj()

- name: copysign.Tensor(Tensor self, Tensor other) -> Tensor
  self: copysign_tensor_self_backward(grad, self, result)
  other: zeros_like(other)

- name: copysign.Scalar(Tensor self, Scalar other) -> Tensor
  self: copysign_tensor_self_backward(grad, self, result)

- name: cos(Tensor self) -> Tensor
  self: grad * -self.sin().conj()

- name: cosh(Tensor self) -> Tensor
  self: grad * self.sinh().conj()

- name: count_nonzero.dim_IntList(Tensor self, int[] dim) -> Tensor
  output_differentiability: [False]

- name: count_nonzero(Tensor self, int? dim=None) -> Tensor
  output_differentiability: [False]

- name: cross(Tensor self, Tensor other, int? dim=None) -> Tensor
  self: other.cross(grad, dim)
  other: grad.cross(self, dim)

- name: logcumsumexp(Tensor self, int dim) -> Tensor
  self: logcumsumexp_backward(grad, self, result, dim)

- name: cumprod(Tensor self, int dim, *, ScalarType? dtype=None) -> Tensor
  self: cumprod_backward(grad.to(self.scalar_type()), self, dim, result)

- name: cumsum(Tensor self, int dim, *, ScalarType? dtype=None) -> Tensor
  self: cumsum_backward(grad.to(self.scalar_type()), dim)

- name: cummax(Tensor self, int dim) -> (Tensor values, Tensor indices)
  self: cummaxmin_backward(grad, self, indices, dim)

- name: cummin(Tensor self, int dim) -> (Tensor values, Tensor indices)
  self: cummaxmin_backward(grad, self, indices, dim)

- name: conv_tbc(Tensor self, Tensor weight, Tensor bias, int pad=0) -> Tensor
  self, weight, bias: "grad.defined() ? conv_tbc_backward(grad, self, weight, bias, pad) : std::tuple<Tensor, Tensor, Tensor>()"

- name: _ctc_loss(Tensor log_probs, Tensor targets, int[] input_lengths, int[] target_lengths, int blank=0, bool zero_infinity=False) -> (Tensor, Tensor)
  log_probs: _ctc_loss_backward(grad, log_probs, targets, input_lengths, target_lengths, result0, result1, blank, zero_infinity)

- name: deg2rad(Tensor self) -> Tensor
  self: deg2rad_backward(grad)

- name: det(Tensor self) -> Tensor
  self: det_backward(grad, self, result)

- name: diag(Tensor self, int diagonal=0) -> Tensor
  self: diag_backward(grad, self.sizes(), diagonal)
  result: auto_linear

- name: diagonal(Tensor(a) self, int offset=0, int dim1=0, int dim2=1) -> Tensor(a)
  self: diagonal_backward(grad, self.sizes(), offset, dim1, dim2)

- name: dist(Tensor self, Tensor other, Scalar p=2) -> Tensor
  self: norm_backward(grad, self - other, p, result)
  other: -norm_backward(grad, self - other, p, result)

# The backward formula is done in this order to improve numerical stability
# of the higher order derivatives, see https://github.com/pytorch/pytorch/issues/43414
# Note that we don't use "result" because saving it would be BC-breaking when it is used in an inplace operation later
- name: div.Tensor(Tensor self, Tensor other) -> Tensor
  self: div_tensor_self_backward(grad, other, self.scalar_type())
  other: div_tensor_other_backward(grad, self, other)
  result: self_t / other_p.conj() - other_t * (self_p / (other_p * other_p)).conj()

- name: div.Scalar(Tensor self, Scalar other) -> Tensor
  self: div_tensor_self_backward(grad, at::scalar_to_tensor(other), self.scalar_type())
  result: auto_linear

- name: div.Tensor_mode(Tensor self, Tensor other, *, str rounding_mode) -> Tensor
  self: div_tensor_self_backward(grad, other, self.scalar_type(), rounding_mode)
  other: div_tensor_other_backward(grad, self, other, rounding_mode)

- name: div.Scalar_mode(Tensor self, Scalar other, *, str rounding_mode) -> Tensor
  self: div_tensor_self_backward(grad, at::scalar_to_tensor(other), self.scalar_type(), rounding_mode)

- name: dot(Tensor self, Tensor tensor) -> Tensor
  self: grad * tensor.conj()
  tensor: grad * self.conj()

- name: vdot(Tensor self, Tensor other) -> Tensor
  self: grad.conj() * other
  other: grad * self

- name: _fused_dropout(Tensor self, float p, Generator? generator=None) -> (Tensor, Tensor)
  self: _fused_dropout_backward(grad, result1, p)

- name: eig(Tensor self, bool eigenvectors=False) -> (Tensor eigenvalues, Tensor eigenvectors)
  self: eig_backward(grads, self, eigenvectors, eigenvalues, eigenvectors_return)

- name: eq_.Scalar(Tensor(a!) self, Scalar other) -> Tensor(a!)
  self: zeros_like(self)

- name: eq_.Tensor(Tensor(a!) self, Tensor other) -> Tensor(a!)
  self: zeros_like(self)
  other: zeros_like(other)

- name: erf(Tensor self) -> Tensor
  self: 2.0 / sqrt(M_PI) * exp(-(self.pow(2))) * grad

- name: erfc(Tensor self) -> Tensor
  self: -2.0 / sqrt(M_PI) * exp(-(self.pow(2))) * grad

- name: erfinv(Tensor self) -> Tensor
  self: 0.5 * sqrt(M_PI) * exp(self.erfinv().pow(2)) * grad

- name: exp(Tensor self) -> Tensor
  self: grad * result.conj()
  result: auto_element_wise

- name: exp2(Tensor self) -> Tensor
  self: grad * result * M_LN2
  result: auto_element_wise

- name: expm1(Tensor self) -> Tensor
  self: grad * (result + 1)
  result: auto_element_wise

- name: expand(Tensor(a) self, int[] size, *, bool implicit=False) -> Tensor(a)
  self: at::sum_to(grad, self.sizes())
  result: auto_linear

- name: exponential_(Tensor(a!) self, float lambd=1, *, Generator? generator=None) -> Tensor(a!)
  self: zeros_like(grad)

- name: fake_quantize_per_tensor_affine_cachemask(Tensor self, float scale, int zero_point, int quant_min, int quant_max) -> (Tensor output, Tensor mask)
  self: fake_quantize_per_tensor_affine_cachemask_backward(grad, mask)

- name: _fake_quantize_learnable_per_tensor_affine(Tensor self, Tensor scale, Tensor zero_point, int quant_min, int quant_max, float grad_factor=1.0) -> Tensor
  self, scale, zero_point: "grad.defined() ? _fake_quantize_learnable_per_tensor_affine_backward(grad, self, scale, zero_point, quant_min, quant_max, grad_factor) : std::tuple<Tensor, Tensor, Tensor>()"

- name: fake_quantize_per_channel_affine_cachemask(Tensor self, Tensor scale, Tensor zero_point, int axis, int quant_min, int quant_max) -> (Tensor output, Tensor mask)
  self: fake_quantize_per_channel_affine_cachemask_backward(grad, mask)

- name: _fake_quantize_learnable_per_channel_affine(Tensor self, Tensor scale, Tensor zero_point, int axis, int quant_min, int quant_max, float grad_factor=1.0) -> Tensor
  self, scale, zero_point: "grad.defined() ? _fake_quantize_learnable_per_channel_affine_backward(grad, self, scale, zero_point, axis, quant_min, quant_max, grad_factor) : std::tuple<Tensor, Tensor, Tensor>()"

- name: fill_.Scalar(Tensor(a!) self, Scalar value) -> Tensor(a!)
  self: zeros_like(grad)

- name: fill_.Tensor(Tensor(a!) self, Tensor value) -> Tensor(a!)
  self: zeros_like(grad)
  value: grad.sum()

- name: floor(Tensor self) -> Tensor
  self: zeros_like(grad)

- name: fmod.Scalar(Tensor self, Scalar other) -> Tensor
  self: grad

- name: fmod.Tensor(Tensor self, Tensor other) -> Tensor
  self: grad
  other: 'not_implemented("fmod: other")'

- name: frac(Tensor self) -> Tensor
  self: grad

- name: frexp.Tensor(Tensor self) -> (Tensor mantissa, Tensor exponent)
  self: grad / exponent.exp2()

- name: gather(Tensor self, int dim, Tensor index, *, bool sparse_grad=False) -> Tensor
  self: gather_backward(grad, self, dim, index, sparse_grad)
  index: non_differentiable

- name: ge_.Scalar(Tensor(a!) self, Scalar other) -> Tensor(a!)
  self: zeros_like(self)

- name: ge_.Tensor(Tensor(a!) self, Tensor other) -> Tensor(a!)
  self: zeros_like(self)
  other: zeros_like(other)

- name: geometric_(Tensor(a!) self, float p, *, Generator? generator=None) -> Tensor(a!)
  self: zeros_like(grad)

- name: geqrf(Tensor self) -> (Tensor a, Tensor tau)
  self: not_implemented("geqrf")

- name: ger(Tensor self, Tensor vec2) -> Tensor
  self: grad.mv(vec2.conj())
  vec2: grad.t().mv(self.conj())

- name: indices(Tensor(a) self) -> Tensor(a)
  output_differentiability: [False]

- name: _indices(Tensor(a) self) -> Tensor(a)
  output_differentiability: [False]

- name: grid_sampler_2d(Tensor input, Tensor grid, int interpolation_mode, int padding_mode, bool align_corners) -> Tensor
  input, grid: "grad.defined() ? grid_sampler_2d_backward(grad, input, grid, interpolation_mode, padding_mode, align_corners) : std::tuple<Tensor, Tensor>()"

- name: grid_sampler_3d(Tensor input, Tensor grid, int interpolation_mode, int padding_mode, bool align_corners) -> Tensor
  input, grid: "grad.defined() ? grid_sampler_3d_backward(grad, input, grid, interpolation_mode, padding_mode, align_corners) : std::tuple<Tensor, Tensor>()"

# See NOTE [ grid_sample CPU fallback ]
- name: _grid_sampler_2d_cpu_fallback(Tensor input, Tensor grid, int interpolation_mode, int padding_mode, bool align_corners) -> Tensor
  input, grid: "grad.defined() ? _grid_sampler_2d_cpu_fallback_backward(grad, input, grid, interpolation_mode, padding_mode, align_corners) : std::tuple<Tensor, Tensor>()"

- name: gt_.Scalar(Tensor(a!) self, Scalar other) -> Tensor(a!)
  self: zeros_like(self)

- name: gt_.Tensor(Tensor(a!) self, Tensor other) -> Tensor(a!)
  self: zeros_like(self)
  other: zeros_like(other)

- name: hardsigmoid(Tensor self) -> Tensor
  self: hardsigmoid_backward(grad, self)

- name: histc(Tensor self, int bins=100, Scalar min=0, Scalar max=0) -> Tensor
  self: not_implemented("histc")

- name: hardswish(Tensor self) -> Tensor
  self: hardswish_backward(grad, self)

- name: hypot(Tensor self, Tensor other) -> Tensor
  self: grad * self / result
  other: grad * other / result

- name: i0(Tensor self) -> Tensor
  self: not_implemented("i0")

- name: igamma(Tensor self, Tensor other) -> Tensor
  self: 'not_implemented("igamma: input")'
  other: grad * exp((self - 1) * log(other) - other - lgamma(self))

- name: igammac(Tensor self, Tensor other) -> Tensor
  self: 'not_implemented("igammac: input")'
  other: -grad * exp((self - 1) * log(other) - other - lgamma(self))

- name: index.Tensor(Tensor self, Tensor?[] indices) -> Tensor
  self: index_backward(grad.new_zeros(self.sizes(), self.options()), indices, grad)
  result: auto_linear

- name: index_add_.alpha(Tensor(a!) self, int dim, Tensor index, Tensor source, *, Scalar alpha) -> Tensor(a!)
  self: grad
  # The case source.dim() == 0  is necessary to support scalar tensors of the form
  # source.dim() == 0 and index.dim() == 1 and index.size() == (1,),
  # This is because source is not broadcastable to index, as source.dim() < index.dim()
  source: "maybe_multiply(source.dim() > 0 ? grad.index_select(dim, index).expand_as(source) : grad.index_select(dim, index.squeeze(0)), alpha)"
  index: non_differentiable
  result: self_t.index_add_(dim, index, source_t)

- name: index_copy_(Tensor(a!) self, int dim, Tensor index, Tensor source) -> Tensor(a!)
  self: grad.clone().index_fill_(dim, index, 0)
  # The case source.dim() == 0  is necessary to support scalar tensors of the form
  # source.dim() == 0 and index.dim() == 1 and index.size() == (1,),
  # This is because source is not broadcastable to index, as source.dim() < index.dim()
  source: "source.dim() > 0 ? grad.index_select(dim, index).expand_as(source) : grad.index_select(dim, index.squeeze(0))"
  index: non_differentiable

- name: index_fill_.int_Scalar(Tensor(a!) self, int dim, Tensor index, Scalar value) -> Tensor(a!)
  self: grad.clone().index_fill_(dim, index, 0)
  index: non_differentiable

- name: index_fill_.int_Tensor(Tensor(a!) self, int dim, Tensor index, Tensor value) -> Tensor(a!)
  self: grad.clone().index_fill_(dim, index, 0)
  value: grad.index_select(dim, index).sum()
  index: non_differentiable

- name: index_put_(Tensor(a!) self, Tensor?[] indices, Tensor values, bool accumulate=False) -> Tensor(a!)
  self: "accumulate ? grad : grad.clone().index_put_(indices, zeros_like(values), false)"
  values: grad.index(indices)
  result: at::index_put_(self_t, indices, values_t, accumulate)

- name: _index_put_impl_(Tensor(a!) self, Tensor?[] indices, Tensor values, bool accumulate=False, bool unsafe=False) -> Tensor(a!)
  self: "accumulate ? grad : grad.clone().index_put_(indices, zeros_like(values), false)"
  values: grad.index(indices)

- name: index_select(Tensor self, int dim, Tensor index) -> Tensor
  self: index_select_backward(grad, self.sizes(), dim, index)
  index: non_differentiable

- name: inverse(Tensor self) -> Tensor
  self: -at::matmul(result.conj().transpose(-2, -1), at::matmul(grad, result.conj().transpose(-2, -1)))

- name: linalg_inv(Tensor self) -> Tensor
  self: -at::matmul(result.conj().transpose(-2, -1), at::matmul(grad, result.conj().transpose(-2, -1)))

- name: isnan(Tensor self) -> Tensor
  self: non_differentiable

- name: kthvalue(Tensor self, int k, int dim=-1, bool keepdim=False) -> (Tensor values, Tensor indices)
  self: value_selecting_reduction_backward(grad, dim, indices, self.sizes(), keepdim)

- name: le_.Scalar(Tensor(a!) self, Scalar other) -> Tensor(a!)
  self: zeros_like(self)

- name: le_.Tensor(Tensor(a!) self, Tensor other) -> Tensor(a!)
  self: zeros_like(self)
  other: zeros_like(other)

- name: lerp.Scalar(Tensor self, Tensor end, Scalar weight) -> Tensor
  self: "weight.isComplex() ? grad * (1 - weight.conj().toComplexDouble()) : grad * (1 - weight.toDouble())"
  end: grad * weight.conj()

- name: lerp.Tensor(Tensor self, Tensor end, Tensor weight) -> Tensor
  self: grad * (1 - weight).conj()
  end: grad * weight.conj()
  weight: grad * (end - self).conj()

- name: lgamma(Tensor self) -> Tensor
  self: grad * digamma(self)
  result: auto_element_wise

- name: digamma(Tensor self) -> Tensor
  self: grad * at::polygamma(1, self)
  result: auto_element_wise

- name: polygamma(int n, Tensor self) -> Tensor
  self: grad * at::polygamma(n + 1, self)
  result: auto_element_wise

- name: log(Tensor self) -> Tensor
  self: grad.div(self.conj())
  result: auto_element_wise

- name: log10(Tensor self) -> Tensor
  self: grad / (self.conj() * 2.3025850929940456)
  result: auto_element_wise

- name: log1p(Tensor self) -> Tensor
  self: log1p_backward(grad, self)
  result: auto_element_wise

- name: log2(Tensor self) -> Tensor
  self: grad / (self.conj() * 0.6931471805599453)
  result: auto_element_wise

- name: logaddexp(Tensor self, Tensor other) -> Tensor
  self: grad / (1 + exp(other - self))
  other: grad / (1 + exp(self - other))

- name: logaddexp2(Tensor self, Tensor other) -> Tensor
  self: grad / (1 + pow(2, other - self))
  other: grad / (1 + pow(2, self - other))

- name: xlogy.Tensor(Tensor self, Tensor other) -> Tensor
  self: grad * at::xlogy((self != 0), other)
  other: grad * self / other

- name: xlogy.Scalar_Self(Scalar self, Tensor other) -> Tensor
  other: grad * self / other

- name: xlogy.Scalar_Other(Tensor self, Scalar other) -> Tensor
  self: grad * at::xlogy((self != 0), other)

- name: logdet(Tensor self) -> Tensor
  self: logdet_backward(grad, self, result)

- name: log_normal_(Tensor(a!) self, float mean=1, float std=2, *, Generator? generator=None) -> Tensor(a!)
  self: zeros_like(grad)

- name: logsumexp(Tensor self, int[1] dim, bool keepdim=False) -> Tensor
  self: logsumexp_backward(grad, self, result, dim, keepdim)

- name: lstsq(Tensor self, Tensor A) -> (Tensor solution, Tensor QR)
  self: not_implemented("lstsq")
  A: not_implemented("lstsq")

- name: linalg_lstsq(Tensor self, Tensor b, float? cond=None, *, str? driver=None) -> (Tensor solution, Tensor residuals, Tensor rank, Tensor singular_values)
  self: not_implemented("linalg_lstsq")
  b: not_implemented("linalg_lstsq")
  output_differentiability: [True, True]

- name: lt_.Scalar(Tensor(a!) self, Scalar other) -> Tensor(a!)
  self: zeros_like(self)

- name: lt_.Tensor(Tensor(a!) self, Tensor other) -> Tensor(a!)
  self: zeros_like(self)
  other: zeros_like(other)

- name: _lu_with_info(Tensor self, bool pivot=True, bool check_errors=True) -> (Tensor, Tensor, Tensor)
  self: not_implemented("lu_with_info")

- name: lu_solve(Tensor self, Tensor LU_data, Tensor LU_pivots) -> Tensor
  self: not_implemented("lu_solve")

- name: masked_fill_.Scalar(Tensor(a!) self, Tensor mask, Scalar value) -> Tensor(a!)
  self: grad.clone().masked_fill_(mask, 0)
  mask: non_differentiable

- name: masked_fill_.Tensor(Tensor(a!) self, Tensor mask, Tensor value) -> Tensor(a!)
  self: grad.clone().masked_fill_(mask, 0)
  value: at::where(mask, grad, zeros_like(grad)).sum()
  mask: non_differentiable

- name: masked_scatter_(Tensor(a!) self, Tensor mask, Tensor source) -> Tensor(a!)
  self: grad.clone().masked_fill_(mask, 0)
  source: masked_scatter_backward(grad, mask, source.sizes())
  mask: non_differentiable

- name: masked_select(Tensor self, Tensor mask) -> Tensor
  self: masked_select_backward(grad, self, mask)
  mask: non_differentiable

- name: matrix_exp(Tensor self) -> Tensor
  self: matrix_exp_backward(self, grad)

- name: max.dim(Tensor self, int dim, bool keepdim=False) -> (Tensor values, Tensor indices)
  self: value_selecting_reduction_backward(grad, dim, indices, self.sizes(), keepdim)
  values: max_dim_forward(self_t, dim, indices, keepdim)

- name: max(Tensor self) -> Tensor
  self: evenly_distribute_backward(grad, self, result)
  result: max_forward(self_t, self_p, result)

- name: maximum(Tensor self, Tensor other) -> Tensor
  self: grad.clone().masked_fill_(self <= other, 0)
  other: grad.clone().masked_fill_(self > other, 0)
  result: min_max_other_forward(self_t, other_t, self_p, other_p, /* is_min */ false)

- name: fmax(Tensor self, Tensor other) -> Tensor
  self: grad.clone().masked_fill_((self >= other).logical_or_(other.isnan()).logical_not_(), 0)
  other: grad.clone().masked_fill_((self >= other).logical_or_(other.isnan()), 0)

- name: mean(Tensor self, *, ScalarType? dtype=None) -> Tensor
  self: grad.expand(self.sizes()).to(self.scalar_type()) / self.numel()
  result: auto_linear

- name: mean.dim(Tensor self, int[1] dim, bool keepdim=False, *, ScalarType? dtype=None) -> Tensor
  self: sum_backward(grad, self.sizes(), dim, keepdim).to(self.scalar_type()) / _safe_size(self.sizes(), dim)
  result: auto_linear

- name: median(Tensor self) -> Tensor
  self: evenly_distribute_backward(grad, self, result)

- name: nanmedian(Tensor self) -> Tensor
  self: evenly_distribute_backward(grad, self, result)

# This is in theory incorrect in the following case:
#   sorted list: [..., a, b, b, ..., b, b, c, ...] with median = b and the value
#                            |                     at middle position of the
#                            |                     list between two `b`s. E.g.,
#                            |
#                            ^the middle position
# The gradient exists and is essentially 0 in this case.
#
# In case where the middle position is at the boundary of `b` range, e.g.,
#   sorted list: [..., a, b, b, ..., b, b, c, ...]
#                                       |
#                                       ^the middle position
# The backward implementation is correct in the sense that it returns the
# subgradient on one side.
- name: median.dim(Tensor self, int dim, bool keepdim=False) -> (Tensor values, Tensor indices)
  self: value_selecting_reduction_backward(grad, dim, indices, self.sizes(), keepdim)

- name: nanmedian.dim(Tensor self, int dim, bool keepdim=False) -> (Tensor values, Tensor indices)
  self: value_selecting_reduction_backward(grad, dim, indices, self.sizes(), keepdim)

- name: min.dim(Tensor self, int dim, bool keepdim=False) -> (Tensor values, Tensor indices)
  self: value_selecting_reduction_backward(grad, dim, indices, self.sizes(), keepdim)

- name: min(Tensor self) -> Tensor
  self: evenly_distribute_backward(grad, self, result)

- name: minimum(Tensor self, Tensor other) -> Tensor
  self: grad.clone().masked_fill_(self >= other, 0)
  other: grad.clone().masked_fill_(self < other, 0)
  result: min_max_other_forward(self_t, other_t, self_p, other_p, /* is_min */ true)

- name: fmin(Tensor self, Tensor other) -> Tensor
  self: grad.clone().masked_fill_((self <= other).logical_or_(other.isnan()).logical_not_(), 0)
  other: grad.clone().masked_fill_((self <= other).logical_or_(other.isnan()), 0)

- name: amax(Tensor self, int[1] dim=[], bool keepdim=False) -> Tensor
  self: scale_grad_by_count(restore_reduced_dims(grad, dim, keepdim), restore_reduced_dims(result, dim, keepdim) == self, dim)

- name: amin(Tensor self, int[1] dim=[], bool keepdim=False) -> Tensor
  self: scale_grad_by_count(restore_reduced_dims(grad, dim, keepdim), restore_reduced_dims(result, dim, keepdim) == self, dim)

- name: mm(Tensor self, Tensor mat2) -> Tensor
  self: mm_mat1_backward(grad, mat2, self.sizes(), self.strides(), 1)
  mat2: mm_mat2_backward(grad, self, mat2.sizes(), mat2.strides(), 1)
  result: addmm_forward(Tensor(), self_t, mat2_t, 1, 1, self_p, mat2_p)
  result: self_t.mm(mat2_p.conj()) + self_p.conj().mm(mat2_t)

- name: mode(Tensor self, int dim=-1, bool keepdim=False) -> (Tensor values, Tensor indices)
  self: value_selecting_reduction_backward(grad, dim, indices, self.sizes(), keepdim)

- name: mul.Tensor(Tensor self, Tensor other) -> Tensor
  self: mul_tensor_backward(grad, other, self.scalar_type())
  other: mul_tensor_backward(grad, self, other.scalar_type())
  result: other_t * self_p.conj() + self_t * other_p.conj()

- name: mul_.Tensor(Tensor(a!) self, Tensor other) -> Tensor(a!)
  self: mul_tensor_backward(grad, other, self.scalar_type())
  other: mul_tensor_backward(grad, self, other.scalar_type())
  result: self_t.mul_(other_p.conj()).add_(other_t * (self_p / other_p).conj())

- name: mul.Scalar(Tensor self, Scalar other) -> Tensor
  self: mul_tensor_backward(grad, at::scalar_to_tensor(other), self.scalar_type())
  result: auto_element_wise

- name: mv(Tensor self, Tensor vec) -> Tensor
  self: grad.ger(vec.conj())
  vec: self.conj().t().mv(grad)

- name: mvlgamma(Tensor self, int p) -> Tensor
  self: mvlgamma_backward(grad, self, p)

- name: nan_to_num(Tensor self, float? nan=None, float? posinf=None, float? neginf=None) -> Tensor
  self: grad * at::isfinite(self)

- name: native_batch_norm(Tensor input, Tensor? weight, Tensor? bias, Tensor? running_mean, Tensor? running_var, bool training, float momentum, float eps) -> (Tensor, Tensor, Tensor)
  input, weight, bias: "grad.defined() ? native_batch_norm_backward(grad, input, weight, running_mean, running_var, result1, result2, training, eps, grad_input_mask) : std::tuple<Tensor, Tensor, Tensor>()"
  result0: native_batch_norm_forward(input_t, input_p, weight_p, running_mean, running_var, result1, result2, training, eps, weight_t, bias_t)

- name: native_batch_norm_backward(Tensor grad_out, Tensor input, Tensor? weight, Tensor? running_mean, Tensor? running_var, Tensor? save_mean, Tensor? save_invstd, bool train, float eps, bool[3] output_mask) -> (Tensor, Tensor, Tensor)
  input, weight, grad_out: batchnorm_double_backward(input, weight, grads[0], grads[1], grads[2], grad_out, running_mean, running_var, train, eps, save_mean, save_invstd, grad_input_mask)
  save_mean: not_implemented("native_batch_norm_backward save_mean")
  save_invstd: not_implemented("native_batch_norm_backward save_invstd")

- name: native_layer_norm(Tensor input, int[] normalized_shape, Tensor? weight, Tensor? bias, float eps) -> (Tensor, Tensor, Tensor)
  input, weight, bias: "GradMode::is_enabled() || grads[1].defined() || grads[2].defined() ? infinitely_differentiable_native_layer_norm_backward(grads[0], grads[1], grads[2], input, result1, result2, weight, normalized_shape, eps, grad_input_mask) : (grads[0].defined() ? native_layer_norm_backward(grads[0].is_contiguous() ? grads[0] : grads[0].contiguous(), input, normalized_shape, result1, result2, weight, bias, grad_input_mask) : std::tuple<Tensor, Tensor, Tensor>())"

- name: native_group_norm(Tensor input, Tensor? weight, Tensor? bias, int N, int C, int HxW, int group, float eps) -> (Tensor, Tensor, Tensor)
  input, weight, bias: "GradMode::is_enabled() || grads[1].defined() || grads[2].defined() ? infinitely_differentiable_native_group_norm_backward(grads[0], grads[1], grads[2], input, result1, result2, weight, N, C, HxW, group, eps, grad_input_mask) : (grads[0].defined() ? native_group_norm_backward(grads[0].is_contiguous() ? grads[0] : grads[0].contiguous(), input.is_contiguous() ? input : input.contiguous(), result1, result2, weight, N, C, HxW, group, grad_input_mask) : std::tuple<Tensor, Tensor, Tensor>())"

- name: ne_.Scalar(Tensor(a!) self, Scalar other) -> Tensor(a!)
  self: zeros_like(self)

- name: ne_.Tensor(Tensor(a!) self, Tensor other) -> Tensor(a!)
  self: zeros_like(self)
  other: zeros_like(other)

- name: neg(Tensor self) -> Tensor
  self: grad.neg()
  result: auto_linear

- name: nextafter(Tensor self, Tensor other) -> Tensor
  self: not_implemented("nextafter")
  other: not_implemented("nextafter")

- name: norm.Scalar(Tensor self, Scalar p=2) -> Tensor
  self: norm_backward(grad, self, p, result)

- name: norm.ScalarOpt_dim(Tensor self, Scalar? p, int[1] dim, bool keepdim=False) -> Tensor
  self: norm_backward(grad, self, p, result, dim, keepdim)

- name: norm.ScalarOpt_dtype(Tensor self, Scalar? p, *, ScalarType dtype) -> Tensor
  self: norm_backward(grad, self.to(grad.scalar_type()), p, result)

- name: norm.ScalarOpt_dim_dtype(Tensor self, Scalar? p, int[1] dim, bool keepdim, *, ScalarType dtype) -> Tensor
  self: norm_backward(grad, self.to(grad.scalar_type()), p, result, dim, keepdim)

- name: linalg_vector_norm(Tensor self, Scalar? ord=None, int[1]? dim=None, bool keepdim=False, *, ScalarType? dtype=None) -> Tensor
  self: linalg_vector_norm_backward(grad, self, ord, result, dim, keepdim)

- name: _pdist_forward(Tensor self, float p=2) -> Tensor
  self: _pdist_backward(grad, self, p, result)

- name: _pdist_backward(Tensor grad, Tensor self, float p, Tensor pdist) -> Tensor
  grad: not_implemented("_pdist_backward")
  self: not_implemented("_pdist_backward")
  pdist: not_implemented("_pdist_backward")

- name: _euclidean_dist(Tensor x1, Tensor x2) -> Tensor
  x1, x2: _euclidean_dist_backward(grad, x1, x2, result)

- name: _cdist_forward(Tensor x1, Tensor x2, float p, int? compute_mode) -> Tensor
  x1: _cdist_backward(grad.contiguous(), x1, x2, p, result)
  x2: _cdist_backward(grad.transpose(-1, -2).contiguous(), x2, x1, p, result.transpose(-1, -2).contiguous())

- name: _cdist_backward(Tensor grad, Tensor x1, Tensor x2, float p, Tensor cdist) -> Tensor
  grad: not_implemented("_cdist_backward")
  x1: not_implemented("_cdist_backward")
  x2: not_implemented("_cdist_backward")
  cdist: not_implemented("_cdist_backward")

- name: normal_(Tensor(a!) self, float mean=0, float std=1, *, Generator? generator=None) -> Tensor(a!)
  self: zeros_like(grad)

- name: normal.Tensor_float(Tensor mean, float std=1, *, Generator? generator=None) -> Tensor
  mean: at::zeros(mean.sizes(), grad.options())

- name: normal.float_Tensor(float mean, Tensor std, *, Generator? generator=None) -> Tensor
  std: at::zeros(std.sizes(), grad.options())

- name: normal.Tensor_Tensor(Tensor mean, Tensor std, *, Generator? generator=None) -> Tensor
  mean: at::zeros(mean.sizes(), grad.options())
  std: at::zeros(std.sizes(), grad.options())

- name: linalg_householder_product(Tensor input, Tensor tau) -> Tensor
  input, tau: householder_product_backward(grad, input, tau)

- name: ormqr(Tensor self, Tensor input2, Tensor input3, bool left=True, bool transpose=False) -> Tensor
  self: not_implemented("ormqr")
  input2: not_implemented("ormqr")
  input3: not_implemented("ormqr")

- name: permute(Tensor(a) self, int[] dims) -> Tensor(a)
  self: permute_backwards(grad, dims)
  result: auto_linear

- name: poisson(Tensor self, Generator? generator=None) -> Tensor
  self: zeros_like(self)

- name: pow.Tensor_Scalar(Tensor self, Scalar exponent) -> Tensor
  self: pow_backward(grad, self, exponent)
  result: auto_element_wise

- name: pow.Tensor_Tensor(Tensor self, Tensor exponent) -> Tensor
  self: pow_backward_self(grad, self, exponent)
  exponent: pow_backward_exponent(grad, self, exponent, result)

- name: pow.Scalar(Scalar self, Tensor exponent) -> Tensor
  exponent: pow_backward_exponent(grad, self, exponent, result)

- name: prod(Tensor self, *, ScalarType? dtype=None) -> Tensor
  self: prod_backward(grad, self.to(grad.scalar_type()), result)

- name: prod.dim_int(Tensor self, int dim, bool keepdim=False, *, ScalarType? dtype=None) -> Tensor
  self: prod_backward(grad, self.to(grad.scalar_type()), result, dim, keepdim)

- name: put_(Tensor(a!) self, Tensor index, Tensor source, bool accumulate=False) -> Tensor(a!)
  self: grad.clone().put_(index, zeros_like(source), accumulate)
  index: non_differentiable
  source: grad.take(index)

- name: linalg_qr(Tensor self, str mode='reduced') -> (Tensor Q, Tensor R)
  self: linalg_qr_backward(grads, self, mode, Q, R)

- name: rad2deg(Tensor self) -> Tensor
  self: rad2deg_backward(grad)

- name: random_.from(Tensor(a!) self, int from, int? to, *, Generator? generator=None) -> Tensor(a!)
  self: zeros_like(grad)

- name: random_.to(Tensor(a!) self, int to, *, Generator? generator=None) -> Tensor(a!)
  self: zeros_like(grad)

- name: random_(Tensor(a!) self, *, Generator? generator=None) -> Tensor(a!)
  self: zeros_like(grad)

- name: reciprocal(Tensor self) -> Tensor
  self: -grad * (result * result).conj()

- name: remainder.Scalar(Tensor self, Scalar other) -> Tensor
  self: grad

- name: remainder.Tensor(Tensor self, Tensor other) -> Tensor
  self: grad

- name: renorm(Tensor self, Scalar p, int dim, Scalar maxnorm) -> Tensor
  self: renorm_backward(grad, self, p, dim, maxnorm)

- name: repeat(Tensor self, int[] repeats) -> Tensor
  self: repeat_backward(grad, repeats, self.sizes())
  result: auto_linear

- name: special_entr(Tensor self) -> Tensor
  self: grad * (-(1 + self.log()))

# DO NOT define a backward for reshape!
# reshape is special in that it sometimes returns a view, and sometimes not.
# Defining a backward will make codegen spit out the forward call as
#     as_variable(baseType->reshape(self)),
# making it impossible (hard) to detect when it is actually a view.
# - name: reshape(Tensor self, IntArrayRef shape)

- name: round(Tensor self) -> Tensor
  self: zeros_like(grad)

- name: rsqrt(Tensor self) -> Tensor
  self: -0.5 * grad * result.pow(3).conj()

- name: scatter_.src(Tensor(a!) self, int dim, Tensor index, Tensor src) -> Tensor(a!)
  self: grad.clone().scatter_(dim, index, 0)
  index: non_differentiable
  src: grad.gather(dim, index)

- name: scatter_.value(Tensor(a!) self, int dim, Tensor index, Scalar value) -> Tensor(a!)
  self: grad.clone().scatter_(dim, index, 0)
  index: non_differentiable

- name: scatter_add_(Tensor(a!) self, int dim, Tensor index, Tensor src) -> Tensor(a!)
  self: grad
  index: non_differentiable
  src: grad.gather(dim, index)

- name: select.int(Tensor(a) self, int dim, int index) -> Tensor(a)
  self: select_backward(grad, self.sizes(), dim, index)
  result: auto_linear

- name: sigmoid(Tensor self) -> Tensor
  self: sigmoid_backward(grad, result)
  result: auto_element_wise

- name: logit(Tensor self, float? eps=None) -> Tensor
  self: "GradMode::is_enabled() ? infinitely_differentiable_logit_backward(grad, self, eps) : logit_backward(grad, self, eps)"

- name: sign(Tensor self) -> Tensor
  self: zeros_like(grad)

- name: sgn(Tensor self) -> Tensor
  self: sgn_backward(result, grad, self)

- name: sin(Tensor self) -> Tensor
  self: grad * self.cos().conj()

- name: sinc(Tensor self) -> Tensor
  self: grad * ((M_PI * self * (M_PI * self).cos() - (M_PI * self).sin()) / (M_PI * self * self)).conj()

- name: sinh(Tensor self) -> Tensor
  self: grad * self.cosh().conj()

- name: slice.Tensor(Tensor(a) self, int dim=0, int? start=0, int? end=9223372036854775807, int step=1) -> Tensor(a)
  self: slice_backward_wrapper(grad, self.sizes(), dim, start, end, step)
  result: auto_linear

- name: slogdet(Tensor self) -> (Tensor sign, Tensor logabsdet)
  self: slogdet_backward(grad, self, sign, logabsdet)
  output_differentiability: [false, true]

- name: linalg_slogdet(Tensor self) -> (Tensor sign, Tensor logabsdet)
  self: slogdet_backward(grad, self, sign, logabsdet)
  output_differentiability: [false, true]

- name: solve(Tensor self, Tensor A) -> (Tensor solution, Tensor LU)
  self: solve_backward_self(grad, self, A)
  A: solve_backward_A(grad, self, A, solution)

- name: linalg_solve(Tensor input, Tensor other) -> Tensor
  input: solve_backward_A(grad, other, input, result)
  other: solve_backward_self(grad, other, input)

- name: sort(Tensor self, int dim=-1, bool descending=False) -> (Tensor values, Tensor indices)
  self: value_selecting_reduction_backward(grad, dim, indices, self.sizes(), true)
  output_differentiability: [True, False]

- name: sort.stable(Tensor self, *, bool? stable, int dim=-1, bool descending=False) -> (Tensor values, Tensor indices)
  self: value_selecting_reduction_backward(grad, dim, indices, self.sizes(), true)
  output_differentiability: [True, False]

- name: split.Tensor(Tensor(a) self, int split_size, int dim=0) -> Tensor(a)[]
  self: split_backward(grads, split_size, dim, self.sizes(), self.options())
  result: auto_linear

- name: unsafe_split.Tensor(Tensor self, int split_size, int dim=0) -> Tensor[]
  self: split_backward(grads, split_size, dim, self.sizes(), self.options())

- name: split_with_sizes(Tensor(a) self, int[] split_sizes, int dim=0) -> Tensor(a)[]
  self: split_with_sizes_backward(grads, split_sizes, dim, self.sizes(), self.options())

- name: unsafe_split_with_sizes(Tensor self, int[] split_sizes, int dim=0) -> Tensor[]
  self: split_with_sizes_backward(grads, split_sizes, dim, self.sizes(), self.options())

- name: sqrt(Tensor self) -> Tensor
  self: grad / (2 * result.conj())

- name: squeeze(Tensor(a) self) -> Tensor(a)
  self: unsqueeze_to(grad, self.sizes())
  result: auto_linear

- name: squeeze.dim(Tensor(a) self, int dim) -> Tensor(a)
  self: unsqueeze_to(grad, dim, self.sizes())
  result: auto_linear

- name: squeeze_(Tensor(a!) self) -> Tensor(a!)
  self: unsqueeze_to(grad, self.sizes())

- name: squeeze_.dim(Tensor(a!) self, int dim) -> Tensor(a!)
  self: unsqueeze_to(grad, dim, self.sizes())

- name: std(Tensor self, bool unbiased=True) -> Tensor
  self: std_backward(result, grad, self, unbiased)

- name: std.dim(Tensor self, int[1] dim, bool unbiased=True, bool keepdim=False) -> Tensor
  self: std_backward(result, grad, self, dim, unbiased, keepdim)

- name: sub.Tensor(Tensor self, Tensor other, *, Scalar alpha=1) -> Tensor
  self: handle_r_to_c(self.scalar_type(), grad)
  other: handle_r_to_c(other.scalar_type(), -grad * alpha.conj())
  result: self_t - maybe_multiply(other_t, alpha)

- name: sub.Scalar(Tensor self, Scalar other, Scalar alpha=1) -> Tensor
  self: handle_r_to_c(self.scalar_type(), grad)
  result: auto_linear

- name: rsub.Tensor(Tensor self, Tensor other, *, Scalar alpha=1) -> Tensor
<<<<<<< HEAD
  self: -grad * alpha
  other: grad
  result: other_t - maybe_multiply(self_t, alpha)

- name: rsub.Scalar(Tensor self, Scalar other, Scalar alpha=1) -> Tensor
  self: -grad * alpha
  result: -maybe_multiply(self_t, alpha)
=======
  self: handle_r_to_c(other.scalar_type(), -grad * alpha.conj())
  other: handle_r_to_c(self.scalar_type(), grad)

- name: rsub.Scalar(Tensor self, Scalar other, Scalar alpha=1) -> Tensor
  self: handle_r_to_c(self.scalar_type(), -grad * alpha.conj())
>>>>>>> ad2a63b7

- name: sum(Tensor self, *, ScalarType? dtype=None) -> Tensor
  self: grad.expand(self.sizes())
  result: auto_linear

- name: sum.dim_IntList(Tensor self, int[1] dim, bool keepdim=False, *, ScalarType? dtype=None) -> Tensor
  self: sum_backward(grad, self.sizes(), dim, keepdim)
  result: auto_linear

- name: nansum(Tensor self, *, ScalarType? dtype=None) -> Tensor
  self: grad.expand(self.sizes()).to(self.scalar_type()) * self.isnan().logical_not()

- name: nansum.dim_IntList(Tensor self, int[1] dim, bool keepdim=False, *, ScalarType? dtype=None) -> Tensor
  self: nansum_backward(grad.to(self.scalar_type()), self, dim, keepdim)

- name: _svd_helper(Tensor self, bool some, bool compute_uv) -> (Tensor U, Tensor S, Tensor V)
  self: svd_backward(grads, self, some, compute_uv, U, S, V)

- name: symeig(Tensor self, bool eigenvectors=False, bool upper=True) -> (Tensor eigenvalues, Tensor eigenvectors)
  self: symeig_backward(grads, self, eigenvectors, upper, eigenvalues, eigenvectors_return)

- name: linalg_eigh(Tensor self, str UPLO="L") -> (Tensor eigenvalues, Tensor eigenvectors)
  self: symeig_backward(grads, self, /*eigenvectors=*/true, /*upper=*/true, eigenvalues, eigenvectors)

- name: linalg_eigvalsh(Tensor self, str UPLO="L") -> Tensor
  self: non_differentiable

- name: t(Tensor(a) self) -> Tensor(a)
  self: grad.t()
  result: auto_linear

- name: one_hot(Tensor self, int num_classes=-1) -> Tensor
  self: non_differentiable

- name: flip(Tensor self, int[] dims) -> Tensor
  self: grad.flip(dims)

- name: roll(Tensor self, int[1] shifts, int[1] dims=[]) -> Tensor
  self: grad.roll(fmap(reverse_list(shifts), [](int64_t i){return -i;}), reverse_list(dims))

- name: rot90(Tensor self, int k=1, int[] dims=[0,1]) -> Tensor
  self: grad.rot90(-k, dims)

- name: take(Tensor self, Tensor index) -> Tensor
  self: take_backward(grad, self, index)
  index: non_differentiable

- name: tan(Tensor self) -> Tensor
  self: grad * (1 + result.pow(2)).conj()

- name: tanh(Tensor self) -> Tensor
  self: tanh_backward(grad, result)

- name: topk(Tensor self, int k, int dim=-1, bool largest=True, bool sorted=True) -> (Tensor values, Tensor indices)
  self: value_selecting_reduction_backward(grad, dim, indices, self.sizes(), true)
  output_differentiability: [True, False]

- name: trace(Tensor self) -> Tensor
  self: trace_backward(grad, self.sizes())

- name: transpose.int(Tensor(a) self, int dim0, int dim1) -> Tensor(a)
  self: grad.transpose(dim0, dim1)
  result: auto_linear

- name: transpose_(Tensor(a!) self, int dim0, int dim1) -> Tensor(a!)
  self: grad.transpose(dim0, dim1)

- name: triangular_solve(Tensor self, Tensor A, bool upper=True, bool transpose=False, bool unitriangular=False) -> (Tensor solution, Tensor cloned_coefficient)
  self, A: triangular_solve_backward(grads[0], grads[1], self, A, solution, upper, transpose, unitriangular, grad_input_mask)

- name: tril(Tensor self, int diagonal=0) -> Tensor
  self: grad.tril(diagonal)

- name: triu(Tensor self, int diagonal=0) -> Tensor
  self: grad.triu(diagonal)

- name: trunc(Tensor self) -> Tensor
  self: zeros_like(grad)

- name: to_dense(Tensor self, ScalarType? dtype=None) -> Tensor
  self: to_dense_backward(grad, self)

- name: to_sparse(Tensor self) -> Tensor
  self: grad.to_dense()

- name: to_mkldnn(Tensor self, ScalarType? dtype=None) -> Tensor
  self: to_mkldnn_backward(grad, self)

- name: unfold(Tensor(a) self, int dimension, int size, int step) -> Tensor(a)
  self: unfold_backward(grad, self.sizes(), dimension, size, step)

- name: unfold_backward(Tensor grad_in, int[] input_sizes, int dim, int size, int step) -> Tensor
  grad_in: grad.unfold(dim, size, step)

- name: uniform_(Tensor(a!) self, float from=0, float to=1, *, Generator? generator=None) -> Tensor(a!)
  self: zeros_like(grad)

- name: _unique(Tensor self, bool sorted=True, bool return_inverse=False) -> (Tensor, Tensor)
  output_differentiability: [True, False]
  self: not_implemented("_unique")

- name: unique_dim(Tensor self, int dim, bool sorted=True, bool return_inverse=False, bool return_counts=False) -> (Tensor, Tensor, Tensor)
  output_differentiability: [True, False, False]
  self: not_implemented("unique_dim")

- name: unique_consecutive(Tensor self, bool return_inverse=False, bool return_counts=False, int? dim=None) -> (Tensor, Tensor, Tensor)
  output_differentiability: [True, False, False]
  self: not_implemented("unique_consecutive")

- name: unique_dim_consecutive(Tensor self, int dim, bool return_inverse=False, bool return_counts=False) -> (Tensor, Tensor, Tensor)
  output_differentiability: [True, False, False]
  self: not_implemented("unique_dim_consecutive")

- name: _unique2(Tensor self, bool sorted=True, bool return_inverse=False, bool return_counts=False) -> (Tensor, Tensor, Tensor)
  output_differentiability: [True, False, False]
  self: not_implemented("_unique2")

- name: _unsafe_view(Tensor self, int[] size) -> Tensor
  self: grad.reshape(self.sizes())
  result: auto_linear

- name: unsqueeze(Tensor(a) self, int dim) -> Tensor(a)
  self: grad.squeeze(dim)
  result: auto_linear

- name: unsqueeze_(Tensor(a!) self, int dim) -> Tensor(a!)
  self: grad.squeeze(dim)

- name: var(Tensor self, bool unbiased=True) -> Tensor
  self: var_backward(grad, self, unbiased)

- name: var.dim(Tensor self, int[1] dim, bool unbiased=True, bool keepdim=False) -> Tensor
  self: var_backward(grad, self, dim, unbiased, keepdim)

- name: view(Tensor(a) self, int[] size) -> Tensor(a)
  self: grad.reshape(self.sizes())
  result: auto_linear

- name: view.dtype(Tensor(a) self, ScalarType dtype) -> Tensor(a)
  output_differentiability: [False]

- name: view_as_real(Tensor(a) self) -> Tensor(a)
  self: at::view_as_complex(grad.contiguous()) # gx0 + 1j * gx1

- name: view_as_complex(Tensor(a) self) -> Tensor(a)
  self: at::view_as_real(grad.contiguous()) # [gx, gy]

- name: _s_where(Tensor condition, Tensor self, Tensor other) -> Tensor
  condition: non_differentiable
  self: where(condition, grad, zeros_like(grad))
  other: where(condition, zeros_like(grad), grad)

# weight_norm_cuda_interface_backward does not have an explicitly defined derivative, so if we do happen
# to be running backward with create_graph=True, fall back to a backward function that uses
# differentiable ops.
- name: _weight_norm_cuda_interface(Tensor v, Tensor g, int dim=0) -> (Tensor, Tensor)
  v, g: "grad.defined() ? (GradMode::is_enabled() ? _weight_norm_differentiable_backward(grad.contiguous(), v, g, result1, dim) : _weight_norm_cuda_interface_backward(grad.contiguous(), v, g, result1, dim)) : std::tuple<Tensor, Tensor>()"

- name: zero_(Tensor(a!) self) -> Tensor(a!)
  self: zeros_like(grad)

- name: sparse_mask(Tensor self, Tensor mask) -> Tensor
  self: grad.to_dense().sparse_mask(mask).to_dense()
  mask: non_differentiable

- name: _sparse_coo_tensor_with_dims_and_tensors(int sparse_dim, int dense_dim, int[] size, Tensor indices, Tensor values, *, ScalarType? dtype=None, Layout? layout=None, Device? device=None, bool? pin_memory=False) -> Tensor
  values: sparse_constructor_values_backward(grad, indices)

- name: _sparse_sum.dim(Tensor self, int[1] dim) -> Tensor
  self: at::_sparse_sum_backward(grad, self, dim)

- name: _standard_gamma(Tensor self, Generator? generator=None) -> Tensor
  self: grad * _standard_gamma_grad(self, result)

- name: _standard_gamma_grad(Tensor self, Tensor output) -> Tensor
  self: not_implemented("_standard_gamma_grad")

- name: values(Tensor(a) self) -> Tensor(a)
  self: at::_sparse_coo_tensor_unsafe(self.indices(), grad, self.sizes())._coalesced_(true)

# Why is _values() not differentiable?
# See NOTE [ Sparse: autograd and API ]
- name: _values(Tensor(a) self) -> Tensor(a)
  output_differentiability: [False]

# NN
- name: _trilinear(Tensor i1, Tensor i2, Tensor i3, int[] expand1, int[] expand2, int[] expand3, int[] sumdim, int unroll_dim=1) -> Tensor
  i1, i2, i3: _trilinear_backward(grad, i1, i2, i3, expand1, expand2, expand3, sumdim, unroll_dim, grad_input_mask)

- name: constant_pad_nd(Tensor self, int[] pad, Scalar value=0) -> Tensor
  self: constant_pad_nd_backward(grad, pad)

- name: binary_cross_entropy(Tensor self, Tensor target, Tensor? weight=None, int reduction=Mean) -> Tensor
  self: binary_cross_entropy_backward(grad, self, target, weight, reduction)

- name: binary_cross_entropy_backward(Tensor grad_output, Tensor self, Tensor target, Tensor? weight=None, int reduction=Mean) -> Tensor
  self: binary_cross_entropy_double_backward(grad_output, grad, self, target, weight, reduction)
  grad_output: binary_cross_entropy_double_backward_grad_output(grad, self, target, weight, reduction)

- name: binary_cross_entropy_with_logits(Tensor self, Tensor target, Tensor? weight=None, Tensor? pos_weight=None, int reduction=Mean) -> Tensor
  self: binary_cross_entropy_with_logits_backward(grad, self, target, weight, pos_weight, reduction)
  target: binary_cross_entropy_with_logits_target_backward(grad, self, target, weight, pos_weight, reduction)
  result: binary_cross_entropy_with_logits_forward(self_t, target_t, self_p, target_p, weight, pos_weight, reduction)

- name: embedding(Tensor weight, Tensor indices, int padding_idx=-1, bool scale_grad_by_freq=False, bool sparse=False) -> Tensor
  indices: non_differentiable
  weight: embedding_backward(grad, indices, weight.size(0), padding_idx, scale_grad_by_freq, sparse)
  result: at::embedding(weight_t, indices, padding_idx, scale_grad_by_freq, sparse)

- name: embedding_dense_backward(Tensor grad_output, Tensor indices, int num_weights, int padding_idx, bool scale_grad_by_freq) -> Tensor
  grad_output: embedding_dense_double_backward(grad, indices, padding_idx)
  indices: non_differentiable

- name: _embedding_bag(Tensor weight, Tensor indices, Tensor offsets, bool scale_grad_by_freq=False, int mode=0, bool sparse=False, Tensor? per_sample_weights=None, bool include_last_offset=False) -> (Tensor, Tensor, Tensor, Tensor)
  indices: non_differentiable
  offsets: non_differentiable
  weight: _embedding_bag_backward(grad, indices, offsets, result1, result2, result3, weight.size(0), scale_grad_by_freq, mode, sparse, per_sample_weights)
  per_sample_weights: _embedding_bag_per_sample_weights_backward(grad, weight, indices, offsets, result1, mode)

- name: _embedding_bag_dense_backward(Tensor grad, Tensor indices, Tensor offsets, Tensor offset2bag, Tensor bag_size, Tensor maximum_indices, int num_weights, bool scale_grad_by_freq, int mode, Tensor? per_sample_weights) -> Tensor
  indices: non_differentiable
  offsets: non_differentiable
  offset2bag: non_differentiable
  bag_size: non_differentiable
  maximum_indices: non_differentiable

- name: embedding_renorm_(Tensor(a!) self, Tensor indices, float max_norm, float norm_type) -> Tensor(a!)
  indices: non_differentiable
  self: not_implemented("embedding_renorm")

- name: kl_div(Tensor self, Tensor target, int reduction=Mean, *, bool log_target=False) -> Tensor
  self: kl_div_backward(grad, self, target, reduction, log_target)
  target: kl_div_target_backward(grad, self, target, reduction, log_target)

- name: l1_loss(Tensor self, Tensor target, int reduction=Mean) -> Tensor
  self: l1_loss_backward(grad, self, target, reduction)
  target: l1_loss_backward(grad, target, self, reduction)

- name: mse_loss(Tensor self, Tensor target, int reduction=Mean) -> Tensor
  self: mse_loss_backward(grad, self, target, reduction)
  target: mse_loss_backward(grad, target, self, reduction)

- name: multi_margin_loss(Tensor self, Tensor target, Scalar p=1, Scalar margin=1, Tensor? weight=None, int reduction=Mean) -> Tensor
  self: multi_margin_loss_backward(grad, self, target, p, margin, weight, reduction)
  target: non_differentiable

- name: multilabel_margin_loss_forward(Tensor self, Tensor target, int reduction) -> (Tensor output, Tensor is_target)
  self: multilabel_margin_loss_backward(grad, self, target, reduction, is_target)
  target: non_differentiable

- name: nll_loss_forward(Tensor self, Tensor target, Tensor? weight, int reduction, int ignore_index) -> (Tensor output, Tensor total_weight)
  self: nll_loss_backward(grad, self, target, weight, reduction, ignore_index, total_weight)
  target: non_differentiable
  output: std::get<0>(at::nll_loss_forward(self_t, target, weight, reduction, ignore_index))

- name: nll_loss2d_forward(Tensor self, Tensor target, Tensor? weight, int reduction, int ignore_index) -> (Tensor output, Tensor total_weight)
  self: nll_loss2d_backward(grad, self, target, weight, reduction, ignore_index, total_weight)
  target: non_differentiable
  output: std::get<0>(at::nll_loss2d_forward(self_t, target, weight, reduction, ignore_index))

- name: smooth_l1_loss(Tensor self, Tensor target, int reduction=Mean, float beta=1.0) -> Tensor
  self: smooth_l1_loss_backward(grad, self, target, reduction, beta)
  target: smooth_l1_loss_backward(grad, target, self, reduction, beta)

- name: huber_loss(Tensor self, Tensor target, int reduction=Mean, float delta=1.0) -> Tensor
  self: huber_loss_backward(grad, self, target, reduction, delta)
  target: huber_loss_backward(grad, target, self, reduction, delta)

- name: soft_margin_loss(Tensor self, Tensor target, int reduction=Mean) -> Tensor
  self: soft_margin_loss_backward(grad, self, target, reduction)

- name: relu(Tensor self) -> Tensor
  self: threshold_backward(grad, self, 0)
  result: auto_element_wise

# NB: `output` instead of `self` saves memory. It avoids saving a copy of self.
- name: relu_(Tensor(a!) self) -> Tensor(a!)
  self: threshold_backward(grad, result, 0)
  result: auto_element_wise

- name: silu(Tensor self) -> Tensor
  self: "GradMode::is_enabled() ? infinitely_differentiable_silu_backward(grad, self) : silu_backward(grad, self)"

- name: elu(Tensor self, Scalar alpha=1, Scalar scale=1, Scalar input_scale=1) -> Tensor
  self: elu_backward(grad, alpha, scale, input_scale, /* is_result */ false, self)

- name: elu_(Tensor(a!) self, Scalar alpha=1, Scalar scale=1, Scalar input_scale=1) -> Tensor(a!)
  self: elu_backward(grad, alpha, scale, input_scale, /* is_result */ true, result)

- name: celu(Tensor self, Scalar alpha=1.0) -> Tensor
  self: elu_backward(grad, alpha, 1, 1.0/alpha.toFloat(), /* is_result */ false, self)

- name: celu_(Tensor(a!) self, Scalar alpha=1.0) -> Tensor(a!)
  self: elu_backward(grad, alpha, 1, 1.0/alpha.toFloat(), /* is_result */ true, result)

- name: gelu(Tensor self) -> Tensor
  self: "GradMode::is_enabled() ? infinitely_differentiable_gelu_backward(grad, self) : gelu_backward(grad, self)"

- name: glu(Tensor self, int dim=-1) -> Tensor
  self: glu_backward(grad, self, dim)

- name: hardshrink(Tensor self, Scalar lambd=0.5) -> Tensor
  self: hardshrink_backward(grad, self, lambd)

- name: hardshrink_backward(Tensor grad_out, Tensor self, Scalar lambd) -> Tensor
  grad_out: hardshrink_backward(grad, self, lambd)
  self: zeros_like(grad)

- name: hardtanh(Tensor self, Scalar min_val=-1, Scalar max_val=1) -> Tensor
  self: hardtanh_backward(grad, self, min_val, max_val)

- name: hardtanh_(Tensor(a!) self, Scalar min_val=-1, Scalar max_val=1) -> Tensor(a!)
  self: hardtanh_backward(grad, result, min_val, max_val)

- name: leaky_relu(Tensor self, Scalar negative_slope=0.01) -> Tensor
  self: leaky_relu_backward(grad, self, negative_slope, false)

- name: leaky_relu_(Tensor(a!) self, Scalar negative_slope=0.01) -> Tensor(a!)
  self: leaky_relu_backward(grad, result, negative_slope, true)

- name: log_sigmoid_forward(Tensor self) -> (Tensor output, Tensor buffer)
  self: log_sigmoid_backward(grad, self, buffer)

- name: _log_softmax(Tensor self, int dim, bool half_to_float) -> Tensor
  self: _log_softmax_backward_data(grad, result, dim, self)
  result: _log_softmax_foward(self_t, result, dim)

- name: _sparse_log_softmax(Tensor self, int dim, bool half_to_float) -> Tensor
  self: _sparse_log_softmax_backward_data(grad, result, dim, self)

- name: prelu(Tensor self, Tensor weight) -> Tensor
  self, weight: "grad.defined() ? prelu_backward(grad, self, weight) : std::tuple<Tensor, Tensor>()"

- name: prelu_backward(Tensor grad_output, Tensor self, Tensor weight) -> (Tensor, Tensor)
  grad_output, self, weight: prelu_double_backward(grads[0], grads[1], grad_output, self, weight)

- name: rrelu_with_noise(Tensor self, Tensor noise, Scalar lower=0.125, Scalar upper=0.3333333333333333, bool training=False, Generator? generator=None) -> Tensor
  self: rrelu_with_noise_backward(grad, self, noise, lower, upper, training, false)

- name: rrelu_with_noise_(Tensor(a!) self, Tensor noise, Scalar lower=0.125, Scalar upper=0.3333333333333333, bool training=False, Generator? generator=None) -> Tensor(a!)
  self: rrelu_with_noise_backward(grad, result, noise, lower, upper, training, true)

- name: _softmax(Tensor self, int dim, bool half_to_float) -> Tensor
  self: _softmax_backward_data(grad, result, dim, self)
  result: auto_element_wise

- name: _sparse_softmax(Tensor self, int dim, bool half_to_float) -> Tensor
  self: _sparse_softmax_backward_data(grad, result, dim, self)

- name: _sparse_sparse_matmul(Tensor self, Tensor other) -> Tensor
  self: sparse_sparse_matmul_backward(grad, self, other, 0)
  other: sparse_sparse_matmul_backward(grad, self, other, 1)

- name: softplus(Tensor self, Scalar beta=1, Scalar threshold=20) -> Tensor
  self: softplus_backward(grad, self, beta, threshold, result)

- name: softshrink(Tensor self, Scalar lambd=0.5) -> Tensor
  self: softshrink_backward(grad, self, lambd)

- name: threshold(Tensor self, Scalar threshold, Scalar value) -> Tensor
  self: threshold_backward(grad, self, threshold)

- name: threshold_(Tensor(a!) self, Scalar threshold, Scalar value) -> Tensor(a!)
  self: threshold_backward(grad, result, threshold)

- name: reflection_pad1d(Tensor self, int[2] padding) -> Tensor
  self: reflection_pad1d_backward(grad, self, padding)

- name: reflection_pad2d(Tensor self, int[4] padding) -> Tensor
  self: reflection_pad2d_backward(grad, self, padding)

- name: replication_pad1d(Tensor self, int[2] padding) -> Tensor
  self: replication_pad1d_backward(grad, self, padding)

- name: replication_pad2d(Tensor self, int[4] padding) -> Tensor
  self: replication_pad2d_backward(grad, self, padding)

- name: replication_pad3d(Tensor self, int[6] padding) -> Tensor
  self: replication_pad3d_backward(grad, self, padding)

- name: upsample_linear1d(Tensor self, int[1] output_size, bool align_corners, float? scales=None) -> Tensor
  self: upsample_linear1d_backward(grad, output_size, self.sizes(), align_corners, scales)

- name: upsample_bilinear2d(Tensor self, int[2] output_size, bool align_corners, float? scales_h=None, float? scales_w=None) -> Tensor
  self: upsample_bilinear2d_backward(grad, output_size, self.sizes(), align_corners, scales_h, scales_w)
  result: auto_linear

- name: upsample_bicubic2d(Tensor self, int[2] output_size, bool align_corners, float? scales_h=None, float? scales_w=None) -> Tensor
  self: upsample_bicubic2d_backward(grad, output_size, self.sizes(), align_corners, scales_h, scales_w)

- name: upsample_trilinear3d(Tensor self, int[3] output_size, bool align_corners, float? scales_d=None, float? scales_h=None, float? scales_w=None) -> Tensor
  self: upsample_trilinear3d_backward(grad, output_size, self.sizes(), align_corners, scales_d, scales_h, scales_w)

- name: upsample_nearest1d(Tensor self, int[1] output_size, float? scales=None) -> Tensor
  self: upsample_nearest1d_backward(grad, output_size, self.sizes(), scales)

- name: upsample_nearest2d(Tensor self, int[2] output_size, float? scales_h=None, float? scales_w=None) -> Tensor
  self: upsample_nearest2d_backward(grad, output_size, self.sizes(), scales_h, scales_w)

- name: upsample_nearest3d(Tensor self, int[3] output_size, float? scales_d=None, float? scales_h=None, float? scales_w=None) -> Tensor
  self: upsample_nearest3d_backward(grad, output_size, self.sizes(), scales_d, scales_h, scales_w)

- name: upsample_linear1d.vec(Tensor input, int[]? output_size, bool align_corners, float[]? scale_factors) -> Tensor
  input: upsample_linear1d_backward(grad, output_size, input.sizes(), align_corners, scale_factors)

- name: upsample_bilinear2d.vec(Tensor input, int[]? output_size, bool align_corners, float[]? scale_factors) -> Tensor
  input: upsample_bilinear2d_backward(grad, output_size, input.sizes(), align_corners, scale_factors)

- name: upsample_trilinear3d.vec(Tensor input, int[]? output_size, bool align_corners, float[]? scale_factors) -> Tensor
  input: upsample_trilinear3d_backward(grad, output_size, input.sizes(), align_corners, scale_factors)

- name: upsample_bicubic2d.vec(Tensor input, int[]? output_size, bool align_corners, float[]? scale_factors) -> Tensor
  input: upsample_bicubic2d_backward(grad, output_size, input.sizes(), align_corners, scale_factors)

- name: upsample_nearest1d.vec(Tensor input, int[]? output_size, float[]? scale_factors) -> Tensor
  input: upsample_nearest1d_backward(grad, output_size, input.sizes(), scale_factors)

- name: upsample_nearest2d.vec(Tensor input, int[]? output_size, float[]? scale_factors) -> Tensor
  input: upsample_nearest2d_backward(grad, output_size, input.sizes(), scale_factors)

- name: upsample_nearest3d.vec(Tensor input, int[]? output_size, float[]? scale_factors) -> Tensor
  input: upsample_nearest3d_backward(grad, output_size, input.sizes(), scale_factors)

- name: _adaptive_avg_pool2d(Tensor self, int[2] output_size) -> Tensor
  self: _adaptive_avg_pool2d_backward(grad, self)

- name: adaptive_avg_pool3d(Tensor self, int[3] output_size) -> Tensor
  self: adaptive_avg_pool3d_backward(grad, self)

- name: adaptive_max_pool2d(Tensor self, int[2] output_size) -> (Tensor, Tensor)
  self: adaptive_max_pool2d_backward(grad, self, result1)

- name: adaptive_max_pool3d(Tensor self, int[3] output_size) -> (Tensor, Tensor)
  self: adaptive_max_pool3d_backward(grad, self, result1)

- name: avg_pool2d(Tensor self, int[2] kernel_size, int[2] stride=[], int[2] padding=0, bool ceil_mode=False, bool count_include_pad=True, int? divisor_override=None) -> Tensor
  self: avg_pool2d_backward(grad, self, kernel_size, stride, padding, ceil_mode, count_include_pad, divisor_override)

- name: avg_pool3d(Tensor self, int[3] kernel_size, int[3] stride=[], int[3] padding=0, bool ceil_mode=False, bool count_include_pad=True, int? divisor_override=None) -> Tensor
  self: avg_pool3d_backward(grad, self, kernel_size, stride, padding, ceil_mode, count_include_pad, divisor_override)

- name: fractional_max_pool2d(Tensor self, int[2] kernel_size, int[2] output_size, Tensor random_samples) -> (Tensor, Tensor)
  self: fractional_max_pool2d_backward(grad, self, kernel_size, output_size, result1)

- name: fractional_max_pool3d(Tensor self, int[3] kernel_size, int[3] output_size, Tensor random_samples) -> (Tensor, Tensor)
  self: fractional_max_pool3d_backward(grad, self, kernel_size, output_size, result1)

- name: max_pool2d_with_indices(Tensor self, int[2] kernel_size, int[2] stride=[], int[2] padding=0, int[2] dilation=1, bool ceil_mode=False) -> (Tensor, Tensor)
  self: max_pool2d_with_indices_backward(grad, self, kernel_size, stride, padding, dilation, ceil_mode, result1)
  result0: max_pool2d_with_indices_forward(self_t, result1)
  output_differentiability: [True, False]

- name: max_pool3d_with_indices(Tensor self, int[3] kernel_size, int[3] stride=[], int[3] padding=0, int[3] dilation=1, bool ceil_mode=False) -> (Tensor, Tensor)
  self: max_pool3d_with_indices_backward(grad, self, kernel_size, stride, padding, dilation, ceil_mode, result1)
  output_differentiability: [True, False]

- name: max_unpool2d(Tensor self, Tensor indices, int[2] output_size) -> Tensor
  self: max_unpool2d_backward(grad, self, indices, output_size)
  indices: non_differentiable

- name: max_unpool3d(Tensor self, Tensor indices, int[3] output_size, int[3] stride, int[3] padding) -> Tensor
  self: max_unpool3d_backward(grad, self, indices, output_size, stride, padding)
  indices: non_differentiable

- name: convolution_overrideable(Tensor input, Tensor weight, Tensor? bias, int[] stride, int[] padding, int[] dilation, bool transposed, int[] output_padding, int groups) -> Tensor
  input, weight, bias: "grad.defined() ? convolution_backward_overrideable(grad, input, weight, stride, padding, dilation, transposed, output_padding, groups, grad_input_mask) : std::tuple<Tensor, Tensor, Tensor>()"

- name: convolution_backward_overrideable(Tensor grad_output, Tensor input, Tensor weight, int[] stride, int[] padding, int[] dilation, bool transposed, int[] output_padding, int groups, bool[3] output_mask) -> (Tensor grad_input, Tensor grad_weight, Tensor grad_bias)
  grad_output, input, weight: _convolution_double_backward(grads[0], grads[1], grads[2], grad_output, weight, input, stride, padding, dilation, false, output_padding, groups, false, false, false, false, grad_input_mask)

- name: slow_conv_transpose2d(Tensor self, Tensor weight, int[2] kernel_size, Tensor? bias=None, int[2] stride=1, int[2] padding=0, int[2] output_padding=0, int[2] dilation=1) -> Tensor
  self, weight, bias: "grad.defined() ? slow_conv_transpose2d_backward(grad, self, weight, kernel_size, stride, padding, output_padding, dilation, empty_like(grad, at::MemoryFormat::Contiguous), empty_like(grad, at::MemoryFormat::Contiguous), grad_input_mask) : std::tuple<Tensor, Tensor, Tensor>()"

- name: slow_conv_transpose2d_backward.output_mask(Tensor grad_output, Tensor self, Tensor weight, int[2] kernel_size, int[2] stride, int[2] padding, int[2] output_padding, int[2] dilation, Tensor columns, Tensor ones, bool[3] output_mask) -> (Tensor grad_input, Tensor grad_weight, Tensor grad_bias)
  grad_output, self, weight: _convolution_double_backward(grads[0], grads[1], grads[2], grad_output, weight, self, stride, padding, dilation, true, output_padding, 1, false, false, false, false, grad_input_mask)

- name: slow_conv_transpose3d(Tensor self, Tensor weight, int[3] kernel_size, Tensor? bias=None, int[3] stride=1, int[3] padding=0, int[3] output_padding=0, int[3] dilation=1) -> Tensor
  self, weight, bias: "grad.defined() ? slow_conv_transpose3d_backward(grad, self, weight, kernel_size, stride, padding, output_padding, dilation, empty_like(grad, at::MemoryFormat::Preserve), empty_like(grad, at::MemoryFormat::Preserve), grad_input_mask) : std::tuple<Tensor, Tensor, Tensor>()"

- name: slow_conv_transpose3d_backward.output_mask(Tensor grad_output, Tensor self, Tensor weight, int[3] kernel_size, int[3] stride, int[3] padding, int[3] output_padding, int[3] dilation, Tensor finput, Tensor fgrad_input, bool[3] output_mask) -> (Tensor grad_input, Tensor grad_weight, Tensor grad_bias)
  grad_output, self, weight: _convolution_double_backward(grads[0], grads[1], grads[2], grad_output, weight, self, stride, padding, dilation, true, output_padding, 1, false, false, false, false, grad_input_mask)

- name: thnn_conv2d_forward(Tensor self, Tensor weight, int[2] kernel_size, Tensor? bias, int[2] stride, int[2] padding) -> (Tensor output, Tensor finput, Tensor fgrad_input)
  self, weight, bias: "grad.defined() ? thnn_conv2d_backward(grad, self, weight, kernel_size, stride, padding, finput, fgrad_input, grad_input_mask) : std::tuple<Tensor, Tensor, Tensor>()"
  output: std::get<0>(at::thnn_conv2d_forward(self_t, weight_p, kernel_size, Tensor(), stride, padding)) + std::get<0>(at::thnn_conv2d_forward(self_p, weight_t, kernel_size, bias_t, stride, padding))

- name: thnn_conv2d_backward.output_mask(Tensor grad_output, Tensor self, Tensor weight, int[2] kernel_size, int[2] stride, int[2] padding, Tensor finput, Tensor fgrad_input, bool[3] output_mask) -> (Tensor grad_input, Tensor grad_weight, Tensor grad_bias)
  grad_output, self, weight: _convolution_double_backward(grads[0], grads[1], grads[2], grad_output, weight, self, stride, padding, {{1, 1}}, false, {{0, 0}}, 1, false, false, false, false, grad_input_mask)

- name: thnn_conv_depthwise2d_forward(Tensor self, Tensor weight, int[2] kernel_size, Tensor? bias, int[2] stride, int[2] padding, int[2] dilation) -> Tensor
  self, weight: "grad.defined() ? thnn_conv_depthwise2d_backward(grad.contiguous(), self, weight, kernel_size, stride, padding, dilation, grad_input_mask) : std::tuple<Tensor, Tensor>()"
  bias: grad.contiguous().view({grad.size(0), grad.size(1), -1}).sum(0).sum(1)

- name: thnn_conv_depthwise2d_backward.output_mask(Tensor grad_output, Tensor self, Tensor weight, int[2] kernel_size, int[2] stride, int[2] padding, int[2] dilation, bool[2] output_mask) -> (Tensor grad_input, Tensor grad_weight)
  grad_output, self, weight: _convolution_double_backward(grads[0], grads[1], {}, grad_output, weight, self, stride, padding, dilation, false, {{0, 0}}, self.size(1), false, false, false, false, grad_input_mask)

- name: conv_depthwise3d(Tensor self, Tensor weight, int[3] kernel_size, Tensor? bias, int[3] stride, int[3] padding, int[3] dilation) -> Tensor
  self, weight, bias: conv_depthwise3d_backward(grad.contiguous(), self, weight, kernel_size, stride, padding, dilation, grad_input_mask)

- name: conv_depthwise3d_backward.output_mask(Tensor grad_output, Tensor self, Tensor weight, int[3] kernel_size, int[3] stride, int[3] padding, int[3] dilation, bool[3] output_mask) -> (Tensor grad_input, Tensor grad_weight, Tensor grad_bias)
  grad_output, self, weight: _convolution_double_backward(grads[0], grads[1], grads[2], grad_output, weight, self, stride, padding, {{1, 1, 1}}, false, {{0, 0, 0}}, self.size(1), false, false, false, false, grad_input_mask)

- name: slow_conv3d_forward(Tensor self, Tensor weight, int[3] kernel_size, Tensor? bias, int[3] stride, int[3] padding) -> (Tensor output, Tensor finput, Tensor fgrad_input)
  self, weight, bias: "grad.defined() ? slow_conv3d_backward(grad, self, weight, kernel_size, stride, padding, finput, fgrad_input, grad_input_mask) : std::tuple<Tensor, Tensor, Tensor>()"

- name: slow_conv3d_backward.output_mask(Tensor grad_output, Tensor self, Tensor weight, int[3] kernel_size, int[3] stride, int[3] padding, Tensor finput, Tensor fgrad_input, bool[3] output_mask) -> (Tensor grad_input, Tensor grad_weight, Tensor grad_bias)
  grad_output, self, weight: _convolution_double_backward(grads[0], grads[1], grads[2], grad_output, weight, self, stride, padding, {{1, 1, 1}}, false, {{0, 0, 0}}, 1, false, false, false, false, grad_input_mask)

- name: slow_conv_dilated2d(Tensor self, Tensor weight, int[2] kernel_size, Tensor? bias=None, int[2] stride=1, int[2] padding=0, int[2] dilation=1) -> Tensor
  self, weight, bias: "grad.defined() ? slow_conv_dilated2d_backward(grad, self, weight, kernel_size, stride, padding, dilation, grad_input_mask) : std::tuple<Tensor, Tensor, Tensor>()"
  result: slow_conv_dilated2d_forward_grad(self_t, weight_t, kernel_size, bias_t, self_p, weight_p, stride, padding, dilation, result)
  result: at::slow_conv_dilated2d(self_t, weight_p, kernel_size, Tensor(), stride, padding, dilation) + at::slow_conv_dilated2d(self_p, weight_t, kernel_size, bias_t, stride, padding, dilation)

- name: slow_conv_dilated2d_backward(Tensor grad_output, Tensor self, Tensor weight, int[2] kernel_size, int[2] stride, int[2] padding, int[2] dilation, bool[3] output_mask) -> (Tensor grad_input, Tensor grad_weight, Tensor grad_bias)
  grad_output, self, weight: _convolution_double_backward(grads[0], grads[1], grads[2], grad_output, weight, self, stride, padding, dilation, false, {{0, 0}}, 1, false, false, false, false, grad_input_mask)

- name: slow_conv_dilated3d(Tensor self, Tensor weight, int[3] kernel_size, Tensor? bias=None, int[3] stride=1, int[3] padding=0, int[3] dilation=1) -> Tensor
  self, weight, bias: "grad.defined() ? slow_conv_dilated3d_backward(grad, self, weight, kernel_size, stride, padding, dilation, grad_input_mask) : std::tuple<Tensor, Tensor, Tensor>()"

- name: slow_conv_dilated3d_backward(Tensor grad_output, Tensor self, Tensor weight, int[3] kernel_size, int[3] stride, int[3] padding, int[3] dilation, bool[3] output_mask) -> (Tensor grad_input, Tensor grad_weight, Tensor grad_bias)
  grad_output, self, weight: _convolution_double_backward(grads[0], grads[1], grads[2], grad_output, weight, self, stride, padding, dilation, false, {{0, 0, 0}}, 1, false, false, false, false, grad_input_mask)

- name: col2im(Tensor self, int[2] output_size, int[2] kernel_size, int[2] dilation, int[2] padding, int[2] stride) -> Tensor
  self: col2im_backward(grad, kernel_size, dilation, padding, stride)

- name: im2col(Tensor self, int[2] kernel_size, int[2] dilation, int[2] padding, int[2] stride) -> Tensor
  self: im2col_backward(grad, {self.size(2), self.size(3)}, kernel_size, dilation, padding, stride)

# NN double backwards support
- name: im2col_backward(Tensor grad_output, int[2] input_size, int[2] kernel_size, int[2] dilation, int[2] padding, int[2] stride) -> Tensor
  grad_output: im2col(grad, kernel_size, dilation, padding, stride)

- name: col2im_backward(Tensor grad_output, int[2] kernel_size, int[2] dilation, int[2] padding, int[2] stride) -> Tensor
  grad_output: col2im(grad, {grad_output.size(2), grad_output.size(3)}, kernel_size, dilation, padding, stride)

- name: _adaptive_avg_pool2d_backward(Tensor grad_output, Tensor self) -> Tensor
  grad_output: _adaptive_avg_pool2d(grad, { grad_output.size(-2), grad_output.size(-1) })
  self: zeros_like(self)

- name: adaptive_avg_pool3d_backward(Tensor grad_output, Tensor self) -> Tensor
  grad_output: adaptive_avg_pool3d(grad, { grad_output.size(-3), grad_output.size(-2), grad_output.size(-1) })
  self: zeros_like(self)

- name: adaptive_max_pool2d_backward(Tensor grad_output, Tensor self, Tensor indices) -> Tensor
  grad_output: max_pool_double_backward(grad, indices, 2)
  self: zeros_like(self)

- name: adaptive_max_pool3d_backward(Tensor grad_output, Tensor self, Tensor indices) -> Tensor
  grad_output: max_pool_double_backward(grad, indices, 3)
  self: zeros_like(self)

- name: avg_pool2d_backward(Tensor grad_output, Tensor self, int[2] kernel_size, int[2] stride, int[2] padding, bool ceil_mode, bool count_include_pad, int? divisor_override) -> Tensor
  grad_output: avg_pool2d(grad, kernel_size, stride, padding, ceil_mode, count_include_pad, divisor_override)
  self: zeros_like(self)

- name: avg_pool3d_backward(Tensor grad_output, Tensor self, int[3] kernel_size, int[3] stride, int[3] padding, bool ceil_mode, bool count_include_pad, int? divisor_override) -> Tensor
  grad_output: avg_pool3d(grad, kernel_size, stride, padding, ceil_mode, count_include_pad, divisor_override)
  self: zeros_like(self)

- name: elu_backward(Tensor grad_output, Scalar alpha, Scalar scale, Scalar input_scale, bool is_result, Tensor self_or_result) -> Tensor
  grad_output: elu_backward(grad, alpha, scale, input_scale, is_result, self_or_result)
  self_or_result: elu_double_backward(grad, grad_output, alpha, scale, input_scale, is_result, self_or_result)

- name: fractional_max_pool2d_backward(Tensor grad_output, Tensor self, int[2] kernel_size, int[2] output_size, Tensor indices) -> Tensor
  grad_output: max_pool_double_backward(grad, indices, 2)
  self: zeros_like(self)

- name: fractional_max_pool3d_backward(Tensor grad_output, Tensor self, int[3] kernel_size, int[3] output_size, Tensor indices) -> Tensor
  grad_output: max_pool_double_backward(grad, indices, 3)
  self: zeros_like(self)

- name: glu_backward(Tensor grad_output, Tensor self, int dim) -> Tensor
  grad_output: glu_double_backward_grad_output(grad, self, dim)
  self: glu_double_backward(grad, grad_output, self, dim)

- name: hardtanh_backward(Tensor grad_output, Tensor self, Scalar min_val, Scalar max_val) -> Tensor
  grad_output: hardtanh_backward(grad, self, min_val, max_val)
  self: zeros_like(grad)

- name: kl_div_backward(Tensor grad_output, Tensor self, Tensor target, int reduction=Mean, *, bool log_target=False) -> Tensor
  grad_output: kl_div_double_backward_grad_output(grad, self, target, reduction, log_target)
  self: zeros_like(grad)
  target: zeros_like(grad)

- name: l1_loss_backward(Tensor grad_output, Tensor self, Tensor target, int reduction) -> Tensor
  grad_output: l1_loss_double_backward_grad_output(grad, grad_output, self, target, reduction)
  self: l1_loss_double_backward(grad, grad_output, self, target, reduction)
  target: l1_loss_double_backward(grad, grad_output, target, target, reduction)

- name: log_sigmoid_backward(Tensor grad_output, Tensor self, Tensor buffer) -> Tensor
  grad_output: log_sigmoid_backward(grad, self, buffer)
  self: log_sigmoid_double_backward(grad * grad_output, self)

- name: _log_softmax_backward_data(Tensor grad_output, Tensor output, int dim, Tensor self) -> Tensor
  grad_output: grad.to(output.dtype()) - (grad.to(output.dtype()) * output.exp()).sum(dim, true)
  self: log_softmax_double_backward(grad.to(output.dtype()), grad_output, dim, output).to(self.dtype())

- name: leaky_relu_backward(Tensor grad_output, Tensor self, Scalar negative_slope, bool self_is_result) -> Tensor
  # self_is_result is always false here since double backward call is an out-of-place call, self is input itself
  grad_output: leaky_relu_backward(grad, self, negative_slope, false)
  self: zeros_like(grad)

- name: max_pool2d_with_indices_backward(Tensor grad_output, Tensor self, int[2] kernel_size, int[2] stride, int[2] padding, int[2] dilation, bool ceil_mode, Tensor indices) -> Tensor
  grad_output: max_pool_double_backward(grad, indices, 2)
  self: zeros_like(self)
  indices: non_differentiable

- name: max_pool3d_with_indices_backward(Tensor grad_output, Tensor self, int[3] kernel_size, int[3] stride, int[3] padding, int[3] dilation, bool ceil_mode, Tensor indices) -> Tensor
  grad_output: max_pool_double_backward(grad, indices, 3)
  self: zeros_like(self)
  indices: non_differentiable

- name: max_unpool2d_backward(Tensor grad_output, Tensor self, Tensor indices, int[2] output_size) -> Tensor
  grad_output: max_unpool2d(grad, indices, output_size)
  self: zeros_like(self)
  indices: non_differentiable

- name: mse_loss_backward(Tensor grad_output, Tensor self, Tensor target, int reduction) -> Tensor
  grad_output: mse_loss_double_backward_grad_output(grad, grad_output, self, target, reduction)
  self: mse_loss_double_backward(grad * grad_output, self, reduction)
  target: -mse_loss_double_backward(grad * grad_output, target, reduction)

- name: nll_loss_backward(Tensor grad_output, Tensor self, Tensor target, Tensor? weight, int reduction, int ignore_index, Tensor total_weight) -> Tensor
  grad_output: nll_loss(grad, target, weight, reduction, ignore_index)
  self: zeros_like(grad)
  target: non_differentiable

- name: nll_loss2d_backward(Tensor grad_output, Tensor self, Tensor target, Tensor? weight, int reduction, int ignore_index, Tensor total_weight) -> Tensor
  grad_output: nll_loss2d(grad, target, weight, reduction, ignore_index)
  self: zeros_like(grad)
  target: non_differentiable

- name: rrelu_with_noise_backward(Tensor grad_output, Tensor self, Tensor noise, Scalar lower, Scalar upper, bool training, bool self_is_result) -> Tensor
  # self_is_result is always false here since double backward call is an out-of-place call, self is input itself
  grad_output: rrelu_with_noise_backward(grad, self, noise, lower, upper, training, false)
  self: zeros_like(grad)

- name: reflection_pad1d_backward(Tensor grad_output, Tensor self, int[2] padding) -> Tensor
  grad_output: reflection_pad1d(grad, padding)
  self: zeros_like(self)

- name: reflection_pad2d_backward(Tensor grad_output, Tensor self, int[4] padding) -> Tensor
  grad_output: reflection_pad2d(grad, padding)
  self: zeros_like(self)

- name: replication_pad1d_backward(Tensor grad_output, Tensor self, int[2] padding) -> Tensor
  grad_output: replication_pad1d(grad, padding)
  self: zeros_like(self)

- name: replication_pad2d_backward(Tensor grad_output, Tensor self, int[4] padding) -> Tensor
  grad_output: replication_pad2d(grad, padding)
  self: zeros_like(self)

- name: replication_pad3d_backward(Tensor grad_output, Tensor self, int[6] padding) -> Tensor
  grad_output: replication_pad3d(grad, padding)
  self: zeros_like(self)

- name: smooth_l1_loss_backward(Tensor grad_output, Tensor self, Tensor target, int reduction, float beta) -> Tensor
  grad_output: smooth_l1_loss_double_backward_grad_output(grad, grad_output, self, target, reduction, beta)
  self: smooth_l1_loss_double_backward(grad * grad_output, self, target, reduction, beta)
  target: -smooth_l1_loss_double_backward(grad * grad_output, self, target, reduction, beta)

- name: huber_loss_backward(Tensor grad_output, Tensor self, Tensor target, int reduction, float delta) -> Tensor
  grad_output: huber_loss_double_backward_grad_output(grad, grad_output, self, target, reduction, delta)
  self: huber_loss_double_backward(grad * grad_output, self, target, reduction, delta)
  target: -huber_loss_double_backward(grad * grad_output, self, target, reduction, delta)

- name: softplus_backward(Tensor grad_output, Tensor self, Scalar beta, Scalar threshold, Tensor output) -> Tensor
  grad_output: softplus_backward(grad, self, beta, threshold, output)
  self: softplus_double_backward(grad * grad_output, self, beta, threshold)

- name: _softmax_backward_data(Tensor grad_output, Tensor output, int dim, Tensor self) -> Tensor
  grad_output: _softmax_backward_data(grad.to(output.dtype()), output, dim, self)
  self: softmax_double_backward(grad.to(output.dtype()), grad_output, dim, output).to(self.dtype())

- name: soft_margin_loss_backward(Tensor grad_output, Tensor self, Tensor target, int reduction) -> Tensor
  grad_output: soft_margin_loss_double_backward_grad_output(grad, grad_output, self, target, reduction)
  self: soft_margin_loss_double_backward(grad * grad_output, self, target, reduction)

- name: softshrink_backward(Tensor grad_output, Tensor self, Scalar lambd) -> Tensor
  grad_output: softshrink_backward(grad, self, lambd)
  self: zeros_like(grad)

- name: threshold_backward(Tensor grad_output, Tensor self, Scalar threshold) -> Tensor
  grad_output: threshold_backward(grad, self, threshold)
  self: zeros_like(grad)

- name: upsample_linear1d_backward(Tensor grad_output, int[1] output_size, int[3] input_size, bool align_corners, float? scales=None) -> Tensor
  grad_output: upsample_linear1d(grad, output_size, align_corners, scales)

- name: upsample_bilinear2d_backward(Tensor grad_output, int[2] output_size, int[4] input_size, bool align_corners, float? scales_h=None, float? scales_w=None) -> Tensor
  grad_output: upsample_bilinear2d(grad, output_size, align_corners, scales_h, scales_w)

- name: upsample_bicubic2d_backward(Tensor grad_output, int[2] output_size, int[4] input_size, bool align_corners, float? scales_h=None, float? scales_w=None) -> Tensor
  grad_output: upsample_bicubic2d(grad, output_size, align_corners, scales_h, scales_w)

- name: upsample_trilinear3d_backward(Tensor grad_output, int[3] output_size, int[5] input_size, bool align_corners, float? scales_d=None, float? scales_h=None, float? scales_w=None) -> Tensor
  grad_output: upsample_trilinear3d(grad, output_size, align_corners, scales_d, scales_h, scales_w)

- name: upsample_nearest1d_backward(Tensor grad_output, int[1] output_size, int[3] input_size, float? scales=None) -> Tensor
  grad_output: upsample_nearest1d(grad, output_size, scales)

- name: upsample_nearest2d_backward(Tensor grad_output, int[2] output_size, int[4] input_size, float? scales_h=None, float? scales_w=None) -> Tensor
  grad_output: upsample_nearest2d(grad, output_size, scales_h, scales_w)

- name: upsample_nearest3d_backward(Tensor grad_output, int[3] output_size, int[5] input_size, float? scales_d=None, float? scales_h=None, float? scales_w=None) -> Tensor
  grad_output: upsample_nearest3d(grad, output_size, scales_d, scales_h, scales_w)

- name: upsample_linear1d_backward.vec(Tensor grad_output, int[]? output_size, int[] input_size, bool align_corners, float[]? scale_factors) -> Tensor
  grad_output: upsample_linear1d(grad, output_size, align_corners, scale_factors)

- name: upsample_bilinear2d_backward.vec(Tensor grad_output, int[]? output_size, int[] input_size, bool align_corners, float[]? scale_factors) -> Tensor
  grad_output: upsample_bilinear2d(grad, output_size, align_corners, scale_factors)

- name: upsample_trilinear3d_backward.vec(Tensor grad_output, int[]? output_size, int[] input_size, bool align_corners, float[]? scale_factors) -> Tensor
  grad_output: upsample_trilinear3d(grad, output_size, align_corners, scale_factors)

- name: upsample_bicubic2d_backward.vec(Tensor grad_output, int[]? output_size, int[] input_size, bool align_corners, float[]? scale_factors) -> Tensor
  grad_output: upsample_bicubic2d(grad, output_size, align_corners, scale_factors)

- name: upsample_nearest1d_backward.vec(Tensor grad_output, int[]? output_size, int[] input_size, float[]? scale_factors) -> Tensor
  grad_output: upsample_nearest1d(grad, output_size, scale_factors)

- name: upsample_nearest2d_backward.vec(Tensor grad_output, int[]? output_size, int[] input_size, float[]? scale_factors) -> Tensor
  grad_output: upsample_nearest2d(grad, output_size, scale_factors)

- name: upsample_nearest3d_backward.vec(Tensor grad_output, int[]? output_size, int[] input_size, float[]? scale_factors) -> Tensor
  grad_output: upsample_nearest3d(grad, output_size, scale_factors)

- name: sigmoid_backward(Tensor grad_output, Tensor output) -> Tensor
  grad_output: sigmoid_backward(grad, output)
  output: grad * grad_output * (-2 * output + 1)

- name: tanh_backward(Tensor grad_output, Tensor output) -> Tensor
  grad_output: tanh_backward(grad, output.conj())
  output: grad.conj() * (-2 * output.conj() * grad_output)

# cudnn
- name: _cudnn_ctc_loss(Tensor log_probs, Tensor targets, int[] input_lengths, int[] target_lengths, int blank, bool deterministic, bool zero_infinity) -> (Tensor, Tensor)
  log_probs: _cudnn_ctc_loss_backward(grad, result0, result1, zero_infinity)

- name: cudnn_convolution_transpose(Tensor self, Tensor weight, int[] padding, int[] output_padding, int[] stride, int[] dilation, int groups, bool benchmark, bool deterministic, bool allow_tf32) -> Tensor
  self, weight: "grad.defined() ? cudnn_convolution_transpose_backward(self, grad, weight, padding, output_padding, stride, dilation, groups, benchmark, deterministic, allow_tf32, grad_input_mask) : std::tuple<Tensor, Tensor>()"

- name: cudnn_convolution_transpose_backward(Tensor self, Tensor grad_output, Tensor weight, int[] padding, int[] output_padding, int[] stride, int[] dilation, int groups, bool benchmark, bool deterministic, bool allow_tf32, bool[2] output_mask) -> (Tensor, Tensor)
  grad_output, self, weight: _convolution_double_backward(grads[0], grads[1], Tensor(), grad_output, weight, self, stride, padding, dilation, true, output_padding, groups, benchmark, deterministic, true, allow_tf32, grad_input_mask)

- name: cudnn_convolution(Tensor self, Tensor weight, int[] padding, int[] stride, int[] dilation, int groups, bool benchmark, bool deterministic, bool allow_tf32) -> Tensor
  self, weight: "grad.defined() ? cudnn_convolution_backward(self, grad, weight, padding, stride, dilation, groups, benchmark, deterministic, allow_tf32, grad_input_mask) : std::tuple<Tensor, Tensor>()"

- name: cudnn_convolution_backward(Tensor self, Tensor grad_output, Tensor weight, int[] padding, int[] stride, int[] dilation, int groups, bool benchmark, bool deterministic, bool allow_tf32, bool[2] output_mask) -> (Tensor, Tensor)
  grad_output, self, weight: _convolution_double_backward(grads[0], grads[1], Tensor(), grad_output, weight, self, stride, padding, dilation, false, std::vector<int64_t>(padding.size(), 0), groups, benchmark, deterministic, true, allow_tf32, grad_input_mask)

# The above backward definitions are equivalent to the definitions below.  Why do we bundle
# everything up?  It's because it's more convenient to define double backwards
# when there is a single function that manages everything.
#
# Unfortuantely, there's one downside to not doing it all in one day: we
# unconditionally save input and weight, even if weight/input gradients are not
# being computed.  That's too bad.
#
# input: cudnn_convolution_backward_input(input.sizes(), grad.contiguous(), weight, padding, stride, dilation, groups, benchmark, deterministic)
# weight: cudnn_convolution_backward_weight(weight.sizes(), grad.contiguous(), input, padding, stride, dilation, groups, benchmark, deterministic)
#
# input: cudnn_convolution_transpose_backward_input(grad.contiguous(), weight, padding, stride, dilation, groups, benchmark, deterministic)
# weight: cudnn_convolution_transpose_backward_weight(weight.sizes(), grad.contiguous(), input, padding, stride, dilation, groups, benchmark, deterministic)

- name: cudnn_grid_sampler(Tensor self, Tensor grid) -> Tensor output
  self, grid: "grad.defined() ? cudnn_grid_sampler_backward(self, grid, grad) : std::tuple<Tensor, Tensor>()"

- name: cudnn_affine_grid_generator(Tensor theta, int N, int C, int H, int W) -> Tensor grid
  theta: cudnn_affine_grid_generator_backward(grad, N, C, H, W)

# NB: Why is the backwards here so complicated?  CuDNN cannot be used to compute
# backward in evaluation mode, because the math for backward in evaluation mode
# is different (since the forward math is different), and CuDNN does not support
# it.  And in any case, you shouldn't be using this bn in evaluation mode,
# because it should be merged into the previous convolution (left for future
# work.)
# NB2: The quotes around the gradient are needed to appease YAML parsing rules.
- name: cudnn_batch_norm(Tensor input, Tensor weight, Tensor? bias, Tensor? running_mean, Tensor? running_var, bool training, float exponential_average_factor, float epsilon) -> (Tensor, Tensor, Tensor, Tensor)
  input, weight, bias: "grad.defined() ? (training ? cudnn_batch_norm_backward(input, grad.contiguous(input.suggest_memory_format()), weight, running_mean, running_var, result1, result2, epsilon, retain_variables ? result3.clone() : result3) : native_batch_norm_backward(grad, input, weight, running_mean, running_var, result1, result2, training, epsilon, grad_input_mask)) : std::tuple<Tensor, Tensor, Tensor>()"

# HACK: save_mean and save_var are going to be passed in as
# requires_grad variables (even though we'll never backprop through
# them) so we need to prevent the unpacking from triggering an error.
- name: cudnn_batch_norm_backward(Tensor input, Tensor grad_output, Tensor weight, Tensor? running_mean, Tensor? running_var, Tensor? save_mean, Tensor? save_var, float epsilon, Tensor reserveSpace) -> (Tensor, Tensor, Tensor)
  save_mean: not_implemented("cudnn_batch_norm_backward save_mean")
  save_var: not_implemented("cudnn_batch_norm_backward save_var")
  reserveSpace: not_implemented("cudnn_batch_norm_backward reserveSpace")
  input, weight, grad_output: batchnorm_double_backward(input, weight, grads[0], grads[1], grads[2], grad_output, running_mean, running_var, true, epsilon, save_mean, save_var, grad_input_mask)

# nnpack

- name: _nnpack_spatial_convolution(Tensor input, Tensor weight, Tensor? bias, int[2] padding, int[2] stride=1) -> Tensor
  # NNPACK does not support strided convolutions in the backwards path, which is the reason why we are using the closest available function that does here.
  input, weight, bias: "grad.defined() ? slow_conv_dilated2d_backward(grad, input, weight, std::vector<int64_t>{weight.size(2), weight.size(3)}, stride, padding, std::vector<int64_t>{1, 1}, grad_input_mask) : std::tuple<Tensor, Tensor, Tensor>()"

# Only frst three of _cudnn_rnn outputs can have gradients.
# _cudnn_rnn outputs: (output, hy, cy, reserve, weight_buf)
- name: _cudnn_rnn(Tensor input, Tensor[] weight, int weight_stride0, Tensor? weight_buf, Tensor hx, Tensor? cx, int mode, int hidden_size, int proj_size, int num_layers, bool batch_first, float dropout, bool train, bool bidirectional, int[] batch_sizes, Tensor? dropout_state) -> (Tensor, Tensor, Tensor, Tensor, Tensor)
  dropout_state: non_differentiable
  output_differentiability: [True, True, True, False, False]
  input, hx, cx, weight: "_cudnn_rnn_backward(input, weight, weight_stride0, result4, hx, cx, result0, grads[0], grads[1], grads[2], mode, hidden_size, proj_size, num_layers, batch_first, dropout, train, bidirectional, batch_sizes, dropout_state, retain_variables ? result3.clone() : result3, grad_input_mask)"

- name: _cudnn_rnn_backward(Tensor input, Tensor[] weight, int weight_stride0, Tensor weight_buf, Tensor hx, Tensor? cx, Tensor output, Tensor? grad_output, Tensor? grad_hy, Tensor? grad_cy, int mode, int hidden_size, int proj_size, int num_layers, bool batch_first, float dropout, bool train, bool bidirectional, int[] batch_sizes, Tensor? dropout_state, Tensor reserve, bool[4] output_mask) -> (Tensor, Tensor, Tensor, Tensor[])
  dropout_state: non_differentiable
  input: not_implemented("_cudnn_rnn_backward", kCudnnDoubleBackwardMsg)
  weight: not_implemented_list("_cudnn_rnn_backward", kCudnnDoubleBackwardMsg)
  hx: not_implemented("_cudnn_rnn_backward", kCudnnDoubleBackwardMsg)
  cx: not_implemented("_cudnn_rnn_backward", kCudnnDoubleBackwardMsg)
  output: not_implemented("_cudnn_rnn_backward", kCudnnDoubleBackwardMsg)
  grad_output: not_implemented("_cudnn_rnn_backward", kCudnnDoubleBackwardMsg)
  grad_hy: not_implemented("_cudnn_rnn_backward", kCudnnDoubleBackwardMsg)
  grad_cy: not_implemented("_cudnn_rnn_backward", kCudnnDoubleBackwardMsg)

# miopen

- name: miopen_convolution_transpose(Tensor self, Tensor weight, Tensor? bias, int[] padding, int[] output_padding, int[] stride, int[] dilation, int groups, bool benchmark, bool deterministic) -> Tensor
  self, weight, bias: "grad.defined() ? miopen_convolution_transpose_backward(self, grad, weight, padding, output_padding, stride, dilation, groups, benchmark, deterministic, grad_input_mask) : std::tuple<Tensor, Tensor, Tensor>()"

- name: miopen_convolution_transpose_backward(Tensor self, Tensor grad_output, Tensor weight, int[] padding, int[] output_padding, int[] stride, int[] dilation, int groups, bool benchmark, bool deterministic, bool[3] output_mask) -> (Tensor, Tensor, Tensor)
  grad_output, self, weight: _convolution_double_backward(grads[0], grads[1], grads[2], grad_output, weight, self, stride, padding, dilation, true, output_padding, groups, benchmark, deterministic, true, false, grad_input_mask)

- name: miopen_convolution(Tensor self, Tensor weight, Tensor? bias, int[] padding, int[] stride, int[] dilation, int groups, bool benchmark, bool deterministic) -> Tensor
  self, weight, bias: "grad.defined() ? miopen_convolution_backward(self, grad, weight, padding, stride, dilation, groups, benchmark, deterministic, grad_input_mask) : std::tuple<Tensor, Tensor, Tensor>()"

- name: miopen_convolution_backward(Tensor self, Tensor grad_output, Tensor weight, int[] padding, int[] stride, int[] dilation, int groups, bool benchmark, bool deterministic, bool[3] output_mask) -> (Tensor, Tensor, Tensor)
  grad_output, self, weight: _convolution_double_backward(grads[0], grads[1], grads[2], grad_output, weight, self, stride, padding, dilation, false, std::vector<int64_t>(padding.size(), 0), groups, benchmark, deterministic, true, false, grad_input_mask)

- name: miopen_depthwise_convolution(Tensor self, Tensor weight, Tensor? bias, int[] padding, int[] stride, int[] dilation, int groups, bool benchmark, bool deterministic) -> Tensor
  self, weight, bias: "grad.defined() ? miopen_depthwise_convolution_backward(self, grad, weight, padding, stride, dilation, groups, benchmark, deterministic, grad_input_mask) : std::tuple<Tensor, Tensor, Tensor>()"

- name: miopen_depthwise_convolution_backward(Tensor self, Tensor grad_output, Tensor weight, int[] padding, int[] stride, int[] dilation, int groups, bool benchmark, bool deterministic, bool[3] output_mask) -> (Tensor, Tensor, Tensor)
  grad_output, self, weight: _convolution_double_backward(grads[0], grads[1], grads[2], grad_output, weight, self, stride, padding, dilation, false, std::vector<int64_t>(padding.size(), 0), groups, benchmark, deterministic, true, false, grad_input_mask)

- name: miopen_batch_norm(Tensor input, Tensor weight, Tensor? bias, Tensor? running_mean, Tensor? running_var, bool training, float exponential_average_factor, float epsilon) -> (Tensor, Tensor, Tensor)
  input, weight, bias: "grad.defined() ? (training ? miopen_batch_norm_backward(input, grad.contiguous(), weight, running_mean, running_var, result1, result2, epsilon) : native_batch_norm_backward(grad, input, weight, running_mean, running_var, result1, result2, training, epsilon, grad_input_mask)) : std::tuple<Tensor, Tensor, Tensor>()"

- name: miopen_batch_norm_backward(Tensor input, Tensor grad_output, Tensor weight, Tensor? running_mean, Tensor? running_var, Tensor? save_mean, Tensor? save_var, float epsilon) -> (Tensor, Tensor, Tensor)
  save_mean: not_implemented("miopen_batch_norm_backward save_mean")
  save_var: not_implemented("miopen_batch_norm_backward save_var")
  input, weight, grad_output: batchnorm_double_backward(input, weight, grads[0], grads[1], grads[2], grad_output, running_mean, running_var, true, epsilon, save_mean, save_var, grad_input_mask)

- name: miopen_rnn(Tensor input, Tensor[] weight, int weight_stride0, Tensor hx, Tensor? cx, int mode, int hidden_size, int num_layers, bool batch_first, float dropout, bool train, bool bidirectional, int[] batch_sizes, Tensor? dropout_state) -> (Tensor, Tensor, Tensor, Tensor, Tensor)
  dropout_state: non_differentiable
  output_differentiability: [True, True, True, False, False]
  input, hx, cx, weight: "miopen_rnn_backward(input, weight, weight_stride0, result4, hx, cx, result0, grads[0], grads[1], grads[2], mode, hidden_size, num_layers, batch_first, dropout, train, bidirectional, batch_sizes, dropout_state, retain_variables ? result3.clone() : result3, grad_input_mask)"

- name: miopen_rnn_backward(Tensor input, Tensor[] weight, int weight_stride0, Tensor weight_buf, Tensor hx, Tensor? cx, Tensor output, Tensor? grad_output, Tensor? grad_hy, Tensor? grad_cy, int mode, int hidden_size, int num_layers, bool batch_first, float dropout, bool train, bool bidirectional, int[] batch_sizes, Tensor? dropout_state, Tensor reserve, bool[4] output_mask) -> (Tensor, Tensor, Tensor, Tensor[])
  dropout_state: non_differentiable

# mkldnn
- name: mkldnn_convolution(Tensor self, Tensor weight, Tensor? bias, int[] padding, int[] stride, int[] dilation, int groups) -> Tensor
  self, weight, bias: "grad.defined() ? mkldnn_convolution_backward(self, grad, weight, padding, stride, dilation, groups, grad_input_mask) : std::tuple<Tensor, Tensor, Tensor>()"
  result: at::mkldnn_convolution(self_t, weight_p, Tensor(), padding, stride, dilation, groups) + at::mkldnn_convolution(self_p, weight_t, bias_t, padding, stride, dilation, groups)

- name: mkldnn_convolution_backward(Tensor self, Tensor grad_output, Tensor weight, int[] padding, int[] stride, int[] dilation, int groups, bool[3] output_mask) -> (Tensor, Tensor, Tensor)
  grad_output, self, weight: _convolution_double_backward(grads[0], grads[1], grads[2], grad_output, weight, self, stride, padding, dilation, false, std::vector<int64_t>(padding.size(), 0), groups, false, false, false, false, grad_input_mask)

- name: mkldnn_linear(Tensor self, Tensor weight, Tensor? bias=None) -> Tensor
  self, weight, bias: mkldnn_linear_backward(self, grad, weight, grad_input_mask)

- name: mkldnn_max_pool2d(Tensor self, int[2] kernel_size, int[2] stride=[], int[2] padding=0, int[2] dilation=1, bool ceil_mode=False) -> Tensor
  self: mkldnn_max_pool2d_backward(grad, result, self, kernel_size, stride, padding, dilation, ceil_mode)

- name: mkldnn_max_pool3d(Tensor self, int[3] kernel_size, int[3] stride=[], int[3] padding=0, int[3] dilation=1, bool ceil_mode=False) -> Tensor
  self: mkldnn_max_pool3d_backward(grad, result, self, kernel_size, stride, padding, dilation, ceil_mode)

- name: mkldnn_adaptive_avg_pool2d(Tensor self, int[2] output_size) -> Tensor
  self: mkldnn_adaptive_avg_pool2d_backward(grad, self)

- name: _mkldnn_reshape(Tensor self, int[] shape) -> Tensor
  self: grad.reshape(self.sizes())

# fft
- name: _fft_r2c(Tensor self, int[] dim, int normalization, bool onesided) -> Tensor
  self: fft_r2c_backward(grad, dim, normalization, onesided, self.size(dim.back()))

- name: _fft_c2r(Tensor self, int[] dim, int normalization, int last_dim_size) -> Tensor
  self: fft_c2r_backward(grad, dim, normalization)

- name: _fft_c2c(Tensor self, int[] dim, int normalization, bool forward) -> Tensor
  self: _fft_c2c(grad, dim, normalization, !forward)

- name: unbind.int(Tensor(a) self, int dim=0) -> Tensor(a)[]
  self: unbind_backward(grads, dim)
  result: auto_linear

- name: stack(Tensor[] tensors, int dim=0) -> Tensor
  tensors: "grad.defined() ? unbind(grad, dim) : std::vector<Tensor>(tensors.size())"
  result: stack_forward(tensors, dim)

# fused RNN kernels

# Only frst two of _thnn_fused_lstm_cell outputs can have gradients.
# _thnn_fused_lstm_cell outputs: (hy, cy, workspace)
- name: _thnn_fused_lstm_cell(Tensor input_gates, Tensor hidden_gates, Tensor cx, Tensor? input_bias=None, Tensor? hidden_bias=None) -> (Tensor, Tensor, Tensor)
  output_differentiability: [True, True, False]
  input_gates, hidden_gates, cx, input_bias, hidden_bias: "GradMode::is_enabled() ? _thnn_differentiable_lstm_cell_backward(grads[0], grads[1], input_gates, hidden_gates, input_bias, hidden_bias, cx, result1) : _thnn_fused_lstm_cell_backward(grads[0], grads[1], cx, result1, result2, input_bias.defined())"

- name: _thnn_fused_gru_cell(Tensor input_gates, Tensor hidden_gates, Tensor hx, Tensor? input_bias=None, Tensor? hidden_bias=None) -> (Tensor, Tensor)
  input_gates, hidden_gates, hx, input_bias, hidden_bias: "grad.defined() ? (GradMode::is_enabled() ? _thnn_differentiable_gru_cell_backward(grad, input_gates, hidden_gates, hx, input_bias, hidden_bias) : _thnn_fused_gru_cell_backward(grad, result1, input_bias.defined())) : std::tuple<Tensor, Tensor, Tensor, Tensor, Tensor>()"

# PackedSequence helpers
- name: _pack_padded_sequence(Tensor input, Tensor lengths, bool batch_first) -> (Tensor, Tensor)
  input: _pack_padded_sequence_backward(grad, input.sizes(), result1, batch_first)

- name: std_mean.dim(Tensor self, int[1] dim, bool unbiased=True, bool keepdim=False) -> (Tensor, Tensor)
  self: var_std_mean_backward(grads, self, result0, result1, dim, unbiased, keepdim, true)

- name: var_mean.dim(Tensor self, int[1] dim, bool unbiased=True, bool keepdim=False) -> (Tensor, Tensor)
  self: var_std_mean_backward(grads, self, result0, result1, dim, unbiased, keepdim, false)

- name: std_mean(Tensor self, bool unbiased=True) -> (Tensor, Tensor)
  self: var_std_mean_backward(grads, self, result0, result1, unbiased, true)

- name: var_mean(Tensor self, bool unbiased=True) -> (Tensor, Tensor)
  self: var_std_mean_backward(grads, self, result0, result1, unbiased, false)

# TH wrappers
- name: eq.Scalar(Tensor self, Scalar other) -> Tensor
  output_differentiability: [False]

- name: eq.Tensor(Tensor self, Tensor other) -> Tensor
  output_differentiability: [False]

- name: ge.Scalar(Tensor self, Scalar other) -> Tensor
  output_differentiability: [False]

- name: ge.Tensor(Tensor self, Tensor other) -> Tensor
  output_differentiability: [False]

- name: gt.Scalar(Tensor self, Scalar other) -> Tensor
  output_differentiability: [False]

- name: gt.Tensor(Tensor self, Tensor other) -> Tensor
  output_differentiability: [False]

- name: le.Scalar(Tensor self, Scalar other) -> Tensor
  output_differentiability: [False]

- name: le.Tensor(Tensor self, Tensor other) -> Tensor
  output_differentiability: [False]

- name: lt.Scalar(Tensor self, Scalar other) -> Tensor
  output_differentiability: [False]

- name: lt.Tensor(Tensor self, Tensor other) -> Tensor
  output_differentiability: [False]

- name: ne.Scalar(Tensor self, Scalar other) -> Tensor
  output_differentiability: [False]

- name: ne.Tensor(Tensor self, Tensor other) -> Tensor
  output_differentiability: [False]

- name: multinomial(Tensor self, int num_samples, bool replacement=False, *, Generator? generator=None) -> Tensor
  output_differentiability: [False]

- name: nonzero(Tensor self) -> Tensor
  output_differentiability: [False]<|MERGE_RESOLUTION|>--- conflicted
+++ resolved
@@ -1151,21 +1151,13 @@
   result: auto_linear
 
 - name: rsub.Tensor(Tensor self, Tensor other, *, Scalar alpha=1) -> Tensor
-<<<<<<< HEAD
-  self: -grad * alpha
-  other: grad
-  result: other_t - maybe_multiply(self_t, alpha)
-
-- name: rsub.Scalar(Tensor self, Scalar other, Scalar alpha=1) -> Tensor
-  self: -grad * alpha
-  result: -maybe_multiply(self_t, alpha)
-=======
   self: handle_r_to_c(other.scalar_type(), -grad * alpha.conj())
   other: handle_r_to_c(self.scalar_type(), grad)
+  result: other_t - maybe_multiply(self_t, alpha)
 
 - name: rsub.Scalar(Tensor self, Scalar other, Scalar alpha=1) -> Tensor
   self: handle_r_to_c(self.scalar_type(), -grad * alpha.conj())
->>>>>>> ad2a63b7
+  result: -maybe_multiply(self_t, alpha)
 
 - name: sum(Tensor self, *, ScalarType? dtype=None) -> Tensor
   self: grad.expand(self.sizes())
